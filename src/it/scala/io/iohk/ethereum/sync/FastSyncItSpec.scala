package io.iohk.ethereum.sync

import akka.util.ByteString
import io.iohk.ethereum.FlatSpecBase
import io.iohk.ethereum.domain._
import io.iohk.ethereum.ledger.InMemoryWorldStateProxy
import io.iohk.ethereum.sync.FastSyncItSpec._
import io.iohk.ethereum.sync.util.FastSyncItSpecUtils.FakePeer
import io.iohk.ethereum.sync.util.SyncCommonItSpec._
import io.iohk.ethereum.sync.util.SyncCommonItSpecUtils._
import monix.execution.Scheduler
import org.scalatest.BeforeAndAfterAll
import org.scalatest.matchers.should.Matchers

import scala.concurrent.duration._

class  FastSyncItSpec extends FlatSpecBase with Matchers with BeforeAndAfterAll {
  implicit val testScheduler = Scheduler.fixedPool("test", 16)

  override def afterAll(): Unit = {
    testScheduler.shutdown()
    testScheduler.awaitTermination(60.second)
  }

  "FastSync" should "sync blockchain without state nodes" in customTestCaseResourceM(
    FakePeer.start3FakePeersRes()
  ) { case (peer1, peer2, peer3) =>
    for {
      _ <- peer2.importBlocksUntil(1000)(IdentityUpdate)
      _ <- peer3.importBlocksUntil(1000)(IdentityUpdate)
      _ <- peer1.connectToPeers(Set(peer2.node, peer3.node))
      _ <- peer1.startFastSync().delayExecution(50.milliseconds)
      _ <- peer1.waitForFastSyncFinish()
    } yield {
      assert(peer1.bl.getBestBlockNumber() == peer2.bl.getBestBlockNumber() - peer2.testSyncConfig.pivotBlockOffset)
      assert(peer1.bl.getBestBlockNumber() == peer3.bl.getBestBlockNumber() - peer3.testSyncConfig.pivotBlockOffset)
    }
  }

  it should "sync blockchain with state nodes" in customTestCaseResourceM(FakePeer.start3FakePeersRes()) {
    case (peer1, peer2, peer3) =>
      for {
        _ <- peer2.importBlocksUntil(1000)(updateStateAtBlock(500))
        _ <- peer3.importBlocksUntil(1000)(updateStateAtBlock(500))
        _ <- peer1.connectToPeers(Set(peer2.node, peer3.node))
        _ <- peer1.startFastSync().delayExecution(50.milliseconds)
        _ <- peer1.waitForFastSyncFinish()
      } yield {
        val trie = peer1.getBestBlockTrie()
        val synchronizingPeerHaveAllData = peer1.containsExpectedDataUpToAccountAtBlock(1000, 500)
        // due to the fact that function generating state is deterministic both peer2 and peer3 ends up with exactly same
        // state, so peer1 can get whole trie from both of them.
        assert(peer1.bl.getBestBlockNumber() == peer2.bl.getBestBlockNumber() - peer2.testSyncConfig.pivotBlockOffset)
        assert(peer1.bl.getBestBlockNumber() == peer3.bl.getBestBlockNumber() - peer3.testSyncConfig.pivotBlockOffset)
        assert(trie.isDefined)
        assert(synchronizingPeerHaveAllData)
      }
  }

  it should "sync blockchain with state nodes when peer do not response with full responses" in
    customTestCaseResourceM(
      FakePeer.start3FakePeersRes(
        fakePeerCustomConfig2 = FakePeerCustomConfig(HostConfig()),
        fakePeerCustomConfig3 = FakePeerCustomConfig(HostConfig())
      )
    ) { case (peer1, peer2, peer3) =>
      for {
        _ <- peer2.importBlocksUntil(1000)(updateStateAtBlock(500))
        _ <- peer3.importBlocksUntil(1000)(updateStateAtBlock(500))
        _ <- peer1.connectToPeers(Set(peer2.node, peer3.node))
        _ <- peer1.startFastSync().delayExecution(50.milliseconds)
        _ <- peer1.waitForFastSyncFinish()
      } yield {
        val trie = peer1.getBestBlockTrie()
        val synchronizingPeerHaveAllData = peer1.containsExpectedDataUpToAccountAtBlock(1000, 500)
        // due to the fact that function generating state is deterministic both peer2 and peer3 ends up with exactly same
        // state, so peer1 can get whole trie from both of them.
        assert(peer1.bl.getBestBlockNumber() == peer2.bl.getBestBlockNumber() - peer2.testSyncConfig.pivotBlockOffset)
        assert(peer1.bl.getBestBlockNumber() == peer3.bl.getBestBlockNumber() - peer3.testSyncConfig.pivotBlockOffset)
        assert(trie.isDefined)
        assert(synchronizingPeerHaveAllData)
      }
    }

  it should "sync blockchain with state nodes when one of the peers send empty state responses" in
    customTestCaseResourceM(
      FakePeer.start3FakePeersRes(
        fakePeerCustomConfig2 = FakePeerCustomConfig(HostConfig()),
        fakePeerCustomConfig3 = FakePeerCustomConfig(HostConfig().copy(maxMptComponentsPerMessage = 0))
      )
    ) { case (peer1, peer2, peer3) =>
      for {
        _ <- peer2.importBlocksUntil(1000)(updateStateAtBlock(500))
        _ <- peer3.importBlocksUntil(1000)(updateStateAtBlock(500))
        _ <- peer1.connectToPeers(Set(peer2.node, peer3.node))
        _ <- peer1.startFastSync().delayExecution(50.milliseconds)
        _ <- peer1.waitForFastSyncFinish()
      } yield {
        val trie = peer1.getBestBlockTrie()
        val synchronizingPeerHaveAllData = peer1.containsExpectedDataUpToAccountAtBlock(1000, 500)
        // due to the fact that function generating state is deterministic both peer2 and peer3 ends up with exactly same
        // state, so peer1 can get whole trie from both of them.
        assert(peer1.bl.getBestBlockNumber() == peer2.bl.getBestBlockNumber() - peer2.testSyncConfig.pivotBlockOffset)
        assert(peer1.bl.getBestBlockNumber() == peer3.bl.getBestBlockNumber() - peer3.testSyncConfig.pivotBlockOffset)
        assert(trie.isDefined)
        assert(synchronizingPeerHaveAllData)
      }
    }

  it should "update pivot block" in customTestCaseResourceM(FakePeer.start2FakePeersRes()) {
    case (peer1, peer2) =>
      for {
        _ <- peer2.importBlocksUntil(1000)(IdentityUpdate)
        _ <- peer1.connectToPeers(Set(peer2.node))
        _ <- peer2.importBlocksUntil(2000)(IdentityUpdate).startAndForget
        _ <- peer1.startFastSync().delayExecution(50.milliseconds)
        _ <- peer1.waitForFastSyncFinish()
      } yield {
        assert(peer1.bl.getBestBlockNumber() == peer2.bl.getBestBlockNumber() - peer2.testSyncConfig.pivotBlockOffset)
      }
  }

<<<<<<< HEAD
  it should "update target block and sync this new target block state" in customTestCaseResourceM(
=======
  it should "should update pivot block and sync this new pivot block state" in customTestCaseResourceM(
>>>>>>> 18c25a45
    FakePeer.start2FakePeersRes()
  ) { case (peer1, peer2) =>
    for {
      _ <- peer2.importBlocksUntil(1000)(IdentityUpdate)
      _ <- peer1.connectToPeers(Set(peer2.node))
      _ <- peer2.importBlocksUntil(2000)(updateStateAtBlock(1500)).startAndForget
      _ <- peer1.startFastSync().delayExecution(50.milliseconds)
      _ <- peer1.waitForFastSyncFinish()
    } yield {
      assert(peer1.bl.getBestBlockNumber() == peer2.bl.getBestBlockNumber() - peer2.testSyncConfig.pivotBlockOffset)
    }
  }

}

object FastSyncItSpec {

  def updateWorldWithNAccounts(n: Int, world: InMemoryWorldStateProxy): InMemoryWorldStateProxy = {
    val resultWorld = (0 until n).foldLeft(world) { (world, num) =>
      val randomBalance = num
      val randomAddress = Address(num)
      val codeBytes = BigInt(num).toByteArray
      val storage = world.getStorage(randomAddress)
      val changedStorage = (num until num + 20).foldLeft(storage)((storage, value) => storage.store(value, value))
      world
        .saveAccount(randomAddress, Account.empty().copy(balance = randomBalance))
        .saveCode(randomAddress, ByteString(codeBytes))
        .saveStorage(randomAddress, changedStorage)
    }
    InMemoryWorldStateProxy.persistState(resultWorld)
  }

  def updateStateAtBlock(blockWithUpdate: BigInt): (BigInt, InMemoryWorldStateProxy) => InMemoryWorldStateProxy = {
    (blockNr: BigInt, world: InMemoryWorldStateProxy) =>
      if (blockNr == blockWithUpdate) {
        updateWorldWithNAccounts(1000, world)
      } else {
        IdentityUpdate(blockNr, world)
      }
  }
}<|MERGE_RESOLUTION|>--- conflicted
+++ resolved
@@ -120,11 +120,7 @@
       }
   }
 
-<<<<<<< HEAD
-  it should "update target block and sync this new target block state" in customTestCaseResourceM(
-=======
-  it should "should update pivot block and sync this new pivot block state" in customTestCaseResourceM(
->>>>>>> 18c25a45
+  it should "update pivot block and sync this new pivot block state" in customTestCaseResourceM(
     FakePeer.start2FakePeersRes()
   ) { case (peer1, peer2) =>
     for {
