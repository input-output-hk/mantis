--- conflicted
+++ resolved
@@ -80,26 +80,20 @@
         "peers-client"
       )
 
-<<<<<<< HEAD
     lazy val consensus = buildEthashConsensus()
 
     lazy val blockQueue = BlockQueue(bl, syncConfig)
     lazy val blockValidation = new BlockValidation(consensus, bl, blockQueue)
     lazy val blockExecution =
-      new BlockExecution(bl, blockchainConfig, consensus.blockPreparator, blockValidation)
-    lazy val blockImport: BlockImport =
-      new BlockImport(bl, blockQueue, blockValidation, blockExecution, Scheduler.global)
-=======
-    lazy val ledger: Ledger =
-      new LedgerImpl(
+      new BlockExecution(
         bl,
         storagesInstance.storages.evmCodeStorage,
         blockchainConfig,
-        syncConfig,
-        buildEthashConsensus(),
-        Scheduler.global
-      )
->>>>>>> 67d7870c
+        consensus.blockPreparator,
+        blockValidation
+      )
+    lazy val blockImport: BlockImport =
+      new BlockImport(bl, blockQueue, blockValidation, blockExecution, Scheduler.global)
 
     lazy val ommersPool: ActorRef = system.actorOf(OmmersPool.props(bl, 1), "ommers-pool")
 
