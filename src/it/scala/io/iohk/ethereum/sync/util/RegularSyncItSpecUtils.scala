package io.iohk.ethereum.sync.util

import akka.actor.ActorRef
import akka.actor.typed
import akka.actor.typed.scaladsl.adapter._
import akka.util.ByteString

import cats.effect.Resource

import monix.eval.Task
import monix.execution.Scheduler

import scala.concurrent.duration._

import io.iohk.ethereum.Mocks.MockValidatorsAlwaysSucceed
import io.iohk.ethereum.blockchain.sync.PeersClient
import io.iohk.ethereum.blockchain.sync.SyncProtocol
import io.iohk.ethereum.blockchain.sync.regular.BlockBroadcast
import io.iohk.ethereum.blockchain.sync.regular.BlockBroadcast.BlockToBroadcast
import io.iohk.ethereum.blockchain.sync.regular.BlockBroadcasterActor
import io.iohk.ethereum.blockchain.sync.regular.BlockBroadcasterActor.BroadcastBlock
import io.iohk.ethereum.blockchain.sync.regular.BlockFetcher
import io.iohk.ethereum.blockchain.sync.regular.BlockFetcher.AdaptedMessageFromEventBus
import io.iohk.ethereum.blockchain.sync.regular.BlockImporter
import io.iohk.ethereum.blockchain.sync.regular.BlockImporter.Start
import io.iohk.ethereum.blockchain.sync.regular.RegularSync
import io.iohk.ethereum.blockchain.sync.regular.RegularSync.NewCheckpoint
import io.iohk.ethereum.checkpointing.CheckpointingTestHelpers
import io.iohk.ethereum.consensus.blocks.CheckpointBlockGenerator
import io.iohk.ethereum.consensus.mining.FullMiningConfig
import io.iohk.ethereum.consensus.mining.MiningConfig
import io.iohk.ethereum.consensus.mining.Protocol.NoAdditionalPoWData
import io.iohk.ethereum.consensus.pow
import io.iohk.ethereum.consensus.pow.EthashConfig
import io.iohk.ethereum.consensus.pow.PoWMining
import io.iohk.ethereum.consensus.pow.validators.ValidatorsExecutor
import io.iohk.ethereum.crypto
import io.iohk.ethereum.domain._
import io.iohk.ethereum.ledger._
import io.iohk.ethereum.mpt.MerklePatriciaTrie
import io.iohk.ethereum.network.PeerId
import io.iohk.ethereum.network.p2p.messages.BaseETH6XMessages.NewBlock
import io.iohk.ethereum.nodebuilder.VmSetup
import io.iohk.ethereum.ommers.OmmersPool
import io.iohk.ethereum.sync.util.SyncCommonItSpecUtils.FakePeerCustomConfig.defaultConfig
import io.iohk.ethereum.sync.util.SyncCommonItSpecUtils._
import io.iohk.ethereum.transactions.PendingTransactionsManager
import io.iohk.ethereum.utils._

object RegularSyncItSpecUtils {

  class ValidatorsExecutorAlwaysSucceed extends MockValidatorsAlwaysSucceed {
    override def validateBlockAfterExecution(
        block: Block,
        stateRootHash: ByteString,
        receipts: Seq[Receipt],
        gasUsed: BigInt
    )(implicit blockchainConfig: BlockchainConfig): Either[BlockExecutionError, BlockExecutionSuccess] = Right(
      BlockExecutionSuccess
    )
  }

  object ValidatorsExecutorAlwaysSucceed extends ValidatorsExecutorAlwaysSucceed

  class FakePeer(peerName: String, fakePeerCustomConfig: FakePeerCustomConfig)
      extends CommonFakePeer(peerName, fakePeerCustomConfig) {

    def buildEthashMining(): pow.PoWMining = {
      val miningConfig: MiningConfig = MiningConfig(Config.config)
      val specificConfig: EthashConfig = pow.EthashConfig(config)
      val fullConfig = FullMiningConfig(miningConfig, specificConfig)
      val vm = VmSetup.vm(VmConfig(config), blockchainConfig, testMode = false)
      val mining =
        PoWMining(
          vm,
          storagesInstance.storages.evmCodeStorage,
          bl,
          blockchainReader,
          fullConfig,
          ValidatorsExecutorAlwaysSucceed,
          NoAdditionalPoWData
        )
      mining
    }

    lazy val checkpointBlockGenerator: CheckpointBlockGenerator = new CheckpointBlockGenerator
    lazy val peersClient: ActorRef =
      system.actorOf(
        PeersClient.props(etcPeerManager, peerEventBus, blacklist, testSyncConfig, system.scheduler),
        "peers-client"
      )

    lazy val mining: PoWMining = buildEthashMining()

    lazy val blockQueue: BlockQueue = BlockQueue(bl, blockchainReader, syncConfig)
    lazy val blockValidation = new BlockValidation(mining, blockchainReader, blockQueue)
    lazy val blockExecution =
      new BlockExecution(
        bl,
        blockchainReader,
        blockchainWriter,
        storagesInstance.storages.evmCodeStorage,
<<<<<<< HEAD
        consensus.blockPreparator,
=======
        blockchainConfig,
        mining.blockPreparator,
>>>>>>> 2e078af3
        blockValidation
      )
    lazy val blockImport: BlockImport =
      new BlockImport(
        bl,
        blockchainReader,
        blockchainWriter,
        blockQueue,
        blockValidation,
        blockExecution,
        Scheduler.global
      )

    lazy val ommersPool: ActorRef = system.actorOf(OmmersPool.props(blockchainReader, 1), "ommers-pool")

    lazy val pendingTransactionsManager: ActorRef = system.actorOf(
      PendingTransactionsManager.props(TxPoolConfig(config), peerManager, etcPeerManager, peerEventBus),
      "pending-transactions-manager"
    )

    lazy val validators: ValidatorsExecutor = buildEthashMining().validators

    val broadcasterRef: ActorRef = system.actorOf(
      BlockBroadcasterActor
        .props(
          new BlockBroadcast(etcPeerManager),
          peerEventBus,
          etcPeerManager,
          blacklist,
          syncConfig,
          system.scheduler
        ),
      "block-broadcaster"
    )

    val fetcher: typed.ActorRef[BlockFetcher.FetchCommand] =
      system.spawn(
        BlockFetcher(peersClient, peerEventBus, regularSync, syncConfig, validators.blockValidator),
        "block-fetcher"
      )

    lazy val blockImporter: ActorRef = system.actorOf(
      BlockImporter.props(
        fetcher.toClassic,
        blockImport,
        bl,
        blockchainReader,
        storagesInstance.storages.stateStorage,
        new BranchResolution(bl, blockchainReader),
        syncConfig,
        ommersPool,
        broadcasterRef,
        pendingTransactionsManager,
        regularSync,
        this
      )
    )

    lazy val regularSync: ActorRef = system.actorOf(
      RegularSync.props(
        peersClient,
        etcPeerManager,
        peerEventBus,
        blockImport,
        bl,
        blockchainReader,
        storagesInstance.storages.stateStorage,
        new BranchResolution(bl, blockchainReader),
        validators.blockValidator,
        blacklist,
        testSyncConfig,
        ommersPool,
        pendingTransactionsManager,
        system.scheduler,
        this
      )
    )

    def startRegularSync(): Task[Unit] = Task {
      regularSync ! SyncProtocol.Start
    }

    def broadcastBlock(
        blockNumber: Option[Int] = None
    )(updateWorldForBlock: (BigInt, InMemoryWorldStateProxy) => InMemoryWorldStateProxy): Task[Unit] =
      Task(blockNumber match {
        case Some(bNumber) =>
          blockchainReader
            .getBestBranch()
            .getBlockByNumber(bNumber)
            .getOrElse(throw new RuntimeException(s"block by number: $bNumber doesn't exist"))
        case None => blockchainReader.getBestBlock().get
      }).flatMap { block =>
        Task {
          val currentWeight = bl
            .getChainWeightByHash(block.hash)
            .getOrElse(throw new RuntimeException(s"ChainWeight by hash: ${block.hash} doesn't exist"))
          val currentWorld = getMptForBlock(block)
          val (newBlock, newWeight, _) = createChildBlock(block, currentWeight, currentWorld)(updateWorldForBlock)
          broadcastBlock(newBlock, newWeight)
        }
      }

    def waitForRegularSyncLoadLastBlock(blockNumber: BigInt): Task[Boolean] =
      retryUntilWithDelay(Task(blockchainReader.getBestBlockNumber() == blockNumber), 1.second, 90)(isDone => isDone)

    def mineNewBlock(
        plusDifficulty: BigInt = 0
    )(updateWorldForBlock: (BigInt, InMemoryWorldStateProxy) => InMemoryWorldStateProxy): Task[Unit] = Task {
      val block: Block = blockchainReader.getBestBlock().get
      val currentWeight = bl
        .getChainWeightByHash(block.hash)
        .getOrElse(throw new RuntimeException(s"ChainWeight by hash: ${block.hash} doesn't exist"))
      val currentWorld = getMptForBlock(block)
      val (newBlock, _, _) =
        createChildBlock(block, currentWeight, currentWorld, plusDifficulty)(updateWorldForBlock)
      regularSync ! SyncProtocol.MinedBlock(newBlock)
    }

    def mineNewBlocks(delay: FiniteDuration, nBlocks: Int)(
        updateWorldForBlock: (BigInt, InMemoryWorldStateProxy) => InMemoryWorldStateProxy
    ): Task[Unit] =
      if (nBlocks > 0) {
        mineNewBlock()(updateWorldForBlock)
          .delayExecution(delay)
          .flatMap(_ => mineNewBlocks(delay, nBlocks - 1)(updateWorldForBlock))
      } else Task(())

    def addCheckpointedBlock(parent: Block): Task[Unit] = Task {
      val signatures = CheckpointingTestHelpers.createCheckpointSignatures(
        Seq(crypto.generateKeyPair(secureRandom)),
        parent.hash
      )
      val checkpoint = checkpointBlockGenerator.generate(parent, Checkpoint(signatures))
      regularSync ! NewCheckpoint(checkpoint)
    }

    def getCheckpointFromPeer(checkpoint: Block, peerId: PeerId): Task[Unit] = Task {
      blockImporter ! Start
      fetcher ! AdaptedMessageFromEventBus(NewBlock(checkpoint, checkpoint.header.difficulty), peerId)
    }

    private def getMptForBlock(block: Block) =
      InMemoryWorldStateProxy(
        storagesInstance.storages.evmCodeStorage,
        bl.getBackingMptStorage(block.number),
        (number: BigInt) => blockchainReader.getBlockHeaderByNumber(number).map(_.hash),
        UInt256.Zero,
        ByteString(MerklePatriciaTrie.EmptyRootHash),
        noEmptyAccounts = false,
        ethCompatibleStorage = true
      )

    private def broadcastBlock(block: Block, weight: ChainWeight) =
      broadcasterActor ! BroadcastBlock(BlockToBroadcast(block, weight))

    private def createChildBlock(
        parent: Block,
        parentWeight: ChainWeight,
        parentWorld: InMemoryWorldStateProxy,
        plusDifficulty: BigInt = 0
    )(
        updateWorldForBlock: (BigInt, InMemoryWorldStateProxy) => InMemoryWorldStateProxy
    ): (Block, ChainWeight, InMemoryWorldStateProxy) = {
      val newBlockNumber = parent.header.number + 1
      val newWorld = updateWorldForBlock(newBlockNumber, parentWorld)
      val newBlock = parent.copy(header =
        parent.header.copy(
          parentHash = parent.header.hash,
          number = newBlockNumber,
          stateRoot = newWorld.stateRootHash,
          difficulty = plusDifficulty + parent.header.difficulty
        )
      )
      val newWeight = parentWeight.increase(newBlock.header)
      (newBlock, newWeight, parentWorld)
    }
  }

  object FakePeer {

    def startFakePeer(peerName: String, fakePeerCustomConfig: FakePeerCustomConfig): Task[FakePeer] =
      for {
        peer <- Task(new FakePeer(peerName, fakePeerCustomConfig))
        _ <- peer.startPeer()
      } yield peer

    def start1FakePeerRes(
        fakePeerCustomConfig: FakePeerCustomConfig = defaultConfig,
        name: String
    ): Resource[Task, FakePeer] =
      Resource.make {
        startFakePeer(name, fakePeerCustomConfig)
      } { peer =>
        peer.shutdown()
      }

    def start2FakePeersRes(
        fakePeerCustomConfig1: FakePeerCustomConfig = defaultConfig,
        fakePeerCustomConfig2: FakePeerCustomConfig = defaultConfig
    ): Resource[Task, (FakePeer, FakePeer)] =
      for {
        peer1 <- start1FakePeerRes(fakePeerCustomConfig1, "Peer1")
        peer2 <- start1FakePeerRes(fakePeerCustomConfig2, "Peer2")
      } yield (peer1, peer2)

  }
}<|MERGE_RESOLUTION|>--- conflicted
+++ resolved
@@ -100,12 +100,7 @@
         blockchainReader,
         blockchainWriter,
         storagesInstance.storages.evmCodeStorage,
-<<<<<<< HEAD
-        consensus.blockPreparator,
-=======
-        blockchainConfig,
         mining.blockPreparator,
->>>>>>> 2e078af3
         blockValidation
       )
     lazy val blockImport: BlockImport =
