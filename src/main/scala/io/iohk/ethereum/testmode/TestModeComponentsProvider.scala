package io.iohk.ethereum.testmode

import io.iohk.ethereum.consensus.difficulty.DifficultyCalculator
import io.iohk.ethereum.consensus.{Consensus, ConsensusConfig}
import io.iohk.ethereum.db.storage.EvmCodeStorage
import io.iohk.ethereum.domain.BlockchainImpl
import io.iohk.ethereum.ledger.VMImpl
import io.iohk.ethereum.ledger.StxLedger
import io.iohk.ethereum.utils.BlockchainConfig
import io.iohk.ethereum.utils.Config.SyncConfig
import monix.execution.Scheduler
import io.iohk.ethereum.ledger.BlockImport
import io.iohk.ethereum.ledger.BlockValidation
import io.iohk.ethereum.ledger.BlockExecution
import io.iohk.ethereum.ledger.BlockQueue

/** Provides a ledger or consensus instances with modifiable blockchain config (used in test mode). */
class TestModeComponentsProvider(
    blockchain: BlockchainImpl,
    evmCodeStorage: EvmCodeStorage,
    syncConfig: SyncConfig,
    validationExecutionContext: Scheduler,
    consensusConfig: ConsensusConfig,
    difficultyCalculator: DifficultyCalculator,
    vm: VMImpl
) {

  def blockImport(blockchainConfig: BlockchainConfig, sealEngine: SealEngineType): BlockImport = {
    val blockQueue = BlockQueue(blockchain, syncConfig)
    val consensuz = consensus(blockchainConfig, sealEngine)
    val blockValidation = new BlockValidation(consensuz, blockchain, blockQueue)
    val blockExecution =
      new BlockExecution(blockchain, blockchainConfig, consensuz.blockPreparator, blockValidation)

    new BlockImport(
      blockchain,
<<<<<<< HEAD
      blockQueue,
      blockValidation,
      blockExecution,
=======
      evmCodeStorage,
      blockchainConfig,
      syncConfig,
      consensus(blockchainConfig, sealEngine),
>>>>>>> 67d7870c
      validationExecutionContext
    )
  }

  def stxLedger(blockchainConfig: BlockchainConfig, sealEngine: SealEngineType): StxLedger =
    new StxLedger(blockchain, evmCodeStorage, blockchainConfig, consensus(blockchainConfig, sealEngine).blockPreparator)
  def consensus(
      blockchainConfig: BlockchainConfig,
      sealEngine: SealEngineType,
      blockTimestamp: Long = 0
  ): TestmodeConsensus =
    new TestmodeConsensus(
      vm,
      evmCodeStorage,
      blockchain,
      blockchainConfig,
      consensusConfig,
      difficultyCalculator,
      sealEngine,
      blockTimestamp
    )
}<|MERGE_RESOLUTION|>--- conflicted
+++ resolved
@@ -30,20 +30,13 @@
     val consensuz = consensus(blockchainConfig, sealEngine)
     val blockValidation = new BlockValidation(consensuz, blockchain, blockQueue)
     val blockExecution =
-      new BlockExecution(blockchain, blockchainConfig, consensuz.blockPreparator, blockValidation)
+      new BlockExecution(blockchain, evmCodeStorage, blockchainConfig, consensuz.blockPreparator, blockValidation)
 
     new BlockImport(
       blockchain,
-<<<<<<< HEAD
       blockQueue,
       blockValidation,
       blockExecution,
-=======
-      evmCodeStorage,
-      blockchainConfig,
-      syncConfig,
-      consensus(blockchainConfig, sealEngine),
->>>>>>> 67d7870c
       validationExecutionContext
     )
   }
