package io.iohk.ethereum.testmode

import io.iohk.ethereum.domain.{Block, BlockHeader, Blockchain, BlockchainReader, SignedTransaction, UInt256}
import io.iohk.ethereum.jsonrpc.EthBlocksService.{BlockByBlockHashResponse, BlockByNumberResponse}
import io.iohk.ethereum.jsonrpc.{
  BaseBlockResponse,
  BaseTransactionResponse,
  EthBlocksService,
  ServiceResponse,
  TransactionData
}
import io.iohk.ethereum.utils.Logger
import akka.util.ByteString

<<<<<<< HEAD
class TestEthBlockServiceWrapper(blockchain: Blockchain, consensus: Consensus)
    extends EthBlocksService(blockchain, consensus)
=======
class TestEthBlockServiceWrapper(
    blockchain: Blockchain,
    blockchainReader: BlockchainReader,
    ledger: Ledger
) extends EthBlocksService(blockchain, blockchainReader, ledger)
>>>>>>> e6317890
    with Logger {

  /**
    * Implements the eth_getBlockByHash method that fetches a requested block.
    *
    * @param request with the hash of the block requested
    * @return the block requested or None if the client doesn't have the block
    */
  override def getByBlockHash(
      request: EthBlocksService.BlockByBlockHashRequest
  ): ServiceResponse[EthBlocksService.BlockByBlockHashResponse] = super
    .getByBlockHash(request)
    .map(
      _.map(blockByBlockResponse => {
        val fullBlock = blockchainReader.getBlockByNumber(blockByBlockResponse.blockResponse.get.number).get
        BlockByBlockHashResponse(blockByBlockResponse.blockResponse.map(response => toEthResponse(fullBlock, response)))
      })
    )

  /**
    * Implements the eth_getBlockByNumber method that fetches a requested block.
    *
    * @param request with the block requested (by it's number or by tag)
    * @return the block requested or None if the client doesn't have the block
    */
  override def getBlockByNumber(
      request: EthBlocksService.BlockByNumberRequest
  ): ServiceResponse[EthBlocksService.BlockByNumberResponse] = super
    .getBlockByNumber(request)
    .map(
      _.map(blockByBlockResponse => {
        val fullBlock = blockchainReader.getBlockByNumber(blockByBlockResponse.blockResponse.get.number).get
        BlockByNumberResponse(blockByBlockResponse.blockResponse.map(response => toEthResponse(fullBlock, response)))
      })
    )

  private def toEthResponse(block: Block, response: BaseBlockResponse) = EthBlockResponse(
    response.number,
    response.hash,
    if (block.header.mixHash.isEmpty) Some(UInt256.Zero.bytes) else Some(block.header.mixHash),
    response.parentHash,
    if (block.header.nonce.isEmpty) None else Some(block.header.nonce),
    response.sha3Uncles,
    response.logsBloom,
    response.transactionsRoot,
    response.stateRoot,
    response.receiptsRoot,
    response.miner,
    response.difficulty,
    response.totalDifficulty,
    response.extraData,
    response.size,
    response.gasLimit,
    response.gasUsed,
    response.timestamp,
    toEthTransaction(block, response.transactions),
    response.uncles
  )

  private def toEthTransaction(
      block: Block,
      responseTransactions: Either[Seq[ByteString], Seq[BaseTransactionResponse]]
  ): Either[Seq[ByteString], Seq[BaseTransactionResponse]] = responseTransactions.map(_ => {
    block.body.transactionList.zipWithIndex.map { case (stx, transactionIndex) =>
      EthTransactionResponse(tx = TransactionData(stx, Some(block.header), Some(transactionIndex)))
    }
  })
}

case class EthBlockResponse(
    number: BigInt,
    hash: Option[ByteString],
    mixHash: Option[ByteString],
    parentHash: ByteString,
    nonce: Option[ByteString],
    sha3Uncles: ByteString,
    logsBloom: ByteString,
    transactionsRoot: ByteString,
    stateRoot: ByteString,
    receiptsRoot: ByteString,
    miner: Option[ByteString],
    difficulty: BigInt,
    totalDifficulty: Option[BigInt],
    extraData: ByteString,
    size: BigInt,
    gasLimit: BigInt,
    gasUsed: BigInt,
    timestamp: BigInt,
    transactions: Either[Seq[ByteString], Seq[BaseTransactionResponse]],
    uncles: Seq[ByteString]
) extends BaseBlockResponse

final case class EthTransactionResponse(
    hash: ByteString,
    nonce: BigInt,
    blockHash: Option[ByteString],
    blockNumber: Option[BigInt],
    transactionIndex: Option[BigInt],
    from: Option[ByteString],
    to: Option[ByteString],
    value: BigInt,
    gasPrice: BigInt,
    gas: BigInt,
    input: ByteString,
    r: ByteString,
    s: ByteString,
    v: ByteString
) extends BaseTransactionResponse

object EthTransactionResponse {

  def apply(tx: TransactionData): EthTransactionResponse =
    EthTransactionResponse(tx.stx, tx.blockHeader, tx.transactionIndex)

  def apply(
      stx: SignedTransaction,
      blockHeader: Option[BlockHeader] = None,
      transactionIndex: Option[Int] = None
  ): EthTransactionResponse =
    EthTransactionResponse(
      hash = stx.hash,
      nonce = stx.tx.nonce,
      blockHash = blockHeader.map(_.hash),
      blockNumber = blockHeader.map(_.number),
      transactionIndex = transactionIndex.map(txIndex => BigInt(txIndex)),
      from = SignedTransaction.getSender(stx).map(_.bytes),
      to = stx.tx.receivingAddress.map(_.bytes),
      value = stx.tx.value,
      gasPrice = stx.tx.gasPrice,
      gas = stx.tx.gasLimit,
      input = stx.tx.payload,
      r = UInt256(stx.signature.r).bytes,
      s = UInt256(stx.signature.s).bytes,
      v = ByteString(stx.signature.v)
    )
}<|MERGE_RESOLUTION|>--- conflicted
+++ resolved
@@ -11,17 +11,13 @@
 }
 import io.iohk.ethereum.utils.Logger
 import akka.util.ByteString
+import io.iohk.ethereum.consensus.Consensus
 
-<<<<<<< HEAD
-class TestEthBlockServiceWrapper(blockchain: Blockchain, consensus: Consensus)
-    extends EthBlocksService(blockchain, consensus)
-=======
 class TestEthBlockServiceWrapper(
     blockchain: Blockchain,
     blockchainReader: BlockchainReader,
-    ledger: Ledger
-) extends EthBlocksService(blockchain, blockchainReader, ledger)
->>>>>>> e6317890
+    consensus: Consensus
+) extends EthBlocksService(blockchain, blockchainReader, consensus)
     with Logger {
 
   /**
