package io.iohk.ethereum.blockchain.sync.regular

import akka.actor.ActorRef
import akka.util.ByteString
import cats.data.NonEmptyList
<<<<<<< HEAD
import io.iohk.ethereum.consensus.validators.BlockValidator
import io.iohk.ethereum.domain.{Block, BlockHeader, BlockBody, HeadersSeq}
=======
import cats.implicits._
import io.iohk.ethereum.blockchain.sync.regular.BlockFetcherState._
import io.iohk.ethereum.domain.{Block, BlockBody, BlockHeader, HeadersSeq}
>>>>>>> 057f84ca
import io.iohk.ethereum.network.PeerId
import io.iohk.ethereum.network.p2p.messages.PV62.BlockHash

import scala.collection.immutable.Queue
import scala.annotation.tailrec
import io.iohk.ethereum.consensus.validators.BlockValidator

// scalastyle:off number.of.methods
/**
  * State used by the BlockFetcher
  *
  * @param importer the BlockImporter actor reference
  * @param readyBlocks
  * @param waitingHeaders
  * @param fetchingHeadersState the current state of the headers fetching, whether we
  *                             - haven't fetched any yet
  *                             - are awaiting a response
  *                             - are awaiting a response but it should be ignored due to blocks being invalidated
  * @param fetchingBodiesState the current state of the bodies fetching, whether we
  *                             - haven't fetched any yet
  *                             - are awaiting a response
  *                             - are awaiting a response but it should be ignored due to blocks being invalidated
  * @param stateNodeFetcher
  * @param lastBlock
  * @param knownTop
  * @param blockProviders
  */
case class BlockFetcherState(
    importer: ActorRef,
    blockValidator: BlockValidator,
    readyBlocks: Queue[Block],
    waitingHeaders: Queue[BlockHeader],
    fetchingHeadersState: FetchingHeadersState,
    fetchingBodiesState: FetchingBodiesState,
    stateNodeFetcher: Option[StateNodeFetcher],
    lastBlock: BigInt,
    knownTop: BigInt,
    blockProviders: Map[BigInt, PeerId]
) {

  def isFetching: Boolean = isFetchingHeaders || isFetchingBodies

  def isFetchingStateNode: Boolean = stateNodeFetcher.isDefined

  private def hasEmptyBuffer: Boolean = readyBlocks.isEmpty && waitingHeaders.isEmpty

  def hasFetchedTopHeader: Boolean = lastBlock == knownTop

  def isOnTop: Boolean = hasFetchedTopHeader && hasEmptyBuffer

  def hasReachedSize(size: Int): Boolean = (readyBlocks.size + waitingHeaders.size) >= size

  def lastFullBlockNumber: BigInt =
    readyBlocks.lastOption
      .map(_.number)
      .orElse(waitingHeaders.headOption.map(_.number - 1))
      .getOrElse(lastBlock)

  def lowestBlock: BigInt =
    readyBlocks.headOption
      .map(_.number)
      .orElse(waitingHeaders.headOption.map(_.number))
      .getOrElse(lastBlock)

  /**
    * Next block number to be fetched, calculated in a way to maintain local queues consistency,
    * even if `lastBlock` property is much higher - it's more important to have this consistency
    * here and allow standard rollback/reorganization mechanisms to kick in if we get too far with mining,
    * therefore `lastBlock` is used here only if blocks and headers queues are empty
    */
  def nextBlockToFetch: BigInt = waitingHeaders.lastOption
    .map(_.number)
    .orElse(readyBlocks.lastOption.map(_.number))
    .getOrElse(lastBlock) + 1

  def takeHashes(amount: Int): Seq[ByteString] = waitingHeaders.take(amount).map(_.hash)

  def appendHeaders(headers: Seq[BlockHeader]): Either[String, BlockFetcherState] =
    validatedHeaders(headers.sortBy(_.number)).map(validHeaders => {
      val lastNumber = HeadersSeq.lastNumber(validHeaders)
      withPossibleNewTopAt(lastNumber)
        .copy(
          waitingHeaders = waitingHeaders ++ validHeaders,
          lastBlock = lastNumber.getOrElse(lastBlock)
        )
    })

  /**
    * Validates received headers consistency and their compatibilty with the state
    * TODO ETCM-370: This needs to be more fine-grained and detailed so blacklisting can be re-enabled
    */
  private def validatedHeaders(headers: Seq[BlockHeader]): Either[String, Seq[BlockHeader]] =
    if (headers.isEmpty) {
      Right(headers)
    } else {
      headers
        .asRight[String]
        .ensure("Given headers should form a sequence without gaps")(HeadersSeq.areChain)
        .ensure("Given headers do not form a chain with already stored ones")(headers =>
          (waitingHeaders.lastOption, headers.headOption).mapN(_ isParentOf _).getOrElse(true)
        )
    }

  def validateNewBlockHashes(hashes: Seq[BlockHash]): Either[String, Seq[BlockHash]] =
    hashes
      .asRight[String]
      .ensure("Hashes are empty")(_.nonEmpty)
      .ensure("Hashes should form a chain")(hashes =>
        hashes.zip(hashes.tail).forall { case (a, b) =>
          a.number + 1 == b.number
        }
      )

  /**
<<<<<<< HEAD
    * When bodies are requested, the response don't need to be a complete sub chain,
    * even more, we could receive an empty chain and that will be considered valid. Here we just
    * validate that the received bodies corresponds to an ordered subset of the requested headers.
    */
  def validateBodies(receivedBodies: Seq[BlockBody]): Either[String, Seq[Block]] =
    bodiesAreOrderedSubsetOfRequested(waitingHeaders.toList, receivedBodies)
      .toRight(
        "Received unrequested bodies"
      )

  // Checks that the received block bodies are an ordered subset of the ones requested
  @tailrec
  private def bodiesAreOrderedSubsetOfRequested(
      requestedHeaders: Seq[BlockHeader],
      respondedBodies: Seq[BlockBody],
      matchedBlocks: Seq[Block] = Nil
  ): Option[Seq[Block]] =
    (requestedHeaders, respondedBodies) match {
      case (Seq(), _ +: _) => None
      case (_, Seq()) => Some(matchedBlocks)
      case (header +: remainingHeaders, body +: remainingBodies) =>
        val doMatch = blockValidator.validateHeaderAndBody(header, body).isRight
        if (doMatch)
          bodiesAreOrderedSubsetOfRequested(remainingHeaders, remainingBodies, matchedBlocks :+ Block(header, body))
        else
          bodiesAreOrderedSubsetOfRequested(remainingHeaders, respondedBodies, matchedBlocks)
    }

  // We could optimize this method by stopping as soon as a block is not appended.
  def receiveBlocks(blocks: Seq[Block], fromPeer: PeerId): BlockFetcherState = {
    blocks.foldLeft(this) { case (state, block) =>
      state.receiveBlock(block, fromPeer)
=======
    * Matches bodies with headers in queue and adding matched bodies to the blocks.
    * If bodies is empty collection - headers in queue are removed as the cause is:
    *   - the headers are from rejected fork and therefore it won't be possible to resolve bodies for them
    *   - given peer is still syncing (quite unlikely due to preference of peers with best total difficulty
    *     when making a request)
    */
  def addBodies(peerId: PeerId, bodies: Seq[BlockBody]): BlockFetcherState = {
    if (bodies.isEmpty) {
      copy(waitingHeaders = Queue.empty)
    } else {
      val (matching, waiting) = waitingHeaders.splitAt(bodies.length)
      val blocks = matching.zip(bodies).map((Block.apply _).tupled)

      withPeerForBlocks(peerId, blocks.map(_.header.number))
        .copy(
          readyBlocks = readyBlocks.enqueue(blocks),
          waitingHeaders = waiting
        )
>>>>>>> 057f84ca
    }
  }

  /**
    * Currently to fill in headers we use a queue, so we if we try to process
    * a block that has its header in the queue but is not the next in the line,
    * we opt for not appending it.
    */
  def receiveBlock(block: Block, fromPeer: PeerId): BlockFetcherState =
    waitingHeaders.dequeueOption
      .map { case (waitingHeader, waitingHeadersTail) =>
        if (waitingHeader.hash == block.hash)
          unsafeAppendNewBlock(block, fromPeer).copy(
            waitingHeaders = waitingHeadersTail
          )
        else
          this
      }
      .getOrElse(this)

  // only append if there is no waiting headers.
  def appendNewBlock(block: Block, fromPeer: PeerId): BlockFetcherState =
    if (waitingHeaders.isEmpty)
      unsafeAppendNewBlock(block, fromPeer)
    else
      this

  // unsafe in terms of not checking waiting headers queue
  private def unsafeAppendNewBlock(block: Block, fromPeer: PeerId): BlockFetcherState =
    withPeerForBlocks(fromPeer, Seq(block.header.number))
      .withPossibleNewTopAt(block.number)
      .withLastBlock(block.number)
      .copy(
        readyBlocks = readyBlocks.enqueue(block)
      )

  def pickBlocks(amount: Int): Option[(NonEmptyList[Block], BlockFetcherState)] =
    if (readyBlocks.nonEmpty) {
      val (picked, rest) = readyBlocks.splitAt(amount)
      Some((NonEmptyList(picked.head, picked.tail.toList), copy(readyBlocks = rest)))
    } else {
      None
    }

  /**
    * Returns all the ready blocks but only if it includes blocks with number:
    * - lower = min(from, atLeastWith)
    * - upper = max(from, atLeastWith)
    */
  def strictPickBlocks(from: BigInt, atLeastWith: BigInt): Option[(NonEmptyList[Block], BlockFetcherState)] = {
    val lower = from.min(atLeastWith)
    val upper = from.max(atLeastWith)

    readyBlocks.some
      .filter(_.headOption.exists(block => block.number <= lower))
      .filter(_.lastOption.exists(block => block.number >= upper))
      .filter(_.nonEmpty)
      .map(blocks => (NonEmptyList(blocks.head, blocks.tail.toList), copy(readyBlocks = Queue())))
  }

  def invalidateBlocksFrom(nr: BigInt): (Option[PeerId], BlockFetcherState) = invalidateBlocksFrom(nr, Some(nr))

  def invalidateBlocksFrom(nr: BigInt, toBlacklist: Option[BigInt]): (Option[PeerId], BlockFetcherState) = {
    // We can't start completely from scratch as requests could be in progress, we have to keep special track of them
    val newFetchingHeadersState =
      if (fetchingHeadersState == AwaitingHeaders) AwaitingHeadersToBeIgnored else fetchingHeadersState
    val newFetchingBodiesState =
      if (fetchingBodiesState == AwaitingBodies) AwaitingBodiesToBeIgnored else fetchingBodiesState

    (
      toBlacklist.flatMap(blockProviders.get),
      copy(
        readyBlocks = Queue(),
        waitingHeaders = Queue(),
        lastBlock = (nr - 2).max(0),
        fetchingHeadersState = newFetchingHeadersState,
        fetchingBodiesState = newFetchingBodiesState,
        blockProviders = blockProviders - nr
      )
    )
  }

  def withLastBlock(nr: BigInt): BlockFetcherState = copy(lastBlock = nr)

  def withKnownTopAt(nr: BigInt): BlockFetcherState = copy(knownTop = nr)

  def withPossibleNewTopAt(nr: BigInt): BlockFetcherState =
    if (nr > knownTop) {
      withKnownTopAt(nr)
    } else {
      this
    }
  def withPossibleNewTopAt(nr: Option[BigInt]): BlockFetcherState = nr.map(withPossibleNewTopAt).getOrElse(this)

  def withPeerForBlocks(peerId: PeerId, blocks: Seq[BigInt]): BlockFetcherState =
    copy(blockProviders = blockProviders ++ blocks.map(block => block -> peerId))

  def isFetchingHeaders: Boolean = fetchingHeadersState != NotFetchingHeaders
  def withNewHeadersFetch: BlockFetcherState = copy(fetchingHeadersState = AwaitingHeaders)
  def withHeaderFetchReceived: BlockFetcherState = copy(fetchingHeadersState = NotFetchingHeaders)

  def isFetchingBodies: Boolean = fetchingBodiesState != NotFetchingBodies
  def withNewBodiesFetch: BlockFetcherState = copy(fetchingBodiesState = AwaitingBodies)
  def withBodiesFetchReceived: BlockFetcherState = copy(fetchingBodiesState = NotFetchingBodies)

  def fetchingStateNode(hash: ByteString, requestor: ActorRef): BlockFetcherState =
    copy(stateNodeFetcher = Some(StateNodeFetcher(hash, requestor)))

  def notFetchingStateNode(): BlockFetcherState = copy(stateNodeFetcher = None)

  def status: Map[String, Any] = Map(
    "ready blocks" -> readyBlocks.size,
    "known top" -> knownTop,
    "is on top" -> isOnTop
  )

  def statusDetailed: Map[String, Any] = Map(
    "fetched headers" -> waitingHeaders.size,
    "fetching headers" -> isFetchingHeaders,
    "fetching bodies" -> isFetchingBodies,
    "fetching state node" -> isFetchingStateNode,
    "fetched top header" -> hasFetchedTopHeader,
    "first header" -> waitingHeaders.headOption.map(_.number),
    "first block" -> readyBlocks.headOption.map(_.number),
    "last block" -> lastBlock
  )
}

object BlockFetcherState {
  case class StateNodeFetcher(hash: ByteString, replyTo: ActorRef)

  def initial(importer: ActorRef, blockValidator: BlockValidator, lastBlock: BigInt): BlockFetcherState =
    BlockFetcherState(
      importer = importer,
      blockValidator = blockValidator,
      readyBlocks = Queue(),
      waitingHeaders = Queue(),
      fetchingHeadersState = NotFetchingHeaders,
      fetchingBodiesState = NotFetchingBodies,
      stateNodeFetcher = None,
      lastBlock = lastBlock,
      knownTop = lastBlock + 1,
      blockProviders = Map()
    )

  trait FetchingHeadersState
  case object NotFetchingHeaders extends FetchingHeadersState
  case object AwaitingHeaders extends FetchingHeadersState

  /**
    * Headers request in progress but will be ignored due to invalidation
    * State used to keep track of pending request to prevent multiple requests in parallel
    */
  case object AwaitingHeadersToBeIgnored extends FetchingHeadersState

  trait FetchingBodiesState
  case object NotFetchingBodies extends FetchingBodiesState
  case object AwaitingBodies extends FetchingBodiesState

  /**
    * Bodies request in progress but will be ignored due to invalidation
    * State used to keep track of pending request to prevent multiple requests in parallel
    */
  case object AwaitingBodiesToBeIgnored extends FetchingBodiesState
}<|MERGE_RESOLUTION|>--- conflicted
+++ resolved
@@ -3,14 +3,10 @@
 import akka.actor.ActorRef
 import akka.util.ByteString
 import cats.data.NonEmptyList
-<<<<<<< HEAD
 import io.iohk.ethereum.consensus.validators.BlockValidator
-import io.iohk.ethereum.domain.{Block, BlockHeader, BlockBody, HeadersSeq}
-=======
 import cats.implicits._
 import io.iohk.ethereum.blockchain.sync.regular.BlockFetcherState._
 import io.iohk.ethereum.domain.{Block, BlockBody, BlockHeader, HeadersSeq}
->>>>>>> 057f84ca
 import io.iohk.ethereum.network.PeerId
 import io.iohk.ethereum.network.p2p.messages.PV62.BlockHash
 
@@ -125,7 +121,6 @@
       )
 
   /**
-<<<<<<< HEAD
     * When bodies are requested, the response don't need to be a complete sub chain,
     * even more, we could receive an empty chain and that will be considered valid. Here we just
     * validate that the received bodies corresponds to an ordered subset of the requested headers.
@@ -153,66 +148,43 @@
         else
           bodiesAreOrderedSubsetOfRequested(remainingHeaders, respondedBodies, matchedBlocks)
     }
-
-  // We could optimize this method by stopping as soon as a block is not appended.
-  def receiveBlocks(blocks: Seq[Block], fromPeer: PeerId): BlockFetcherState = {
-    blocks.foldLeft(this) { case (state, block) =>
-      state.receiveBlock(block, fromPeer)
-=======
-    * Matches bodies with headers in queue and adding matched bodies to the blocks.
-    * If bodies is empty collection - headers in queue are removed as the cause is:
-    *   - the headers are from rejected fork and therefore it won't be possible to resolve bodies for them
+  
+  /**
+    * If blocks is empty collection - headers in queue are removed as the cause is:
+    *   - the headers are from rejected fork and therefore it won't be possible to resolve blocks for them
     *   - given peer is still syncing (quite unlikely due to preference of peers with best total difficulty
     *     when making a request)
     */
-  def addBodies(peerId: PeerId, bodies: Seq[BlockBody]): BlockFetcherState = {
-    if (bodies.isEmpty) {
-      copy(waitingHeaders = Queue.empty)
-    } else {
-      val (matching, waiting) = waitingHeaders.splitAt(bodies.length)
-      val blocks = matching.zip(bodies).map((Block.apply _).tupled)
-
-      withPeerForBlocks(peerId, blocks.map(_.header.number))
-        .copy(
-          readyBlocks = readyBlocks.enqueue(blocks),
-          waitingHeaders = waiting
-        )
->>>>>>> 057f84ca
-    }
-  }
-
-  /**
-    * Currently to fill in headers we use a queue, so we if we try to process
-    * a block that has its header in the queue but is not the next in the line,
-    * we opt for not appending it.
-    */
-  def receiveBlock(block: Block, fromPeer: PeerId): BlockFetcherState =
+  def handleRequestedBlocks(blocks: Seq[Block], fromPeer: PeerId): BlockFetcherState =
+    if (blocks.isEmpty)
+      copy(
+        waitingHeaders = Queue.empty
+      )
+    else
+      // We could optimize this by stopping as soon as a block is not enqueued.
+      blocks.foldLeft(this) { case (state, block) =>
+        state.enqueueRequestedBlock(block, fromPeer)
+      }
+
+  /**
+    * If the requested block is not the next in the line in the waiting headers queue,
+    * we opt for not adding it in the ready blocks queue.
+    */
+  def enqueueRequestedBlock(block: Block, fromPeer: PeerId): BlockFetcherState =
     waitingHeaders.dequeueOption
       .map { case (waitingHeader, waitingHeadersTail) =>
         if (waitingHeader.hash == block.hash)
-          unsafeAppendNewBlock(block, fromPeer).copy(
-            waitingHeaders = waitingHeadersTail
-          )
+          withPeerForBlocks(fromPeer, Seq(block.header.number))
+            .withPossibleNewTopAt(block.number)
+            .withLastBlock(block.number)
+            .copy(
+              readyBlocks = readyBlocks.enqueue(block),
+              waitingHeaders = waitingHeadersTail
+            )
         else
           this
       }
       .getOrElse(this)
-
-  // only append if there is no waiting headers.
-  def appendNewBlock(block: Block, fromPeer: PeerId): BlockFetcherState =
-    if (waitingHeaders.isEmpty)
-      unsafeAppendNewBlock(block, fromPeer)
-    else
-      this
-
-  // unsafe in terms of not checking waiting headers queue
-  private def unsafeAppendNewBlock(block: Block, fromPeer: PeerId): BlockFetcherState =
-    withPeerForBlocks(fromPeer, Seq(block.header.number))
-      .withPossibleNewTopAt(block.number)
-      .withLastBlock(block.number)
-      .copy(
-        readyBlocks = readyBlocks.enqueue(block)
-      )
 
   def pickBlocks(amount: Int): Option[(NonEmptyList[Block], BlockFetcherState)] =
     if (readyBlocks.nonEmpty) {
