--- conflicted
+++ resolved
@@ -3,16 +3,13 @@
 import akka.actor._
 import akka.util.ByteString
 import cats.data.NonEmptyList
+import io.iohk.ethereum.blockchain.sync.Blacklist.BlacklistReason._
+import io.iohk.ethereum.blockchain.sync.Blacklist._
 import io.iohk.ethereum.blockchain.sync.PeerListSupportNg.PeerWithInfo
 import io.iohk.ethereum.blockchain.sync.PeerRequestHandler.ResponseReceived
 import io.iohk.ethereum.blockchain.sync.SyncProtocol.Status.Progress
 import io.iohk.ethereum.blockchain.sync._
-<<<<<<< HEAD
 import io.iohk.ethereum.blockchain.sync.fast.HeaderSkeleton._
-=======
-import io.iohk.ethereum.blockchain.sync.Blacklist._
-import io.iohk.ethereum.blockchain.sync.Blacklist.BlacklistReason._
->>>>>>> 4d2bd587
 import io.iohk.ethereum.blockchain.sync.fast.ReceiptsValidator.ReceiptsValidationResult
 import io.iohk.ethereum.blockchain.sync.fast.SyncBlocksValidator.BlockBodyValidationResult
 import io.iohk.ethereum.blockchain.sync.fast.SyncStateSchedulerActor.{
@@ -26,7 +23,7 @@
 import io.iohk.ethereum.domain._
 import io.iohk.ethereum.mpt.MerklePatriciaTrie
 import io.iohk.ethereum.network.EtcPeerManagerActor.PeerInfo
-import io.iohk.ethereum.network.{Peer, PeerId}
+import io.iohk.ethereum.network.Peer
 import io.iohk.ethereum.network.p2p.messages.Codes
 import io.iohk.ethereum.network.p2p.messages.PV62._
 import io.iohk.ethereum.network.p2p.messages.PV63._
@@ -34,8 +31,8 @@
 import io.iohk.ethereum.utils.Config.SyncConfig
 import org.bouncycastle.util.encoders.Hex
 
+import java.time.Instant
 import java.util.concurrent.TimeUnit
-import java.time.Instant
 import scala.annotation.tailrec
 import scala.concurrent.ExecutionContext.Implicits.global
 import scala.concurrent.duration._
@@ -185,23 +182,8 @@
 
       case ResponseReceived(peer, BlockHeaders(blockHeaders), timeTaken) =>
         log.info("*** Received {} block headers in {} ms ***", blockHeaders.size, timeTaken)
-<<<<<<< HEAD
-        SyncMetrics.setBlockHeadersDownloadTime(timeTaken)
+        FastSyncMetrics.setBlockHeadersDownloadTime(timeTaken)
         handleBlockHeadersResponse(peer, blockHeaders)
-=======
-        FastSyncMetrics.setBlockHeadersDownloadTime(timeTaken)
-
-        requestedHeaders.get(peer).foreach { requestedNum =>
-          removeRequestHandler(sender())
-          requestedHeaders -= peer
-          if (
-            blockHeaders.nonEmpty && blockHeaders.size <= requestedNum && blockHeaders.head.number == syncState.bestBlockHeaderNumber + 1
-          )
-            handleBlockHeaders(peer, blockHeaders)
-          else
-            blacklist.add(peer.id, blacklistDuration, WrongBlockHeaders)
-        }
->>>>>>> 4d2bd587
 
       case ResponseReceived(peer, BlockBodies(blockBodies), timeTaken) =>
         log.info("Received {} block bodies in {} ms", blockBodies.size, timeTaken)
@@ -228,12 +210,12 @@
         handleRequestFailure(assignedHandlers(ref), ref, PeerActorTerminated)
     }
 
-    private def handleBlockHeadersResponse(peer: Peer, blockHeaders: Seq[BlockHeader]) = {
+    private def handleBlockHeadersResponse(peer: Peer, blockHeaders: Seq[BlockHeader]): Unit = {
       if (masterPeer.contains(peer)) handleDownloadedSkeleton(peer, blockHeaders)
       requestedHeaders.get(peer).foreach(handleDownloadedBatch(peer, blockHeaders, _))
     }
 
-    private def handleDownloadedSkeleton(peer: Peer, blockHeaders: Seq[BlockHeader]) = {
+    private def handleDownloadedSkeleton(peer: Peer, blockHeaders: Seq[BlockHeader]): Unit = {
       removeRequestHandler(sender())
       validateDownloadedSkeleton(blockHeaders) match {
         case Right(skeleton) =>
@@ -261,14 +243,14 @@
       )
     }
 
-    private def handleDownloadedBatch(peer: Peer, blockHeaders: Seq[BlockHeader], request: (BigInt, BigInt)) = {
+    private def handleDownloadedBatch(peer: Peer, blockHeaders: Seq[BlockHeader], request: (BigInt, BigInt)): Unit = {
       removeRequestHandler(sender())
       requestedHeaders -= peer
       if (validHeadersChain(blockHeaders, request._2)) fillSkeletonGap(peer, request, blockHeaders)
       else handleDownloadedBatchError(InvalidDownloadedChain(blockHeaders), request, peer)
     }
 
-    private def fillSkeletonGap(peer: Peer, request: (BigInt, BigInt), blockHeaders: Seq[BlockHeader]) = {
+    private def fillSkeletonGap(peer: Peer, request: (BigInt, BigInt), blockHeaders: Seq[BlockHeader]): Unit = {
       currentSkeleton.get.addBatch(blockHeaders) match {
         case Right(skeleton) =>
           currentSkeleton = Some(skeleton)
@@ -278,14 +260,14 @@
       }
     }
 
-    private def handleChainIfComplete(skeleton: HeaderSkeleton, peer: Peer) = {
+    private def handleChainIfComplete(skeleton: HeaderSkeleton, peer: Peer): Unit = {
       skeleton.fullChain.foreach { completeChain =>
         handleBlockHeadersChain(peer, completeChain)
         currentSkeleton = None
       }
     }
 
-    private def handleDownloadedBatchError(error: HeaderSkeletonError, request: (BigInt, BigInt), peer: Peer) = {
+    private def handleDownloadedBatchError(error: HeaderSkeletonError, request: (BigInt, BigInt), peer: Peer): Unit = {
       blockHeadersQueue :+= request
       error match {
         // These are the reasons that make the master peer suspicious
@@ -311,7 +293,7 @@
       }
     }
 
-    private def waitingForBranchResolution: Receive = handleCommonMessages orElse handleStatus orElse {
+    private def waitingForBranchResolution: Receive = handleStatus orElse {
       case FastSyncBranchResolver.BranchResolvedSuccessful(firstCommonBlockNumber, resolvedPeer) =>
         // Reset the batch failures count
         batchFailuresCount = 0
@@ -323,8 +305,8 @@
         processSyncing()
     }
 
-    private def blockHeadersError(peer: Peer) = {
-      blacklist(peer.id, blacklistDuration, "error in block headers response")
+    private def blockHeadersError(peer: Peer): Unit = {
+      blacklist.add(peer.id, blacklistDuration, WrongBlockHeaders)
       processSyncing()
     }
 
@@ -460,6 +442,7 @@
       assignedHandlers -= handler
     }
 
+    // TODO [ETCM-676]: Move to blockchain and make sure it's atomic
     private def discardLastBlocks(startBlock: BigInt, blocksToDiscard: Int): Unit = {
       (startBlock to ((startBlock - blocksToDiscard) max 1) by -1).foreach { n =>
         blockchain.getBlockHeaderByNumber(n).foreach { headerToRemove =>
@@ -554,8 +537,7 @@
       }
     }
 
-<<<<<<< HEAD
-    private def handleBlockHeadersChain(peer: Peer, headers: Seq[BlockHeader]) = {
+    private def handleBlockHeadersChain(peer: Peer, headers: Seq[BlockHeader]): Unit = {
       processHeaders(peer, headers) match {
         case ParentChainWeightNotFound(header) =>
           // We could end in wrong fork and get blocked so we should rewind our state a little
@@ -568,7 +550,7 @@
         case ImportedPivotBlock =>
           updatePivotBlock(ImportedLastBlock)
         case ValidationFailed(header, peerToBlackList) =>
-          log.warning(s"validation of header ${header.idTag} failed")
+          log.warning("validation of header {} failed", header.idTag)
           // pow validation failure indicate that either peer is malicious or it is on wrong fork
           handleRewind(
             header,
@@ -583,39 +565,7 @@
       headers.nonEmpty && headers.size <= requestedNum && checkHeadersChain(headers)
     }
 
-    private def handleBlockBodies(peer: Peer, requestedHashes: Seq[ByteString], blockBodies: Seq[BlockBody]) = {
-=======
-    private def handleBlockHeaders(peer: Peer, headers: Seq[BlockHeader]): Unit = {
-      if (checkHeadersChain(headers)) {
-        processHeaders(peer, headers) match {
-          case ParentChainWeightNotFound(header) =>
-            // We could end in wrong fork and get blocked so we should rewind our state a little
-            // we blacklist peer just in case we got malicious peer which would send us bad blocks, forcing us to rollback
-            // to genesis
-            log.warning("Parent chain weight not found for block {}, not processing rest of headers", header.idTag)
-            handleRewind(header, peer, syncConfig.fastSyncBlockValidationN, syncConfig.blacklistDuration)
-          case HeadersProcessingFinished =>
-            processSyncing()
-          case ImportedPivotBlock =>
-            updatePivotBlock(ImportedLastBlock)
-          case ValidationFailed(header, peerToBlackList) =>
-            log.warning("validation of header {} failed", header.idTag)
-            // pow validation failure indicate that either peer is malicious or it is on wrong fork
-            handleRewind(
-              header,
-              peerToBlackList,
-              syncConfig.fastSyncBlockValidationN,
-              syncConfig.criticalBlacklistDuration
-            )
-        }
-      } else {
-        blacklist.add(peer.id, blacklistDuration, ErrorInBlockHeaders)
-        processSyncing()
-      }
-    }
-
     private def handleBlockBodies(peer: Peer, requestedHashes: Seq[ByteString], blockBodies: Seq[BlockBody]): Unit = {
->>>>>>> 4d2bd587
       if (blockBodies.isEmpty) {
         val knownHashes = requestedHashes.map(ByteStringUtils.hash2string)
         blacklist.add(peer.id, blacklistDuration, EmptyBlockBodies(knownHashes))
@@ -628,7 +578,7 @@
             blacklist.add(peer.id, blacklistDuration, BlockBodiesNotMatchingHeaders)
             syncState = syncState.enqueueBlockBodies(requestedHashes)
           case BlockBodyValidationResult.DbError =>
-            reDownloadBlockchain()
+            redownloadBlockchain()
         }
       }
 
@@ -664,7 +614,7 @@
             syncState = syncState.enqueueReceipts(requestedHashes)
 
           case ReceiptsValidationResult.DbError =>
-            reDownloadBlockchain()
+            redownloadBlockchain()
         }
       }
 
@@ -690,7 +640,7 @@
     /**
       * Restarts download from a few blocks behind the current best block header, as an unexpected DB error happened
       */
-    private def reDownloadBlockchain(): Unit = {
+    private def redownloadBlockchain(): Unit = {
       syncState = syncState.copy(
         blockBodiesQueue = Seq.empty,
         receiptsQueue = Seq.empty,
