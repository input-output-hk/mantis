package io.iohk.ethereum.blockchain.sync.regular

import akka.actor.Status.Failure
import akka.actor.{Actor, ActorLogging, ActorRef, Props, Scheduler}
import akka.pattern.{ask, pipe}
import akka.util.{ByteString, Timeout}
import cats.data.NonEmptyList
import cats.instances.future._
import cats.instances.option._
import cats.syntax.either._
import io.iohk.ethereum.consensus.validators.BlockValidator
import io.iohk.ethereum.blockchain.sync.PeersClient._
import io.iohk.ethereum.blockchain.sync.regular.BlockFetcherState.{
  AwaitingBodiesToBeIgnored,
  AwaitingHeadersToBeIgnored
}
import io.iohk.ethereum.blockchain.sync.regular.BlockImporter.{ImportNewBlock, NotOnTop, OnTop}
import io.iohk.ethereum.blockchain.sync.regular.RegularSync.ProgressProtocol
import io.iohk.ethereum.crypto.kec256
import io.iohk.ethereum.domain._
import io.iohk.ethereum.network.PeerEventBusActor.PeerEvent.MessageFromPeer
import io.iohk.ethereum.network.PeerEventBusActor.SubscriptionClassifier.MessageClassifier
import io.iohk.ethereum.network.PeerEventBusActor.{PeerSelector, Subscribe, Unsubscribe}
import io.iohk.ethereum.network.p2p.messages.CommonMessages.NewBlock
import io.iohk.ethereum.network.p2p.messages.PV62._
import io.iohk.ethereum.network.p2p.messages.PV63.{GetNodeData, NodeData}
import io.iohk.ethereum.utils.ByteStringUtils
import io.iohk.ethereum.utils.Config.SyncConfig
import io.iohk.ethereum.utils.FunctorOps._
import io.iohk.ethereum.utils.FutureOps._
import mouse.all._

import scala.concurrent.duration._
import scala.concurrent.{ExecutionContext, Future}

class BlockFetcher(
    val peersClient: ActorRef,
    val peerEventBus: ActorRef,
    val supervisor: ActorRef,
    val syncConfig: SyncConfig,
    val blockValidator: BlockValidator,
    implicit val scheduler: Scheduler
) extends Actor
    with ActorLogging {

  import BlockFetcher._

  implicit val ec: ExecutionContext = context.dispatcher
  implicit val timeout: Timeout = syncConfig.peerResponseTimeout + 1.second // some margin for actor communication

  override def receive: Receive = idle()

  override def postStop(): Unit = {
    super.postStop()
    peerEventBus ! Unsubscribe()
  }

  private def idle(): Receive = handleCommonMessages(None) orElse { case Start(importer, blockNr) =>
    BlockFetcherState.initial(importer, blockValidator, blockNr) |> fetchBlocks
    peerEventBus ! Subscribe(
      MessageClassifier(
        Set(NewBlock.code63, NewBlock.code64, NewBlockHashes.code, BlockHeaders.code),
        PeerSelector.AllPeers
      )
    )
  }

  def handleCommonMessages(state: Option[BlockFetcherState]): Receive = { case PrintStatus =>
    log.info("{}", state.map(_.status))
    log.debug("{}", state.map(_.statusDetailed))
  }

  private def started(state: BlockFetcherState): Receive =
    handleCommonMessages(Some(state)) orElse
      handleCommands(state) orElse
      handleNewBlockMessages(state) orElse
      handleHeadersMessages(state) orElse
      handleBodiesMessages(state) orElse
      handleStateNodeMessages(state) orElse
      handlePossibleTopUpdate(state)

  private def handleCommands(state: BlockFetcherState): Receive = {
    case PickBlocks(amount) => state.pickBlocks(amount) |> handlePickedBlocks(state) |> fetchBlocks
    case StrictPickBlocks(from, atLeastWith) =>
      // FIXME: Consider having StrictPickBlocks calls guaranteeing this
      // from parameter could be negative or 0 so we should cap it to 1 if that's the case
      val fromCapped = from.max(1)
      val minBlock = fromCapped.min(atLeastWith).max(1)
      log.debug("Strict Pick blocks from {} to {}", fromCapped, atLeastWith)
      log.debug("Lowest available block is {}", state.lowestBlock)

      val newState = if (minBlock < state.lowestBlock) {
        state.invalidateBlocksFrom(minBlock, None)._2
      } else {
        state.strictPickBlocks(fromCapped, atLeastWith) |> handlePickedBlocks(state)
      }

      fetchBlocks(newState)
    case InvalidateBlocksFrom(blockNr, reason, withBlacklist) =>
      val (blockProvider, newState) = state.invalidateBlocksFrom(blockNr, withBlacklist)
      log.debug("Invalidate blocks from {}", blockNr)
      blockProvider.foreach(peersClient ! BlacklistPeer(_, reason))
      fetchBlocks(newState)
  }

  private def handleHeadersMessages(state: BlockFetcherState): Receive = {
    case Response(peer, BlockHeaders(headers)) if state.isFetchingHeaders =>
      val newState =
        if (state.fetchingHeadersState == AwaitingHeadersToBeIgnored) {
          log.debug(
            "Received {} headers starting from block {} that will be ignored",
            headers.size,
            headers.headOption.map(_.number)
          )
          state.withHeaderFetchReceived
        } else {
          log.debug("Fetched {} headers starting from block {}", headers.size, headers.headOption.map(_.number))

          state.appendHeaders(headers) match {
            case Left(err) =>
              log.info("Dismissed received headers due to: {}", err)
              state.withHeaderFetchReceived
            case Right(updatedState) =>
              updatedState.withHeaderFetchReceived
          }
        }

      //First successful fetch
      if (state.waitingHeaders.isEmpty) {
        supervisor ! ProgressProtocol.StartedFetching
      }

      fetchBlocks(newState)
    case RetryHeadersRequest if state.isFetchingHeaders =>
      log.debug("Time-out occurred while waiting for headers")

      val newState = state.withHeaderFetchReceived
      fetchBlocks(newState)
  }

  private def handleBodiesMessages(state: BlockFetcherState): Receive = {
    case Response(peer, BlockBodies(bodies)) if state.isFetchingBodies =>
<<<<<<< HEAD
      log.debug(s"Received ${bodies.size} block bodies")
      if (state.fetchingBodiesState == AwaitingBodiesToBeIgnored) {
        log.debug("Block bodies will be ignored due to an invalidation was requested for them")
        fetchBlocks(state.withBodiesFetchReceived)
      } else {
        val newState =
          state.validateBodies(bodies) match {
            case Left(err) =>
              peersClient ! BlacklistPeer(peer.id, err)
              state.withBodiesFetchReceived
            case Right(newBlocks) =>
              state.withBodiesFetchReceived.receiveBlocks(newBlocks, peer.id)
          }
        val waitingHeadersDequeued = state.waitingHeaders.size - newState.waitingHeaders.size
        log.debug(s"Processed ${waitingHeadersDequeued} new blocks from received block bodies")
        fetchBlocks(newState)
      }
=======
      val newState =
        if (state.fetchingBodiesState == AwaitingBodiesToBeIgnored) {
          log.debug("Received {} block bodies that will be ignored", bodies.size)
          state.withBodiesFetchReceived
        } else {
          log.debug("Fetched {} block bodies", bodies.size)
          state.withBodiesFetchReceived.addBodies(peer.id, bodies)
        }

      fetchBlocks(newState)
>>>>>>> 057f84ca
    case RetryBodiesRequest if state.isFetchingBodies =>
      log.debug("Time-out occurred while waiting for bodies")
      val newState = state.withBodiesFetchReceived
      fetchBlocks(newState)
  }

  private def handleStateNodeMessages(state: BlockFetcherState): Receive = {
    case FetchStateNode(hash) => fetchStateNode(hash, sender(), state)
    case RetryFetchStateNode if state.isFetchingStateNode =>
      state.stateNodeFetcher.foreach(fetcher => fetchStateNode(fetcher.hash, fetcher.replyTo, state))
    case Response(peer, NodeData(values)) if state.isFetchingStateNode =>
      log.debug("Received state node response from peer {}", peer)
      state.stateNodeFetcher.foreach(fetcher => {
        val validatedNode = values
          .asRight[String]
          .ensure(s"Empty response from peer $peer, blacklisting")(_.nonEmpty)
          .ensure("Fetched node state hash doesn't match requested one, blacklisting peer")(nodes =>
            fetcher.hash == kec256(nodes.head)
          )

        validatedNode match {
          case Left(err) =>
            log.debug(err)
            peersClient ! BlacklistPeer(peer.id, err)
            fetchStateNode(fetcher.hash, fetcher.replyTo, state)
          case Right(node) =>
            fetcher.replyTo ! FetchedStateNode(NodeData(node))
            context become started(state.notFetchingStateNode())
        }
      })
  }

  private def handleNewBlockMessages(state: BlockFetcherState): Receive = {
    case MessageFromPeer(NewBlockHashes(hashes), _) =>
      log.debug("Received NewBlockHashes numbers {}", hashes.map(_.number).mkString(", "))
      val newState = state.validateNewBlockHashes(hashes) match {
        case Left(_) => state
        case Right(validHashes) => state.withPossibleNewTopAt(validHashes.lastOption.map(_.number))
      }
      supervisor ! ProgressProtocol.GotNewBlock(newState.knownTop)
      fetchBlocks(newState)
    case MessageFromPeer(NewBlock(_, block, _), peerId) =>
      //TODO ETCM-389: Handle mined, checkpoint and new blocks uniformly
      log.debug("Received NewBlock {}", block.idTag)
      val newBlockNr = block.number
      val nextExpectedBlock = state.lastFullBlockNumber + 1

      if (state.isOnTop && newBlockNr == nextExpectedBlock) {
        log.debug("Passing block directly to importer")
        val newState = state.withPeerForBlocks(peerId, Seq(newBlockNr)).withKnownTopAt(newBlockNr)
        state.importer ! OnTop
        state.importer ! ImportNewBlock(block, peerId)
        supervisor ! ProgressProtocol.GotNewBlock(newState.knownTop)
        context become started(newState)
<<<<<<< HEAD
        // there are some blocks waiting for import but it seems that we reached top on fetch side so we can enqueue new block for import
      } else if (newBlockNr == nextExpectedBlock && !state.isFetching) {
        log.debug("Enqueue new block for import")
        val newState = state.appendNewBlock(block, peerId)
        supervisor ! ProgressProtocol.GotNewBlock(newState.knownTop)
        context become started(newState)
        // waiting for some bodies but we don't have this header yet - at least we can use new block header
      } else if (newBlockNr == state.nextToLastBlock && !state.isFetchingHeaders) {
        log.debug("Waiting for bodies. Add only headers")
        val newState = state.appendHeaders(List(block.header))
        supervisor ! ProgressProtocol.GotNewBlock(newState.knownTop)
        fetchBlocks(newState)
        // we're far from top
      } else if (newBlockNr > nextExpectedBlock) {
        log.debug("Far from top")
        val newState = state.withKnownTopAt(newBlockNr)
=======
      } else {
        log.debug("Ignoring received block as it doesn't match local state or fetch side is not on top")
        val newState = state.withPossibleNewTopAt(block.number)
>>>>>>> 057f84ca
        supervisor ! ProgressProtocol.GotNewBlock(newState.knownTop)
        fetchBlocks(newState)
      }
    case BlockImportFailed(blockNr, reason) =>
      val (peerId, newState) = state.invalidateBlocksFrom(blockNr)
      peerId.foreach(id => peersClient ! BlacklistPeer(id, reason))
      fetchBlocks(newState)
  }

  private def handlePossibleTopUpdate(state: BlockFetcherState): Receive = {
    //by handling these type of messages, fetcher can received from network, fresh info about blocks on top
    //ex. After a successful handshake, fetcher will receive the info about the header of the peer best block
    case MessageFromPeer(BlockHeaders(headers), _) =>
      headers.lastOption.map { bh =>
        log.debug(s"Candidate for new top at block ${bh.number}, current known top ${state.knownTop}")
        val newState = state.withPossibleNewTopAt(bh.number)
        fetchBlocks(newState)
      }
    //keep fetcher state updated in case new checkpoint block or mined block was imported
    case InternalLastBlockImport(blockNr) =>
      log.debug(s"New last block $blockNr imported from the inside")
      val newLastBlock = blockNr.max(state.lastBlock)
      val newState = state.withLastBlock(newLastBlock).withPossibleNewTopAt(blockNr)

      fetchBlocks(newState)
  }

  private def handlePickedBlocks(
      state: BlockFetcherState
  )(pickResult: Option[(NonEmptyList[Block], BlockFetcherState)]): BlockFetcherState =
    pickResult
      .tap { case (blocks, newState) =>
        sender() ! PickedBlocks(blocks)
        newState.importer ! (if (newState.isOnTop) OnTop else NotOnTop)
      }
      .fold(state)(_._2)

  private def fetchBlocks(state: BlockFetcherState): Unit = {
    // Remember that tryFetchHeaders and tryFetchBodies can issue a request
    // Nice and clean way to express that would be to use SyncIO from cats-effect
    val newState = state |> tryFetchHeaders |> tryFetchBodies

    context become started(newState)
  }

  private def tryFetchHeaders(fetcherState: BlockFetcherState): BlockFetcherState =
    Some(fetcherState)
      .filter(!_.isFetchingHeaders)
      .filter(!_.hasFetchedTopHeader)
      .filter(!_.hasReachedSize(syncConfig.maxFetcherQueueSize))
      .tap(fetchHeaders)
      .map(_.withNewHeadersFetch)
      .getOrElse(fetcherState)

  private def fetchHeaders(state: BlockFetcherState): Unit = {
    val blockNr = state.nextBlockToFetch
    val amount = syncConfig.blockHeadersPerRequest

    fetchHeadersFrom(blockNr, amount) pipeTo self
  }

  private def fetchHeadersFrom(blockNr: BigInt, amount: Int): Future[Any] = {
    log.debug("Fetching headers from block {}", blockNr)
    val msg = GetBlockHeaders(Left(blockNr), amount, skip = 0, reverse = false)

    requestBlockHeaders(msg)
  }

  private def tryFetchBodies(fetcherState: BlockFetcherState): BlockFetcherState =
    Some(fetcherState)
      .filter(!_.isFetchingBodies)
      .filter(_.waitingHeaders.nonEmpty)
      .tap(fetchBodies)
      .map(state => state.withNewBodiesFetch)
      .getOrElse(fetcherState)

  private def fetchBodies(state: BlockFetcherState): Unit = {
    log.debug("Fetching bodies")

    val hashes = state.takeHashes(syncConfig.blockBodiesPerRequest)
    requestBlockBodies(hashes) pipeTo self
  }

  private def fetchStateNode(hash: ByteString, originalSender: ActorRef, state: BlockFetcherState): Unit = {
    log.debug("Fetching state node for hash {}", ByteStringUtils.hash2string(hash))
    requestStateNode(hash, originalSender) pipeTo self
    val newState = state.fetchingStateNode(hash, originalSender)

    context become started(newState)
  }

  private def requestBlockHeaders(msg: GetBlockHeaders): Future[Any] =
    makeRequest(Request.create(msg, BestPeer), RetryHeadersRequest)
      .flatMap {
        case Response(_, BlockHeaders(headers)) if headers.isEmpty =>
          log.debug("Empty BlockHeaders response. Retry in {}", syncConfig.syncRetryInterval)
          Future.successful(RetryHeadersRequest).delayedBy(syncConfig.syncRetryInterval)
        case res => Future.successful(res)
      }

  private def requestBlockBodies(hashes: Seq[ByteString]): Future[Any] =
    makeRequest(Request.create(GetBlockBodies(hashes), BestPeer), RetryBodiesRequest)

  private def requestStateNode(hash: ByteString, requestor: ActorRef): Future[Any] =
    makeRequest(Request.create(GetNodeData(List(hash)), BestPeer), RetryFetchStateNode)

  private def makeRequest(request: Request[_], responseFallback: FetchMsg): Future[Any] =
    (peersClient ? request)
      .tap(blacklistPeerOnFailedRequest)
      .flatMap(failureTo(responseFallback))

  private def blacklistPeerOnFailedRequest(msg: Any): Unit = msg match {
    case RequestFailed(peer, reason) => peersClient ! BlacklistPeer(peer.id, reason)
    case _ => ()
  }

  private def failureTo(fallback: FetchMsg)(msg: Any): Future[Any] = msg match {
    case failed: RequestFailed =>
      log.debug("Failed request {}", failed)
      Future.successful(fallback)
    case Failure(cause) =>
      log.debug("Failed request due to {}", cause)
      Future.successful(fallback)
    case NoSuitablePeer =>
      Future.successful(fallback).delayedBy(syncConfig.syncRetryInterval)
    case m => Future.successful(m)
  }
}

object BlockFetcher {

  def props(
      peersClient: ActorRef,
      peerEventBus: ActorRef,
      supervisor: ActorRef,
      syncConfig: SyncConfig,
      blockValidator: BlockValidator,
      scheduler: Scheduler
  ): Props =
    Props(new BlockFetcher(peersClient, peerEventBus, supervisor, syncConfig, blockValidator, scheduler))

  sealed trait FetchMsg
  case class Start(importer: ActorRef, fromBlock: BigInt) extends FetchMsg
  case class FetchStateNode(hash: ByteString) extends FetchMsg
  case object RetryFetchStateNode extends FetchMsg
  case class PickBlocks(amount: Int) extends FetchMsg
  case class StrictPickBlocks(from: BigInt, atLEastWith: BigInt) extends FetchMsg
  case object PrintStatus extends FetchMsg
  case class InvalidateBlocksFrom(fromBlock: BigInt, reason: String, toBlacklist: Option[BigInt]) extends FetchMsg

  object InvalidateBlocksFrom {

    def apply(from: BigInt, reason: String, shouldBlacklist: Boolean = true): InvalidateBlocksFrom =
      new InvalidateBlocksFrom(from, reason, if (shouldBlacklist) Some(from) else None)

    def apply(from: BigInt, reason: String, toBlacklist: Option[BigInt]): InvalidateBlocksFrom =
      new InvalidateBlocksFrom(from, reason, toBlacklist)
  }
  case class BlockImportFailed(blockNr: BigInt, reason: String) extends FetchMsg
  case class InternalLastBlockImport(blockNr: BigInt) extends FetchMsg
  case object RetryBodiesRequest extends FetchMsg
  case object RetryHeadersRequest extends FetchMsg

  sealed trait FetchResponse
  case class PickedBlocks(blocks: NonEmptyList[Block]) extends FetchResponse
  case class FetchedStateNode(stateNode: NodeData) extends FetchResponse
}<|MERGE_RESOLUTION|>--- conflicted
+++ resolved
@@ -140,7 +140,6 @@
 
   private def handleBodiesMessages(state: BlockFetcherState): Receive = {
     case Response(peer, BlockBodies(bodies)) if state.isFetchingBodies =>
-<<<<<<< HEAD
       log.debug(s"Received ${bodies.size} block bodies")
       if (state.fetchingBodiesState == AwaitingBodiesToBeIgnored) {
         log.debug("Block bodies will be ignored due to an invalidation was requested for them")
@@ -152,24 +151,12 @@
               peersClient ! BlacklistPeer(peer.id, err)
               state.withBodiesFetchReceived
             case Right(newBlocks) =>
-              state.withBodiesFetchReceived.receiveBlocks(newBlocks, peer.id)
+              state.withBodiesFetchReceived.handleRequestedBlocks(newBlocks, peer.id)
           }
         val waitingHeadersDequeued = state.waitingHeaders.size - newState.waitingHeaders.size
         log.debug(s"Processed ${waitingHeadersDequeued} new blocks from received block bodies")
         fetchBlocks(newState)
       }
-=======
-      val newState =
-        if (state.fetchingBodiesState == AwaitingBodiesToBeIgnored) {
-          log.debug("Received {} block bodies that will be ignored", bodies.size)
-          state.withBodiesFetchReceived
-        } else {
-          log.debug("Fetched {} block bodies", bodies.size)
-          state.withBodiesFetchReceived.addBodies(peer.id, bodies)
-        }
-
-      fetchBlocks(newState)
->>>>>>> 057f84ca
     case RetryBodiesRequest if state.isFetchingBodies =>
       log.debug("Time-out occurred while waiting for bodies")
       val newState = state.withBodiesFetchReceived
@@ -224,28 +211,9 @@
         state.importer ! ImportNewBlock(block, peerId)
         supervisor ! ProgressProtocol.GotNewBlock(newState.knownTop)
         context become started(newState)
-<<<<<<< HEAD
-        // there are some blocks waiting for import but it seems that we reached top on fetch side so we can enqueue new block for import
-      } else if (newBlockNr == nextExpectedBlock && !state.isFetching) {
-        log.debug("Enqueue new block for import")
-        val newState = state.appendNewBlock(block, peerId)
-        supervisor ! ProgressProtocol.GotNewBlock(newState.knownTop)
-        context become started(newState)
-        // waiting for some bodies but we don't have this header yet - at least we can use new block header
-      } else if (newBlockNr == state.nextToLastBlock && !state.isFetchingHeaders) {
-        log.debug("Waiting for bodies. Add only headers")
-        val newState = state.appendHeaders(List(block.header))
-        supervisor ! ProgressProtocol.GotNewBlock(newState.knownTop)
-        fetchBlocks(newState)
-        // we're far from top
-      } else if (newBlockNr > nextExpectedBlock) {
-        log.debug("Far from top")
-        val newState = state.withKnownTopAt(newBlockNr)
-=======
       } else {
         log.debug("Ignoring received block as it doesn't match local state or fetch side is not on top")
         val newState = state.withPossibleNewTopAt(block.number)
->>>>>>> 057f84ca
         supervisor ! ProgressProtocol.GotNewBlock(newState.knownTop)
         fetchBlocks(newState)
       }
