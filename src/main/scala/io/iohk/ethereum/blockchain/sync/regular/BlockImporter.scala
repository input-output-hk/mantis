package io.iohk.ethereum.blockchain.sync.regular

import akka.actor.Actor.Receive
import akka.actor.{Actor, ActorLogging, ActorRef, NotInfluenceReceiveTimeout, Props, ReceiveTimeout}
import akka.util.ByteString
import cats.data.NonEmptyList
import cats.implicits._
import io.iohk.ethereum.blockchain.sync.regular.BlockBroadcasterActor.BroadcastBlocks
import io.iohk.ethereum.blockchain.sync.regular.RegularSync.ProgressProtocol
import io.iohk.ethereum.consensus.blocks.CheckpointBlockGenerator
import io.iohk.ethereum.crypto.{ECDSASignature, kec256}
import io.iohk.ethereum.domain.{Block, Blockchain, Checkpoint, SignedTransaction}
import io.iohk.ethereum.ledger._
import io.iohk.ethereum.mpt.MerklePatriciaTrie.MissingNodeException
import io.iohk.ethereum.network.PeerId
import io.iohk.ethereum.network.p2p.messages.CommonMessages.{NewBlock, NewBlock63, NewBlock64}
import io.iohk.ethereum.ommers.OmmersPool.AddOmmers
import io.iohk.ethereum.transactions.PendingTransactionsManager
import io.iohk.ethereum.transactions.PendingTransactionsManager.{AddUncheckedTransactions, RemoveTransactions}
import io.iohk.ethereum.utils.{BlockchainConfig, ByteStringUtils}
import io.iohk.ethereum.utils.Config.SyncConfig
import io.iohk.ethereum.utils.FunctorOps._

import scala.concurrent.duration._
import scala.concurrent.{ExecutionContext, Future}
import scala.util.{Failure, Success}

// scalastyle:off cyclomatic.complexity parameter.number
class BlockImporter(
    fetcher: ActorRef,
    ledger: Ledger,
    blockchain: Blockchain,
    blockchainConfig: BlockchainConfig, //FIXME: this should not be needed after ETCM-280
    syncConfig: SyncConfig,
    ommersPool: ActorRef,
    broadcaster: ActorRef,
    pendingTransactionsManager: ActorRef,
    checkpointBlockGenerator: CheckpointBlockGenerator,
    supervisor: ActorRef
) extends Actor
    with ActorLogging {
  import BlockImporter._

  implicit val ec: ExecutionContext = context.dispatcher

  context.setReceiveTimeout(syncConfig.syncRetryInterval)

  override def receive: Receive = idle

  override def postRestart(reason: Throwable): Unit = {
    super.postRestart(reason)
    start()
  }

  private def idle: Receive = { case Start =>
    start()
  }

  private def handleTopMessages(state: ImporterState, currentBehavior: Behavior): Receive = {
    case OnTop => context become currentBehavior(state.onTop())
    case NotOnTop => context become currentBehavior(state.notOnTop())
  }

  private def running(state: ImporterState): Receive = handleTopMessages(state, running) orElse {
    case ReceiveTimeout => self ! PickBlocks

    case PrintStatus => log.info("Block: {}, is on top?: {}", blockchain.getBestBlockNumber(), state.isOnTop)

    case BlockFetcher.PickedBlocks(blocks) =>
      SignedTransaction.retrieveSendersInBackGround(blocks.toList.map(_.body))
      importBlocks(blocks)(state)

    case MinedBlock(block) =>
      if (!state.importing) {
        importMinedBlock(block, state)
      }

    case nc @ NewCheckpoint(parentHash, signatures) =>
      if (state.importing) {
        //We don't want to lose a checkpoint
        context.system.scheduler.scheduleOnce(1.second, self, nc)
      } else {
        ledger.getBlockByHash(parentHash) match {
          case Some(parent) =>
            val checkpointBlock = checkpointBlockGenerator.generate(parent, Checkpoint(signatures))
            importCheckpointBlock(checkpointBlock, state)

          case None =>
            log.error(s"Could not find parent (${ByteStringUtils.hash2string(parentHash)}) for new checkpoint block")
        }
      }

    case ImportNewBlock(block, peerId) if state.isOnTop && !state.importing => importNewBlock(block, peerId, state)

    case ImportDone(newBehavior) =>
      val newState = state.notImportingBlocks().branchResolved()
      val behavior: Behavior = getBehavior(newBehavior)

      if (newBehavior == Running) {
        self ! PickBlocks
      }

      context become behavior(newState)
    case PickBlocks if !state.importing => pickBlocks(state)
  }

  private def resolvingMissingNode(blocksToRetry: NonEmptyList[Block])(state: ImporterState): Receive = {
    case BlockFetcher.FetchedStateNode(nodeData) =>
      val node = nodeData.values.head
      blockchain.saveNode(kec256(node), node.toArray, blocksToRetry.head.number)
      importBlocks(blocksToRetry)(state)
  }

  private def resolvingBranch(from: BigInt)(state: ImporterState): Receive =
    running(state.resolvingBranch(from))

  private def start(): Unit = {
    log.debug("Starting Regular Sync, current best block is {}", startingBlockNumber)
    fetcher ! BlockFetcher.Start(self, startingBlockNumber)
    supervisor ! ProgressProtocol.StartingFrom(startingBlockNumber)
    context become running(ImporterState.initial)
  }

  private def pickBlocks(state: ImporterState): Unit = {
    val msg =
      state.resolvingBranchFrom.fold[BlockFetcher.FetchMsg](BlockFetcher.PickBlocks(syncConfig.blocksBatchSize))(from =>
        BlockFetcher.StrictPickBlocks(from, startingBlockNumber)
      )

    fetcher ! msg
  }

  private def importBlocks(blocks: NonEmptyList[Block]): ImportFn =
    importWith {
      log.debug(
        "Attempting to import blocks starting from {} and ending with {}",
        blocks.head.number,
        blocks.last.number
      )
      Future
        .successful(resolveBranch(blocks))
        .flatMap {
          case Right(blocksToImport) => handleBlocksImport(blocksToImport)
          case Left(resolvingFrom) => Future.successful(ResolvingBranch(resolvingFrom))
        }
    }

  private def handleBlocksImport(blocks: List[Block]): Future[NewBehavior] =
    tryImportBlocks(blocks)
      .map { value =>
        val (importedBlocks, errorOpt) = value
        importedBlocks.size match {
          case 0 => log.debug("Imported no blocks")
          case 1 => log.debug("Imported block {}", importedBlocks.head.number)
          case _ => log.debug("Imported blocks {} - {}", importedBlocks.head.number, importedBlocks.last.number)
        }

        errorOpt match {
          case None => Running
          case Some(err) =>
            log.error("Block import error {}", err)
            val notImportedBlocks = blocks.drop(importedBlocks.size)

            err match {
              case e: MissingNodeException =>
                fetcher ! BlockFetcher.FetchStateNode(e.hash)
                ResolvingMissingNode(NonEmptyList(notImportedBlocks.head, notImportedBlocks.tail))
              case _ =>
                val invalidBlockNr = notImportedBlocks.head.number
                fetcher ! BlockFetcher.InvalidateBlocksFrom(invalidBlockNr, err.toString)
                Running
            }
        }
      }

  private def tryImportBlocks(blocks: List[Block], importedBlocks: List[Block] = Nil)(implicit
      ec: ExecutionContext
  ): Future[(List[Block], Option[Any])] =
    if (blocks.isEmpty) {
      importedBlocks.headOption match {
        case Some(block) => supervisor ! ProgressProtocol.ImportedBlock(block.number)
        case None => ()
      }

      Future.successful((importedBlocks, None))
    } else {
      val restOfBlocks = blocks.tail
      ledger
        .importBlock(blocks.head)
        .flatMap {
          case BlockImportedToTop(_) =>
            tryImportBlocks(restOfBlocks, blocks.head :: importedBlocks)

          case ChainReorganised(_, newBranch, _) =>
            tryImportBlocks(restOfBlocks, newBranch.reverse ::: importedBlocks)

          case DuplicateBlock | BlockEnqueued =>
            tryImportBlocks(restOfBlocks, importedBlocks)

          case err @ (UnknownParent | BlockImportFailed(_)) =>
            log.error("Block {} import failed", blocks.head.number)
            Future.successful((importedBlocks, Some(err)))
        }
        .recover {
          case missingNodeEx: MissingNodeException if syncConfig.redownloadMissingStateNodes =>
            (importedBlocks, Some(missingNodeEx))
        }
    }

  private def importMinedBlock(block: Block, state: ImporterState): Unit =
    importBlock(
      block,
      new MinedBlockImportMessages(block),
      informFetcherOnFail = false,
      informFetcherOnInternalLastBlockImport = true
    )(state)

  private def importCheckpointBlock(block: Block, state: ImporterState): Unit =
    importBlock(
      block,
      new CheckpointBlockImportMessages(block),
      informFetcherOnFail = false,
      informFetcherOnInternalLastBlockImport = true
    )(state)

  private def importNewBlock(block: Block, peerId: PeerId, state: ImporterState): Unit =
    importBlock(
      block,
      new NewBlockImportMessages(block, peerId),
      informFetcherOnFail = true,
      informFetcherOnInternalLastBlockImport = false
    )(state)

  private def importBlock(
      block: Block,
      importMessages: ImportMessages,
      informFetcherOnFail: Boolean,
      informFetcherOnInternalLastBlockImport: Boolean
  ): ImportFn = {
    def doLog(entry: ImportMessages.LogEntry): Unit = log.log(entry._1, entry._2)

    importWith {
      doLog(importMessages.preImport())
      ledger
        .importBlock(block)(context.dispatcher)
        .tap(importMessages.messageForImportResult _ andThen doLog)
        .tap {
          case BlockImportedToTop(importedBlocksData) =>
            val (blocks, tds) = importedBlocksData.map(data => (data.block, data.td)).unzip
            broadcastBlocks(blocks, tds)
            updateTxPool(importedBlocksData.map(_.block), Seq.empty)
<<<<<<< HEAD
            if (informFetcherOnInternalLastBlockImport) {
              fetcher ! BlockFetcher.InternalLastBlockImport(blocks.last.number)
            }
=======
            supervisor ! ProgressProtocol.ImportedBlock(block.number)
>>>>>>> c02157d1

          case BlockEnqueued => ()

          case DuplicateBlock => ()

          case UnknownParent => () // This is normal when receiving broadcast blocks

          case ChainReorganised(oldBranch, newBranch, totalDifficulties) =>
            updateTxPool(newBranch, oldBranch)
            broadcastBlocks(newBranch, totalDifficulties)
<<<<<<< HEAD
            if (informFetcherOnInternalLastBlockImport) {
              fetcher ! BlockFetcher.InternalLastBlockImport(newBranch.last.number)
=======
            newBranch.lastOption match {
              case Some(newBlock) => supervisor ! ProgressProtocol.ImportedBlock(newBlock.number)
              case None => ()
>>>>>>> c02157d1
            }

          case BlockImportFailed(error) =>
            if (informFetcherOnFail) {
              fetcher ! BlockFetcher.BlockImportFailed(block.number, error)
            }
        }
        .map(_ => Running)
        .recover {
          case missingNodeEx: MissingNodeException if syncConfig.redownloadMissingStateNodes =>
            // state node re-download will be handled when downloading headers
            doLog(importMessages.missingStateNode(missingNodeEx))
            Running
        }
    }
  }

  private def broadcastBlocks(
      blocks: List[Block],
      totalDifficulties: List[BigInt]
  ): Unit = {
    val constructNewBlock = {
      //FIXME: instead of choosing the message version based on block we should rely on the receiving
      // peer's `Capability`. To be addressed in ETCM-280
      if (blocks.lastOption.exists(_.number < blockchainConfig.ecip1097BlockNumber))
        NewBlock63.apply _
      else
        //FIXME: we should use checkpoint number corresponding to the block we're broadcasting. This will be addressed
        // in ETCM-263 by using ChainWeight for that block
        NewBlock64.apply(_, _, blockchain.getLatestCheckpointBlockNumber())
    }

    val newBlocks = (blocks, totalDifficulties).mapN(constructNewBlock)
    broadcastNewBlocks(newBlocks)
  }

  private def broadcastNewBlocks(blocks: List[NewBlock]): Unit = broadcaster ! BroadcastBlocks(blocks)

  private def updateTxPool(blocksAdded: Seq[Block], blocksRemoved: Seq[Block]): Unit = {
    blocksRemoved.foreach(block => pendingTransactionsManager ! AddUncheckedTransactions(block.body.transactionList))
    blocksAdded.foreach { block =>
      pendingTransactionsManager ! RemoveTransactions(block.body.transactionList)
    }
  }

  private def importWith(importFuture: => Future[NewBehavior])(state: ImporterState): Unit = {
    context become running(state.importingBlocks())
    importFuture.onComplete {
      case Failure(ex) => throw ex
      case Success(behavior) => self ! ImportDone(behavior)
    }
  }

  // Either block from which we try resolve branch or list of blocks to be imported
  private def resolveBranch(blocks: NonEmptyList[Block]): Either[BigInt, List[Block]] =
    ledger.resolveBranch(blocks.map(_.header)) match {
      case NewBetterBranch(oldBranch) =>
        val transactionsToAdd = oldBranch.flatMap(_.body.transactionList)
        pendingTransactionsManager ! PendingTransactionsManager.AddUncheckedTransactions(transactionsToAdd)

        // Add first block from branch as an ommer
        oldBranch.headOption.map(_.header).foreach(ommersPool ! AddOmmers(_))
        Right(blocks.toList)
      case NoChainSwitch =>
        // Add first block from branch as an ommer
        ommersPool ! AddOmmers(blocks.head.header)
        Right(Nil)
      case UnknownBranch =>
        val currentBlock = blocks.head.number.min(startingBlockNumber)
        val goingBackTo = currentBlock - syncConfig.branchResolutionRequestSize
        val msg = s"Unknown branch, going back to block nr $goingBackTo in order to resolve branches"

        log.info(msg)
        fetcher ! BlockFetcher.InvalidateBlocksFrom(goingBackTo, msg, shouldBlacklist = false)
        Left(goingBackTo)
      case InvalidBranch =>
        val goingBackTo = blocks.head.number
        val msg = s"Invalid branch, going back to $goingBackTo"

        log.info(msg)
        fetcher ! BlockFetcher.InvalidateBlocksFrom(goingBackTo, msg)
        Right(Nil)
    }

  private def startingBlockNumber: BigInt = blockchain.getBestBlockNumber()

  private def getBehavior(newBehavior: NewBehavior): Behavior = newBehavior match {
    case Running => running
    case ResolvingMissingNode(blocksToRetry) => resolvingMissingNode(blocksToRetry)
    case ResolvingBranch(from) => resolvingBranch(from)
  }
}

object BlockImporter {
  // scalastyle:off parameter.number
  def props(
      fetcher: ActorRef,
      ledger: Ledger,
      blockchain: Blockchain,
      blockchainConfig: BlockchainConfig,
      syncConfig: SyncConfig,
      ommersPool: ActorRef,
      broadcaster: ActorRef,
      pendingTransactionsManager: ActorRef,
      checkpointBlockGenerator: CheckpointBlockGenerator,
      supervisor: ActorRef
  ): Props =
    Props(
      new BlockImporter(
        fetcher,
        ledger,
        blockchain,
        blockchainConfig,
        syncConfig,
        ommersPool,
        broadcaster,
        pendingTransactionsManager,
        checkpointBlockGenerator,
        supervisor
      )
    )

  type Behavior = ImporterState => Receive
  type ImportFn = ImporterState => Unit

  sealed trait ImporterMsg
  case object Start extends ImporterMsg
  case object OnTop extends ImporterMsg
  case object NotOnTop extends ImporterMsg
  case class MinedBlock(block: Block) extends ImporterMsg
  case class NewCheckpoint(parentHash: ByteString, signatures: Seq[ECDSASignature]) extends ImporterMsg
  case class ImportNewBlock(block: Block, peerId: PeerId) extends ImporterMsg
  case class ImportDone(newBehavior: NewBehavior) extends ImporterMsg
  case object PickBlocks extends ImporterMsg
  case object PrintStatus extends ImporterMsg with NotInfluenceReceiveTimeout

  sealed trait NewBehavior
  case object Running extends NewBehavior
  case class ResolvingMissingNode(blocksToRetry: NonEmptyList[Block]) extends NewBehavior
  case class ResolvingBranch(from: BigInt) extends NewBehavior

  case class ImporterState(
      isOnTop: Boolean,
      importing: Boolean,
      resolvingBranchFrom: Option[BigInt]
  ) {
    def onTop(): ImporterState = copy(isOnTop = true)

    def notOnTop(): ImporterState = copy(isOnTop = false)

    def importingBlocks(): ImporterState = copy(importing = true)

    def notImportingBlocks(): ImporterState = copy(importing = false)

    def resolvingBranch(from: BigInt): ImporterState = copy(resolvingBranchFrom = Some(from))

    def branchResolved(): ImporterState = copy(resolvingBranchFrom = None)

    def isResolvingBranch: Boolean = resolvingBranchFrom.isDefined
  }

  object ImporterState {
    def initial: ImporterState = ImporterState(
      isOnTop = false,
      importing = false,
      resolvingBranchFrom = None
    )
  }
}<|MERGE_RESOLUTION|>--- conflicted
+++ resolved
@@ -178,7 +178,7 @@
   ): Future[(List[Block], Option[Any])] =
     if (blocks.isEmpty) {
       importedBlocks.headOption match {
-        case Some(block) => supervisor ! ProgressProtocol.ImportedBlock(block.number)
+        case Some(block) => supervisor ! ProgressProtocol.ImportedBlock(block.number, internally = false)
         case None => ()
       }
 
@@ -212,7 +212,7 @@
       block,
       new MinedBlockImportMessages(block),
       informFetcherOnFail = false,
-      informFetcherOnInternalLastBlockImport = true
+      internally = true
     )(state)
 
   private def importCheckpointBlock(block: Block, state: ImporterState): Unit =
@@ -220,7 +220,7 @@
       block,
       new CheckpointBlockImportMessages(block),
       informFetcherOnFail = false,
-      informFetcherOnInternalLastBlockImport = true
+      internally = true
     )(state)
 
   private def importNewBlock(block: Block, peerId: PeerId, state: ImporterState): Unit =
@@ -228,14 +228,14 @@
       block,
       new NewBlockImportMessages(block, peerId),
       informFetcherOnFail = true,
-      informFetcherOnInternalLastBlockImport = false
+      internally = false
     )(state)
 
   private def importBlock(
       block: Block,
       importMessages: ImportMessages,
       informFetcherOnFail: Boolean,
-      informFetcherOnInternalLastBlockImport: Boolean
+      internally: Boolean
   ): ImportFn = {
     def doLog(entry: ImportMessages.LogEntry): Unit = log.log(entry._1, entry._2)
 
@@ -249,13 +249,7 @@
             val (blocks, tds) = importedBlocksData.map(data => (data.block, data.td)).unzip
             broadcastBlocks(blocks, tds)
             updateTxPool(importedBlocksData.map(_.block), Seq.empty)
-<<<<<<< HEAD
-            if (informFetcherOnInternalLastBlockImport) {
-              fetcher ! BlockFetcher.InternalLastBlockImport(blocks.last.number)
-            }
-=======
-            supervisor ! ProgressProtocol.ImportedBlock(block.number)
->>>>>>> c02157d1
+            supervisor ! ProgressProtocol.ImportedBlock(block.number, internally)
 
           case BlockEnqueued => ()
 
@@ -266,14 +260,9 @@
           case ChainReorganised(oldBranch, newBranch, totalDifficulties) =>
             updateTxPool(newBranch, oldBranch)
             broadcastBlocks(newBranch, totalDifficulties)
-<<<<<<< HEAD
-            if (informFetcherOnInternalLastBlockImport) {
-              fetcher ! BlockFetcher.InternalLastBlockImport(newBranch.last.number)
-=======
             newBranch.lastOption match {
-              case Some(newBlock) => supervisor ! ProgressProtocol.ImportedBlock(newBlock.number)
+              case Some(newBlock) => supervisor ! ProgressProtocol.ImportedBlock(newBlock.number, internally)
               case None => ()
->>>>>>> c02157d1
             }
 
           case BlockImportFailed(error) =>
