--- conflicted
+++ resolved
@@ -12,10 +12,8 @@
     * @param context context to be executed
     * @return result of the execution
    */
-<<<<<<< HEAD
-  def run[W <: WorldStateProxy[W, S], S <: Storage[S]](context: ProgramContext[W, S]): ProgramResult[W, S] =
+  def run[W <: WorldStateProxy[W, S], S <: Storage[S]](context: ProgramContext[W, S]): ProgramResult[W, S] = {
     PrecompiledContracts.runOptionally(context).getOrElse {
-
       val finalState = run(ProgramState[W, S](context))
       ProgramResult[W, S](
         finalState.returnData,
@@ -23,22 +21,10 @@
         finalState.world,
         finalState.addressesToDelete,
         finalState.logs,
+        finalState.gasRefund,
         finalState.error)
-
     }
-=======
-  def run[W <: WorldStateProxy[W, S], S <: Storage[S]](context: ProgramContext[W, S]): ProgramResult[W, S] = {
-    val finalState = run(ProgramState[W, S](context))
-    ProgramResult[W, S](
-      finalState.returnData,
-      finalState.gas,
-      finalState.world,
-      finalState.addressesToDelete,
-      finalState.logs,
-      finalState.gasRefund,
-      finalState.error)
   }
->>>>>>> 39a6434f
 
   @tailrec
   private def run[W <: WorldStateProxy[W, S], S <: Storage[S]](state: ProgramState[W, S]): ProgramState[W, S] = {
