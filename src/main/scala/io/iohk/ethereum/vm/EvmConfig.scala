package io.iohk.ethereum.vm

import akka.util.ByteString
import io.iohk.ethereum.domain.UInt256
import io.iohk.ethereum.utils.BlockchainConfig
import EvmConfig._
import io.iohk.ethereum
import io.iohk.ethereum.vm

// scalastyle:off number.of.methods
// scalastyle:off number.of.types
// scalastyle:off magic.number
object EvmConfig {

  type EvmConfigBuilder = BlockchainConfigForEvm => EvmConfig

  val MaxCallDepth: Int = 1024

  val MaxMemory: UInt256 = UInt256(Int.MaxValue) /* used to artificially limit memory usage by incurring maximum gas cost */

  /**
    * returns the evm config that should be used for given block
    */
  def forBlock(blockNumber: BigInt, blockchainConfig: BlockchainConfig): EvmConfig =
    forBlock(blockNumber, BlockchainConfigForEvm(blockchainConfig))

  /**
    * returns the evm config that should be used for given block
    */
  def forBlock(blockNumber: BigInt, blockchainConfig: BlockchainConfigForEvm): EvmConfig = {
    val transitionBlockToConfigMapping: Map[BigInt, EvmConfigBuilder] = Map(
      blockchainConfig.frontierBlockNumber -> FrontierConfigBuilder,
      blockchainConfig.homesteadBlockNumber -> HomesteadConfigBuilder,
      blockchainConfig.eip150BlockNumber -> PostEIP150ConfigBuilder,
      blockchainConfig.eip160BlockNumber -> PostEIP160ConfigBuilder,
      blockchainConfig.eip161BlockNumber -> PostEIP161ConfigBuilder,
      blockchainConfig.byzantiumBlockNumber -> ByzantiumConfigBuilder,
      blockchainConfig.constantinopleBlockNumber -> ConstantinopleConfigBuilder,
      blockchainConfig.atlantisBlockNumber -> AtlantisConfigBuilder,
      blockchainConfig.aghartaBlockNumber -> AghartaConfigBuilder,
<<<<<<< HEAD
      blockchainConfig.petersburgBlockNumber -> PetersburgConfigBuilder
=======
      blockchainConfig.phoenixBlockNumber -> PhoenixConfigBuilder
>>>>>>> 1fd0a079
    )

    // highest transition block that is less/equal to `blockNumber`
    val evmConfigBuilder = transitionBlockToConfigMapping
      .filterKeys(_ <= blockNumber)
      .maxBy(_._1)
      ._2
    evmConfigBuilder(blockchainConfig)
  }

  val FrontierOpCodes = OpCodeList(OpCodes.FrontierOpCodes)
  val HomesteadOpCodes = OpCodeList(OpCodes.HomesteadOpCodes)
  val ByzantiumOpCodes = OpCodeList(OpCodes.ByzantiumOpCodes)
  val AtlantisOpCodes = ByzantiumOpCodes
  val ConstantinopleOpCodes = OpCodeList(OpCodes.ConstantinopleOpCodes)
  val AghartaOpCodes = ConstantinopleOpCodes
  val PhoenixOpCodes = OpCodeList(OpCodes.PhoenixOpCodes)

  val FrontierConfigBuilder: EvmConfigBuilder = config => EvmConfig(
    blockchainConfig = config,
    feeSchedule = new FeeSchedule.FrontierFeeSchedule,
    opCodeList = FrontierOpCodes,
    exceptionalFailedCodeDeposit = false,
    subGasCapDivisor = None,
    chargeSelfDestructForNewAccount = false,
    traceInternalTransactions = false)

  val HomesteadConfigBuilder: EvmConfigBuilder = config => EvmConfig(
    blockchainConfig = config,
    feeSchedule = new FeeSchedule.HomesteadFeeSchedule,
    opCodeList = HomesteadOpCodes,
    exceptionalFailedCodeDeposit = true,
    subGasCapDivisor = None,
    chargeSelfDestructForNewAccount = false,
    traceInternalTransactions = false)

  val PostEIP150ConfigBuilder: EvmConfigBuilder = config => HomesteadConfigBuilder(config).copy(
    feeSchedule = new FeeSchedule.PostEIP150FeeSchedule,
    subGasCapDivisor = Some(64),
    chargeSelfDestructForNewAccount = true)

  val PostEIP160ConfigBuilder: EvmConfigBuilder = config => PostEIP150ConfigBuilder(config).copy(
    feeSchedule = new FeeSchedule.PostEIP160FeeSchedule)

  val PostEIP161ConfigBuilder: EvmConfigBuilder = config => PostEIP160ConfigBuilder(config).copy(
    noEmptyAccounts = true)

  val ByzantiumConfigBuilder: EvmConfigBuilder = config => PostEIP161ConfigBuilder(config).copy(
    feeSchedule = new FeeSchedule.ByzantiumFeeSchedule,
    opCodeList = ByzantiumOpCodes
  )

  val ConstantinopleConfigBuilder: EvmConfigBuilder = config => ByzantiumConfigBuilder(config).copy(
    feeSchedule = new vm.FeeSchedule.ConstantionopleFeeSchedule,
    opCodeList = ConstantinopleOpCodes
  )

  val PetersburgConfigBuilder: EvmConfigBuilder = config => ConstantinopleConfigBuilder(config)

  // Ethereum classic forks only
  val AtlantisConfigBuilder: EvmConfigBuilder = config => PostEIP160ConfigBuilder(config).copy(
    feeSchedule = new FeeSchedule.AtlantisFeeSchedule,
    opCodeList = AtlantisOpCodes,
    noEmptyAccounts = true
  )

  val AghartaConfigBuilder: EvmConfigBuilder = config => AtlantisConfigBuilder(config).copy(
    feeSchedule = new vm.FeeSchedule.ConstantionopleFeeSchedule,
    opCodeList = AghartaOpCodes
  )

  val PhoenixConfigBuilder: EvmConfigBuilder = config => AghartaConfigBuilder(config).copy(
    feeSchedule = new ethereum.vm.FeeSchedule.PhoenixFeeSchedule,
    opCodeList = PhoenixOpCodes
  )

  case class OpCodeList(opCodes: List[OpCode]) {
    val byteToOpCode: Map[Byte, OpCode] =
      opCodes.map(op => op.code -> op).toMap
  }

}

case class EvmConfig(
    blockchainConfig: BlockchainConfigForEvm,
    feeSchedule: FeeSchedule,
    opCodeList: OpCodeList,
    exceptionalFailedCodeDeposit: Boolean,
    subGasCapDivisor: Option[Long],
    chargeSelfDestructForNewAccount: Boolean,
    traceInternalTransactions: Boolean,
    noEmptyAccounts: Boolean = false) {

  import feeSchedule._
  import EvmConfig._

  def opCodes: List[OpCode] =
    opCodeList.opCodes

  def byteToOpCode: Map[Byte, OpCode] =
    opCodeList.byteToOpCode

  /**
    * Calculate gas cost of memory usage. Incur a blocking gas cost if memory usage exceeds reasonable limits.
    *
    * @param memSize  current memory size in bytes
    * @param offset   memory offset to be written/read
    * @param dataSize size of data to be written/read in bytes
    * @return gas cost
    */
  def calcMemCost(memSize: BigInt, offset: BigInt, dataSize: BigInt): BigInt = {
    /** See YP H.1 (222) */
    def c(m: BigInt): BigInt = {
      val a = wordsForBytes(m)
      G_memory * a + a * a / 512
    }

    val memNeeded = if (dataSize == 0) BigInt(0) else offset + dataSize
    if (memNeeded > MaxMemory)
      UInt256.MaxValue / 2
    else if (memNeeded <= memSize)
      0
    else
      c(memNeeded) - c(memSize)
  }

  /**
    * Calculates transaction intrinsic gas. See YP section 6.2
    *
    */
  def calcTransactionIntrinsicGas(txData: ByteString, isContractCreation: Boolean): BigInt = {
    val txDataZero = txData.count(_ == 0)
    val txDataNonZero = txData.length - txDataZero

    txDataZero * G_txdatazero +
      txDataNonZero * G_txdatanonzero +
      (if (isContractCreation) G_txcreate else 0) +
      G_transaction
  }

  /**
    * If the initialization code completes successfully, a final contract-creation cost is paid, the code-deposit cost,
    * proportional to the size of the created contract’s code. See YP equation (96)
    *
    * @param executionResultData Transaction code initialization result
    * @return Calculated gas cost
    */
  def calcCodeDepositCost(executionResultData: ByteString): BigInt =
    G_codedeposit * executionResultData.size

  /**
    * a helper method used for gas adjustment in CALL and CREATE opcode, see YP eq. (224)
    */
  def gasCap(g: BigInt): BigInt =
    subGasCapDivisor.map(d => g - g / d).getOrElse(g)

  def maxCodeSize: Option[BigInt] =
    blockchainConfig.maxCodeSize
}

object FeeSchedule {

  class FrontierFeeSchedule extends FeeSchedule {
      override val G_zero = 0
      override val G_base = 2
      override val G_verylow = 3
      override val G_low = 5
      override val G_mid = 8
      override val G_high = 10
      override val G_balance = 20
      override val G_sload = 50
      override val G_jumpdest = 1
      override val G_sset = 20000
      override val G_sreset = 5000
      override val R_sclear = 15000
      override val R_selfdestruct = 24000
      override val G_selfdestruct = 0
      override val G_create = 32000
      override val G_codedeposit = 200
      override val G_call = 40
      override val G_callvalue = 9000
      override val G_callstipend = 2300
      override val G_newaccount = 25000
      override val G_exp = 10
      override val G_expbyte = 10
      override val G_memory = 3
      override val G_txcreate = 0
      override val G_txdatazero = 4
      override val G_txdatanonzero = 68
      override val G_transaction = 21000
      override val G_log = 375
      override val G_logdata = 8
      override val G_logtopic = 375
      override val G_sha3 = 30
      override val G_sha3word = 6
      override val G_copy = 3
      override val G_blockhash = 20
      override val G_extcode = 20
  }

  class HomesteadFeeSchedule extends FrontierFeeSchedule {
    override val G_txcreate = 32000
  }

  class PostEIP150FeeSchedule extends HomesteadFeeSchedule {
    override val G_sload = 200
    override val G_call = 700
    override val G_balance = 400
    override val G_selfdestruct = 5000
    override val G_extcode = 700
  }

  class PostEIP160FeeSchedule extends PostEIP150FeeSchedule {
    override val G_expbyte = 50
  }

  class ByzantiumFeeSchedule extends PostEIP160FeeSchedule

  class ConstantionopleFeeSchedule extends ByzantiumFeeSchedule

  class AtlantisFeeSchedule extends PostEIP160FeeSchedule

  class AghartaFeeSchedule extends ByzantiumFeeSchedule

  class PhoenixFeeSchedule extends AghartaFeeSchedule

}

trait FeeSchedule {
  val G_zero: BigInt
  val G_base: BigInt
  val G_verylow: BigInt
  val G_low: BigInt
  val G_mid: BigInt
  val G_high: BigInt
  val G_balance: BigInt
  val G_sload: BigInt
  val G_jumpdest: BigInt
  val G_sset: BigInt
  val G_sreset: BigInt
  val R_sclear: BigInt
  val R_selfdestruct: BigInt
  val G_selfdestruct: BigInt
  val G_create: BigInt
  val G_codedeposit: BigInt
  val G_call: BigInt
  val G_callvalue: BigInt
  val G_callstipend: BigInt
  val G_newaccount: BigInt
  val G_exp: BigInt
  val G_expbyte: BigInt
  val G_memory: BigInt
  val G_txcreate: BigInt
  val G_txdatazero: BigInt
  val G_txdatanonzero: BigInt
  val G_transaction: BigInt
  val G_log: BigInt
  val G_logdata: BigInt
  val G_logtopic: BigInt
  val G_sha3: BigInt
  val G_sha3word: BigInt
  val G_copy: BigInt
  val G_blockhash: BigInt
  val G_extcode: BigInt
}<|MERGE_RESOLUTION|>--- conflicted
+++ resolved
@@ -38,11 +38,8 @@
       blockchainConfig.constantinopleBlockNumber -> ConstantinopleConfigBuilder,
       blockchainConfig.atlantisBlockNumber -> AtlantisConfigBuilder,
       blockchainConfig.aghartaBlockNumber -> AghartaConfigBuilder,
-<<<<<<< HEAD
-      blockchainConfig.petersburgBlockNumber -> PetersburgConfigBuilder
-=======
+      blockchainConfig.petersburgBlockNumber -> PetersburgConfigBuilder,
       blockchainConfig.phoenixBlockNumber -> PhoenixConfigBuilder
->>>>>>> 1fd0a079
     )
 
     // highest transition block that is less/equal to `blockNumber`
