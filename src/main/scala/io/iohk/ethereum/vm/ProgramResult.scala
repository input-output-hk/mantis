--- conflicted
+++ resolved
@@ -14,12 +14,7 @@
  */
 case class ProgramResult[W <: WorldStateProxy[W, S], S <: Storage[S]](
   returnData: ByteString,
-<<<<<<< HEAD
-  gasRemaining: BigInt,
-=======
   gasRemaining: UInt256,
-  gasUsed: UInt256,
->>>>>>> 7f1534d6
   world: W,
   addressesToDelete: Seq[Address],
   logs: Seq[TxLogEntry],
