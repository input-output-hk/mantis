package io.iohk.ethereum.nodebuilder

import akka.actor.{ActorRef, ActorSystem}
import io.iohk.ethereum.blockchain.data.GenesisDataLoader
import io.iohk.ethereum.blockchain.sync.{BlockchainHostActor, SyncController}
import io.iohk.ethereum.consensus._
import io.iohk.ethereum.db.components.Storages.PruningModeComponent
import io.iohk.ethereum.db.components._
import io.iohk.ethereum.db.storage.AppStateStorage
import io.iohk.ethereum.db.storage.pruning.PruningMode
import io.iohk.ethereum.domain._
import io.iohk.ethereum.jsonrpc.JsonRpcController.JsonRpcConfig
import io.iohk.ethereum.jsonrpc.NetService.NetServiceConfig
import io.iohk.ethereum.jsonrpc._
import io.iohk.ethereum.jsonrpc.server.http.JsonRpcHttpServer
import io.iohk.ethereum.jsonrpc.server.ipc.JsonRpcIpcServer
import io.iohk.ethereum.keystore.{KeyStore, KeyStoreImpl}
import io.iohk.ethereum.ledger.Ledger.VMImpl
import io.iohk.ethereum.ledger._
import io.iohk.ethereum.network.EtcPeerManagerActor.PeerInfo
import io.iohk.ethereum.network.PeerManagerActor.PeerConfiguration
import io.iohk.ethereum.network.discovery.{DiscoveryConfig, DiscoveryListener, PeerDiscoveryManager}
import io.iohk.ethereum.network.handshaker.{EtcHandshaker, EtcHandshakerConfiguration, Handshaker}
import io.iohk.ethereum.network.p2p.EthereumMessageDecoder
import io.iohk.ethereum.network.rlpx.AuthHandshaker
import io.iohk.ethereum.network.{PeerManagerActor, ServerActor, _}
import io.iohk.ethereum.ommers.OmmersPool
import io.iohk.ethereum.testmode.{TestLedgerBuilder, TestmodeConsensusBuilder}
import io.iohk.ethereum.transactions.PendingTransactionsManager
import io.iohk.ethereum.utils.Config.SyncConfig
import io.iohk.ethereum.utils._
import java.security.SecureRandom
import java.time.Clock
import java.util.concurrent.atomic.AtomicReference
import org.bouncycastle.crypto.AsymmetricCipherKeyPair
import scala.concurrent.ExecutionContext
import scala.concurrent.duration.Duration
import scala.util.{Failure, Success, Try}

// scalastyle:off number.of.types
trait BlockchainConfigBuilder {
  lazy val blockchainConfig = Config.blockchains.blockchainConfig
}

trait VmConfigBuilder {
  lazy val vmConfig = VmConfig(Config.config)
}

trait SyncConfigBuilder {
  lazy val syncConfig = SyncConfig(Config.config)
}

trait TxPoolConfigBuilder {
  lazy val txPoolConfig = TxPoolConfig(Config.config)
}

trait FilterConfigBuilder {
  lazy val filterConfig = FilterConfig(Config.config)
}

trait KeyStoreConfigBuilder {
  lazy val keyStoreConfig = KeyStoreConfig(Config.config)
}

trait NodeKeyBuilder {
  self: SecureRandomBuilder =>
  lazy val nodeKey: AsymmetricCipherKeyPair = loadAsymmetricCipherKeyPair(Config.nodeKeyFile, secureRandom)
}

trait ActorSystemBuilder {
  implicit lazy val system: ActorSystem = ActorSystem("mantis_system")
}

trait PruningConfigBuilder extends PruningModeComponent {
  lazy val pruningMode: PruningMode = PruningConfig(Config.config).mode
}

trait StorageBuilder {
  lazy val storagesInstance: DataSourcesComponent with StoragesComponent with PruningModeComponent =
    Config.Db.dataSource match {
      case "rocksdb" => new SharedRocksDbDataSources with PruningConfigBuilder with Storages.DefaultStorages
    }
}

trait DiscoveryConfigBuilder extends BlockchainConfigBuilder {
  lazy val discoveryConfig = DiscoveryConfig(Config.config, blockchainConfig.bootstrapNodes)
}

trait KnownNodesManagerBuilder {
  self: ActorSystemBuilder with StorageBuilder =>

  lazy val knownNodesManagerConfig = KnownNodesManager.KnownNodesManagerConfig(Config.config)

  lazy val knownNodesManager: ActorRef = system.actorOf(
    KnownNodesManager.props(knownNodesManagerConfig, storagesInstance.storages.knownNodesStorage),
    "known-nodes-manager"
  )
}

trait PeerDiscoveryManagerBuilder {
  self: ActorSystemBuilder
    with DiscoveryListenerBuilder
    with NodeStatusBuilder
    with DiscoveryConfigBuilder
    with StorageBuilder =>

  lazy val peerDiscoveryManager: ActorRef = system.actorOf(
    PeerDiscoveryManager.props(
      discoveryListener,
      discoveryConfig,
      storagesInstance.storages.knownNodesStorage,
      nodeStatusHolder,
      Clock.systemUTC()
    ),
    "peer-discovery-manager"
  )
}

trait DiscoveryListenerBuilder {
  self: ActorSystemBuilder with DiscoveryConfigBuilder with NodeStatusBuilder =>

  lazy val discoveryListener: ActorRef =
    system.actorOf(DiscoveryListener.props(discoveryConfig, nodeStatusHolder), "discovery-listener")
}

trait NodeStatusBuilder {

  self: NodeKeyBuilder =>

  private val nodeStatus =
    NodeStatus(key = nodeKey, serverStatus = ServerStatus.NotListening, discoveryStatus = ServerStatus.NotListening)

  lazy val nodeStatusHolder = new AtomicReference(nodeStatus)
}

trait BlockchainBuilder {
  self: StorageBuilder =>

  lazy val blockchain: BlockchainImpl = BlockchainImpl(storagesInstance.storages)
}

trait ForkResolverBuilder {
  self: BlockchainConfigBuilder =>

  lazy val forkResolverOpt: Option[ForkResolver.EtcForkResolver] =
    blockchainConfig.daoForkConfig.map(new ForkResolver.EtcForkResolver(_))

}

trait HandshakerBuilder {
  self: BlockchainBuilder
    with NodeStatusBuilder
    with StorageBuilder
    with PeerManagerActorBuilder
    with BlockchainConfigBuilder
    with ForkResolverBuilder =>

  private val handshakerConfiguration: EtcHandshakerConfiguration =
    new EtcHandshakerConfiguration {
      override val forkResolverOpt: Option[ForkResolver] = self.forkResolverOpt
      override val nodeStatusHolder: AtomicReference[NodeStatus] = self.nodeStatusHolder
      override val peerConfiguration: PeerConfiguration = self.peerConfiguration
      override val blockchain: Blockchain = self.blockchain
      override val appStateStorage: AppStateStorage = self.storagesInstance.storages.appStateStorage
    }

  lazy val handshaker: Handshaker[PeerInfo] = EtcHandshaker(handshakerConfiguration)
}

trait AuthHandshakerBuilder {
  self: NodeKeyBuilder with SecureRandomBuilder =>

  lazy val authHandshaker: AuthHandshaker = AuthHandshaker(nodeKey, secureRandom)
}

trait PeerEventBusBuilder {
  self: ActorSystemBuilder =>

  lazy val peerEventBus: ActorRef = system.actorOf(PeerEventBusActor.props, "peer-event-bus")
}

trait PeerManagerActorBuilder {

  self: ActorSystemBuilder
    with HandshakerBuilder
    with PeerEventBusBuilder
    with AuthHandshakerBuilder
    with PeerDiscoveryManagerBuilder
    with StorageBuilder
    with KnownNodesManagerBuilder =>

  lazy val peerConfiguration: PeerConfiguration = Config.Network.peer

  lazy val peerManager: ActorRef = system.actorOf(
    PeerManagerActor.props(
      peerDiscoveryManager,
      Config.Network.peer,
      peerEventBus,
      knownNodesManager,
      handshaker,
      authHandshaker,
      EthereumMessageDecoder
    ),
    "peer-manager"
  )

}

trait EtcPeerManagerActorBuilder {
  self: ActorSystemBuilder
    with PeerManagerActorBuilder
    with PeerEventBusBuilder
    with ForkResolverBuilder
    with StorageBuilder =>

  lazy val etcPeerManager: ActorRef = system.actorOf(
    EtcPeerManagerActor.props(peerManager, peerEventBus, storagesInstance.storages.appStateStorage, forkResolverOpt),
    "etc-peer-manager"
  )

}

trait BlockchainHostBuilder {
  self: ActorSystemBuilder
    with BlockchainBuilder
    with PeerManagerActorBuilder
    with EtcPeerManagerActorBuilder
    with PeerEventBusBuilder =>

  val blockchainHost: ActorRef = system.actorOf(
    BlockchainHostActor.props(blockchain, peerConfiguration, peerEventBus, etcPeerManager),
    "blockchain-host"
  )

}

trait ServerActorBuilder {

  self: ActorSystemBuilder with NodeStatusBuilder with BlockchainBuilder with PeerManagerActorBuilder =>

  lazy val networkConfig: Config.Network.type = Config.Network

  lazy val server: ActorRef = system.actorOf(ServerActor.props(nodeStatusHolder, peerManager), "server")

}

trait Web3ServiceBuilder {
  lazy val web3Service = new Web3Service
}

trait NetServiceBuilder {
  this: PeerManagerActorBuilder with NodeStatusBuilder =>

  lazy val netServiceConfig = NetServiceConfig(Config.config)

  lazy val netService = new NetService(nodeStatusHolder, peerManager, netServiceConfig)
}

trait PendingTransactionsManagerBuilder {
  self: ActorSystemBuilder
    with PeerManagerActorBuilder
    with EtcPeerManagerActorBuilder
    with PeerEventBusBuilder
    with TxPoolConfigBuilder =>

  lazy val pendingTransactionsManager: ActorRef =
    system.actorOf(PendingTransactionsManager.props(txPoolConfig, peerManager, etcPeerManager, peerEventBus))
}

trait FilterManagerBuilder {
  self: ActorSystemBuilder
    with BlockchainBuilder
    with StorageBuilder
    with KeyStoreBuilder
    with PendingTransactionsManagerBuilder
    with FilterConfigBuilder
    with TxPoolConfigBuilder
    with ConsensusBuilder =>

  lazy val filterManager: ActorRef =
    system.actorOf(
      FilterManager.props(
        blockchain,
        consensus.blockGenerator,
        storagesInstance.storages.appStateStorage,
        keyStore,
        pendingTransactionsManager,
        filterConfig,
        txPoolConfig
      ),
      "filter-manager"
    )
}

trait DebugServiceBuilder {
  self: EtcPeerManagerActorBuilder with PeerManagerActorBuilder =>

  lazy val debugService = new DebugService(peerManager, etcPeerManager)
}

trait TestServiceBuilder {
  self: BlockchainBuilder
    with PendingTransactionsManagerBuilder
    with ConsensusConfigBuilder
    with BlockchainConfigBuilder
    with VmBuilder
    with TestmodeConsensusBuilder
    with TestLedgerBuilder =>

  lazy val testService =
    new TestService(blockchain, pendingTransactionsManager, consensusConfig, consensus, testLedgerWrapper)
}

trait EthServiceBuilder {
<<<<<<< HEAD
  self: StorageBuilder with
    BlockchainBuilder with
    BlockGeneratorBuilder with
    BlockchainConfigBuilder with
    PendingTransactionsManagerBuilder with
    LedgerBuilder with
    ValidatorsBuilder with
    KeyStoreBuilder with
    SyncControllerBuilder with
    OmmersPoolBuilder with
    MiningConfigBuilder with
    FilterManagerBuilder with
    FilterConfigBuilder =>

  lazy val ethService = new EthService(blockchain, blockGenerator, storagesInstance.storages.appStateStorage,
    miningConfig, ledger, keyStore, pendingTransactionsManager, syncController, ommersPool, filterManager, filterConfig,
    blockchainConfig, storagesInstance.storages.fastSyncStateStorage, Config.Network.protocolVersion)
=======
  self: StorageBuilder
    with BlockchainBuilder
    with BlockchainConfigBuilder
    with PendingTransactionsManagerBuilder
    with LedgerBuilder
    with KeyStoreBuilder
    with SyncControllerBuilder
    with OmmersPoolBuilder
    with ConsensusBuilder
    with ConsensusConfigBuilder
    with FilterManagerBuilder
    with FilterConfigBuilder
    with TxPoolConfigBuilder
    with JSONRpcConfigBuilder =>

  lazy val ethService = new EthService(
    blockchain,
    storagesInstance.storages.appStateStorage,
    ledger,
    stxLedger,
    keyStore,
    pendingTransactionsManager,
    syncController,
    ommersPool,
    filterManager,
    filterConfig,
    blockchainConfig,
    Config.Network.protocolVersion,
    jsonRpcConfig,
    txPoolConfig.getTransactionFromPoolTimeout
  )
>>>>>>> 57b23ac3
}

trait PersonalServiceBuilder {
  self: KeyStoreBuilder
    with BlockchainBuilder
    with BlockchainConfigBuilder
    with PendingTransactionsManagerBuilder
    with StorageBuilder
    with TxPoolConfigBuilder =>

  lazy val personalService = new PersonalService(
    keyStore,
    blockchain,
    pendingTransactionsManager,
    storagesInstance.storages.appStateStorage,
    blockchainConfig,
    txPoolConfig
  )
}

trait KeyStoreBuilder {
  self: SecureRandomBuilder with KeyStoreConfigBuilder =>
  lazy val keyStore: KeyStore = new KeyStoreImpl(keyStoreConfig, secureRandom)
}

trait JSONRpcConfigBuilder {
  lazy val jsonRpcConfig: JsonRpcConfig = JsonRpcConfig(Config.config)
}

trait JSONRpcControllerBuilder {
  this: Web3ServiceBuilder
    with EthServiceBuilder
    with NetServiceBuilder
    with PersonalServiceBuilder
    with DebugServiceBuilder
    with JSONRpcConfigBuilder
    with QaServiceBuilder =>

  private val testService =
    if (Config.testmode) Some(this.asInstanceOf[TestServiceBuilder].testService)
    else None

  lazy val jsonRpcController =
    new JsonRpcController(
      web3Service,
      netService,
      ethService,
      personalService,
      testService,
      debugService,
      qaService,
      jsonRpcConfig
    )
}

trait JSONRpcHttpServerBuilder {
  self: ActorSystemBuilder
    with BlockchainBuilder
    with JSONRpcControllerBuilder
    with SecureRandomBuilder
    with JSONRpcConfigBuilder =>

  lazy val maybeJsonRpcHttpServer = JsonRpcHttpServer(jsonRpcController, jsonRpcConfig.httpServerConfig, secureRandom)
}

trait JSONRpcIpcServerBuilder {
  self: ActorSystemBuilder with JSONRpcControllerBuilder with JSONRpcConfigBuilder =>

  lazy val jsonRpcIpcServer = new JsonRpcIpcServer(jsonRpcController, jsonRpcConfig.ipcServerConfig)
}

trait OmmersPoolBuilder {
  self: ActorSystemBuilder with BlockchainBuilder with ConsensusConfigBuilder =>

  lazy val ommersPoolSize: Int = 30 // FIXME For this we need EthashConfig, which means Ethash consensus
  lazy val ommersPool: ActorRef = system.actorOf(OmmersPool.props(blockchain, ommersPoolSize))
}

trait VmBuilder {
  self: ActorSystemBuilder with BlockchainConfigBuilder with VmConfigBuilder =>

  lazy val vm: VMImpl = VmSetup.vm(vmConfig, blockchainConfig, testMode = false)
}

trait LedgerBuilder {
  def ledger: Ledger
  def stxLedger: StxLedger
}

trait StdLedgerBuilder extends LedgerBuilder {
  self: BlockchainConfigBuilder
    with BlockchainBuilder
    with SyncConfigBuilder
    with ConsensusBuilder
    with ActorSystemBuilder =>

  val executionCont: ExecutionContext = system.dispatchers.lookup("validation-context")

  /** This is used in tests, which need the more specific type
    *
    * @note See if the APIs that the tests need can be promoted to the Ledger interface.
    * @note In fact, most if all these APIs are now being delegated to the BlockPreparator,
    *       so a refactoring should probably take that into account.
    */
  protected def newLedger(): LedgerImpl =
    new LedgerImpl(blockchain, blockchainConfig, syncConfig, consensus, executionCont)

  override lazy val ledger: Ledger = newLedger()

  override lazy val stxLedger: StxLedger = new StxLedger(blockchain, blockchainConfig, consensus.blockPreparator)
}

trait SyncControllerBuilder {

  self: ActorSystemBuilder
    with ServerActorBuilder
    with BlockchainBuilder
    with NodeStatusBuilder
    with StorageBuilder
    with BlockchainConfigBuilder
    with LedgerBuilder
    with PeerEventBusBuilder
    with PendingTransactionsManagerBuilder
    with OmmersPoolBuilder
    with EtcPeerManagerActorBuilder
    with SyncConfigBuilder
    with ShutdownHookBuilder
    with ConsensusBuilder =>

  lazy val syncController: ActorRef = system.actorOf(
    SyncController.props(
      storagesInstance.storages.appStateStorage,
      blockchain,
      storagesInstance.storages.fastSyncStateStorage,
      ledger,
      consensus.validators,
      peerEventBus,
      pendingTransactionsManager,
      ommersPool,
      etcPeerManager,
      syncConfig
    ),
    "sync-controller"
  )

}

trait ShutdownHookBuilder {
  self: Logger ⇒
  def shutdown(): Unit = {
    /* No default behaviour during shutdown. */
  }

  lazy val shutdownTimeoutDuration: Duration = Config.shutdownTimeout

  Runtime.getRuntime.addShutdownHook(new Thread() {
    override def run(): Unit = {
      shutdown()
    }
  })

  def shutdownOnError[A](f: ⇒ A): A = {
    Try(f) match {
      case Success(v) ⇒ v
      case Failure(t) ⇒
        log.error(t.getMessage, t)
        shutdown()
        throw t
    }
  }
}

trait QaServiceBuilder {
  self: ConsensusBuilder with PendingTransactionsManagerBuilder with TxPoolConfigBuilder =>

  lazy val qaService =
    new QAService(
      consensus,
      pendingTransactionsManager,
      txPoolConfig.getTransactionFromPoolTimeout
    )
}

object ShutdownHookBuilder extends ShutdownHookBuilder with Logger

trait GenesisDataLoaderBuilder {
  self: BlockchainBuilder with StorageBuilder with BlockchainConfigBuilder =>

  lazy val genesisDataLoader = new GenesisDataLoader(blockchain, blockchainConfig)
}

trait SecureRandomBuilder extends Logger {
  lazy val secureRandom: SecureRandom =
    Config.secureRandomAlgo
      .flatMap(name => Try(SecureRandom.getInstance(name)) match {
        case Failure(exception) =>
          log.warn(s"Couldn't create SecureRandom instance using algorithm ${name}. Falling-back to default one")
          None
        case Success(value) =>
          Some(value)
      })
      .getOrElse(new SecureRandom())
}

/** Provides the basic functionality of a Node, except the consensus algorithm.
  * The latter is loaded dynamically based on configuration.
  *
  * @see [[io.iohk.ethereum.consensus.ConsensusBuilder ConsensusBuilder]],
  *      [[io.iohk.ethereum.consensus.ConsensusConfigBuilder ConsensusConfigBuilder]]
  */
trait Node
    extends NodeKeyBuilder
    with ActorSystemBuilder
    with StorageBuilder
    with BlockchainBuilder
    with NodeStatusBuilder
    with ForkResolverBuilder
    with HandshakerBuilder
    with PeerManagerActorBuilder
    with ServerActorBuilder
    with SyncControllerBuilder
    with Web3ServiceBuilder
    with EthServiceBuilder
    with NetServiceBuilder
    with PersonalServiceBuilder
    with DebugServiceBuilder
    with QaServiceBuilder
    with KeyStoreBuilder
    with JSONRpcConfigBuilder
    with JSONRpcControllerBuilder
    with JSONRpcHttpServerBuilder
    with JSONRpcIpcServerBuilder
    with ShutdownHookBuilder
    with Logger
    with GenesisDataLoaderBuilder
    with BlockchainConfigBuilder
    with VmConfigBuilder
    with PeerEventBusBuilder
    with PendingTransactionsManagerBuilder
    with OmmersPoolBuilder
    with EtcPeerManagerActorBuilder
    with BlockchainHostBuilder
    with FilterManagerBuilder
    with FilterConfigBuilder
    with TxPoolConfigBuilder
    with SecureRandomBuilder
    with AuthHandshakerBuilder
    with PruningConfigBuilder
    with PeerDiscoveryManagerBuilder
    with DiscoveryConfigBuilder
    with DiscoveryListenerBuilder
    with KnownNodesManagerBuilder
    with SyncConfigBuilder
    with VmBuilder
    with ConsensusBuilder
    with ConsensusConfigBuilder
    with LedgerBuilder
    with KeyStoreConfigBuilder<|MERGE_RESOLUTION|>--- conflicted
+++ resolved
@@ -312,25 +312,6 @@
 }
 
 trait EthServiceBuilder {
-<<<<<<< HEAD
-  self: StorageBuilder with
-    BlockchainBuilder with
-    BlockGeneratorBuilder with
-    BlockchainConfigBuilder with
-    PendingTransactionsManagerBuilder with
-    LedgerBuilder with
-    ValidatorsBuilder with
-    KeyStoreBuilder with
-    SyncControllerBuilder with
-    OmmersPoolBuilder with
-    MiningConfigBuilder with
-    FilterManagerBuilder with
-    FilterConfigBuilder =>
-
-  lazy val ethService = new EthService(blockchain, blockGenerator, storagesInstance.storages.appStateStorage,
-    miningConfig, ledger, keyStore, pendingTransactionsManager, syncController, ommersPool, filterManager, filterConfig,
-    blockchainConfig, storagesInstance.storages.fastSyncStateStorage, Config.Network.protocolVersion)
-=======
   self: StorageBuilder
     with BlockchainBuilder
     with BlockchainConfigBuilder
@@ -358,11 +339,11 @@
     filterManager,
     filterConfig,
     blockchainConfig,
+    storagesInstance.storages.fastSyncStateStorage,
     Config.Network.protocolVersion,
     jsonRpcConfig,
     txPoolConfig.getTransactionFromPoolTimeout
   )
->>>>>>> 57b23ac3
 }
 
 trait PersonalServiceBuilder {
