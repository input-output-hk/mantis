package io.iohk.ethereum.nodebuilder

import java.time.Clock
import java.util.concurrent.atomic.AtomicReference

import akka.actor.ActorRef
import akka.actor.ActorSystem
import akka.util.ByteString

import cats.implicits._

import monix.eval.Task
import monix.execution.Scheduler

import scala.concurrent.Future
import scala.concurrent.duration._
import scala.util.Failure
import scala.util.Success
import scala.util.Try

import org.bouncycastle.crypto.AsymmetricCipherKeyPair

import io.iohk.ethereum.blockchain.data.GenesisDataLoader
import io.iohk.ethereum.blockchain.sync.Blacklist
import io.iohk.ethereum.blockchain.sync.BlockchainHostActor
import io.iohk.ethereum.blockchain.sync.CacheBasedBlacklist
import io.iohk.ethereum.blockchain.sync.SyncController
import io.iohk.ethereum.consensus._
import io.iohk.ethereum.consensus.blocks.CheckpointBlockGenerator
import io.iohk.ethereum.db.components.Storages.PruningModeComponent
import io.iohk.ethereum.db.components._
import io.iohk.ethereum.db.storage.AppStateStorage
import io.iohk.ethereum.db.storage.pruning.PruningMode
import io.iohk.ethereum.domain.BlockchainMetadata
import io.iohk.ethereum.domain._
import io.iohk.ethereum.jsonrpc.NetService.NetServiceConfig
import io.iohk.ethereum.jsonrpc._
import io.iohk.ethereum.jsonrpc.server.controllers.ApisBase
import io.iohk.ethereum.jsonrpc.server.controllers.JsonRpcBaseController.JsonRpcConfig
import io.iohk.ethereum.jsonrpc.server.http.JsonRpcHttpServer
import io.iohk.ethereum.jsonrpc.server.ipc.JsonRpcIpcServer
import io.iohk.ethereum.keystore.KeyStore
import io.iohk.ethereum.keystore.KeyStoreImpl
import io.iohk.ethereum.ledger._
import io.iohk.ethereum.network.EtcPeerManagerActor.PeerInfo
import io.iohk.ethereum.network.PeerManagerActor
import io.iohk.ethereum.network.PeerManagerActor.PeerConfiguration
import io.iohk.ethereum.network.ServerActor
import io.iohk.ethereum.network._
import io.iohk.ethereum.network.discovery.DiscoveryConfig
import io.iohk.ethereum.network.discovery.DiscoveryServiceBuilder
import io.iohk.ethereum.network.discovery.PeerDiscoveryManager
import io.iohk.ethereum.network.handshaker.EtcHandshaker
import io.iohk.ethereum.network.handshaker.EtcHandshakerConfiguration
import io.iohk.ethereum.network.handshaker.Handshaker
import io.iohk.ethereum.network.p2p.messages.Capability
import io.iohk.ethereum.network.rlpx.AuthHandshaker
import io.iohk.ethereum.ommers.OmmersPool
import io.iohk.ethereum.security.SSLContextBuilder
import io.iohk.ethereum.security.SecureRandomBuilder
import io.iohk.ethereum.testmode.TestEthBlockServiceWrapper
import io.iohk.ethereum.testmode.TestModeServiceBuilder
import io.iohk.ethereum.testmode.TestmodeConsensusBuilder
import io.iohk.ethereum.transactions.PendingTransactionsManager
import io.iohk.ethereum.transactions.TransactionHistoryService
import io.iohk.ethereum.utils.Config.SyncConfig
import io.iohk.ethereum.utils._

// scalastyle:off number.of.types
trait BlockchainConfigBuilder {
  protected lazy val initBlockchainConfig = Config.blockchains.blockchainConfig
  implicit def blockchainConfig: BlockchainConfig = initBlockchainConfig
}

trait VmConfigBuilder {
  lazy val vmConfig: VmConfig = VmConfig(Config.config)
}

trait SyncConfigBuilder {
  lazy val syncConfig: SyncConfig = SyncConfig(Config.config)
}

trait TxPoolConfigBuilder {
  lazy val txPoolConfig: TxPoolConfig = TxPoolConfig(Config.config)
}

trait FilterConfigBuilder {
  lazy val filterConfig: FilterConfig = FilterConfig(Config.config)
}

trait KeyStoreConfigBuilder {
  lazy val keyStoreConfig: KeyStoreConfig = KeyStoreConfig(Config.config)
}

trait NodeKeyBuilder {
  self: SecureRandomBuilder =>
  lazy val nodeKey: AsymmetricCipherKeyPair = loadAsymmetricCipherKeyPair(Config.nodeKeyFile, secureRandom)
}

trait AsyncConfigBuilder {
  val asyncConfig: AsyncConfig = AsyncConfig(Config.config)
}

trait ActorSystemBuilder {
  implicit lazy val system: ActorSystem = ActorSystem("mantis_system")
}

trait PruningConfigBuilder extends PruningModeComponent {
  lazy val pruningMode: PruningMode = PruningConfig(Config.config).mode
}

trait StorageBuilder {
  lazy val storagesInstance: DataSourceComponent with StoragesComponent with PruningModeComponent =
    Config.Db.dataSource match {
      case "rocksdb" => new RocksDbDataSourceComponent with PruningConfigBuilder with Storages.DefaultStorages
    }
}

trait DiscoveryConfigBuilder extends BlockchainConfigBuilder {
  lazy val discoveryConfig: DiscoveryConfig = DiscoveryConfig(Config.config, blockchainConfig.bootstrapNodes)
}

trait KnownNodesManagerBuilder {
  self: ActorSystemBuilder with StorageBuilder =>

  lazy val knownNodesManagerConfig: KnownNodesManager.KnownNodesManagerConfig =
    KnownNodesManager.KnownNodesManagerConfig(Config.config)

  lazy val knownNodesManager: ActorRef = system.actorOf(
    KnownNodesManager.props(knownNodesManagerConfig, storagesInstance.storages.knownNodesStorage),
    "known-nodes-manager"
  )
}

trait PeerDiscoveryManagerBuilder {
  self: ActorSystemBuilder
    with NodeStatusBuilder
    with DiscoveryConfigBuilder
    with DiscoveryServiceBuilder
    with StorageBuilder =>

  import Scheduler.Implicits.global

  lazy val peerDiscoveryManager: ActorRef = system.actorOf(
    PeerDiscoveryManager.props(
      localNodeId = ByteString(nodeStatusHolder.get.nodeId),
      discoveryConfig,
      storagesInstance.storages.knownNodesStorage,
      discoveryServiceResource(
        discoveryConfig,
        tcpPort = Config.Network.Server.port,
        nodeStatusHolder,
        storagesInstance.storages.knownNodesStorage
      ),
      randomNodeBufferSize = Config.Network.peer.maxOutgoingPeers
    ),
    "peer-discovery-manager"
  )
}

trait BlacklistBuilder {
  private val blacklistSize: Int = 1000 // TODO ETCM-642 move to config
  lazy val blacklist: Blacklist = CacheBasedBlacklist.empty(blacklistSize)
}

trait NodeStatusBuilder {

  self: NodeKeyBuilder =>

  private val nodeStatus =
    NodeStatus(key = nodeKey, serverStatus = ServerStatus.NotListening, discoveryStatus = ServerStatus.NotListening)

  lazy val nodeStatusHolder = new AtomicReference(nodeStatus)
}

trait BlockchainBuilder {
  self: StorageBuilder =>

  private lazy val blockchainMetadata: BlockchainMetadata =
    new BlockchainMetadata(
      storagesInstance.storages.appStateStorage.getBestBlockNumber(),
      storagesInstance.storages.appStateStorage.getLatestCheckpointBlockNumber()
    )
  lazy val blockchainReader: BlockchainReader = BlockchainReader(storagesInstance.storages, blockchainMetadata)
  lazy val blockchainWriter: BlockchainWriter = BlockchainWriter(storagesInstance.storages, blockchainMetadata)
  lazy val blockchain: BlockchainImpl = BlockchainImpl(storagesInstance.storages, blockchainReader, blockchainMetadata)
}

trait BlockQueueBuilder {
  self: BlockchainBuilder with SyncConfigBuilder =>

  lazy val blockQueue: BlockQueue = BlockQueue(blockchain, blockchainReader, syncConfig)
}

trait BlockImportBuilder {
  self: BlockchainBuilder with BlockQueueBuilder with ConsensusBuilder with ActorSystemBuilder with StorageBuilder =>

  lazy val blockImport: BlockImport = {
    val blockValidation = new BlockValidation(consensus, blockchainReader, blockQueue)
    new BlockImport(
      blockchain,
      blockchainReader,
      blockchainWriter,
      blockQueue,
      blockValidation,
      new BlockExecution(
        blockchain,
        blockchainReader,
        blockchainWriter,
        storagesInstance.storages.evmCodeStorage,
        consensus.blockPreparator,
        blockValidation
      ),
      Scheduler(system.dispatchers.lookup("validation-context"))
    )
  }
}

trait ForkResolverBuilder {
  self: BlockchainConfigBuilder =>

  lazy val forkResolverOpt: Option[ForkResolver.EtcForkResolver] =
    blockchainConfig.daoForkConfig.map(new ForkResolver.EtcForkResolver(_))

}

trait HandshakerBuilder {
  self: BlockchainBuilder
    with NodeStatusBuilder
    with StorageBuilder
    with PeerManagerActorBuilder
    with ForkResolverBuilder
    with BlockchainConfigBuilder =>

  private val handshakerConfiguration: EtcHandshakerConfiguration =
    new EtcHandshakerConfiguration {
      override val forkResolverOpt: Option[ForkResolver] = self.forkResolverOpt
      override val nodeStatusHolder: AtomicReference[NodeStatus] = self.nodeStatusHolder
      override val peerConfiguration: PeerConfiguration = self.peerConfiguration
      override val blockchain: Blockchain = self.blockchain
      override val blockchainReader: BlockchainReader = self.blockchainReader
      override val appStateStorage: AppStateStorage = self.storagesInstance.storages.appStateStorage
      override val capabilities: List[Capability] = self.blockchainConfig.capabilities
    }

  lazy val handshaker: Handshaker[PeerInfo] = EtcHandshaker(handshakerConfiguration)
}

trait AuthHandshakerBuilder {
  self: NodeKeyBuilder with SecureRandomBuilder =>

  lazy val authHandshaker: AuthHandshaker = AuthHandshaker(nodeKey, secureRandom)
}

trait PeerEventBusBuilder {
  self: ActorSystemBuilder =>

  lazy val peerEventBus: ActorRef = system.actorOf(PeerEventBusActor.props, "peer-event-bus")
}

trait PeerStatisticsBuilder {
  self: ActorSystemBuilder with PeerEventBusBuilder =>

  // TODO: a candidate to move upwards in trait hierarchy?
  implicit val clock: Clock = Clock.systemUTC()

  lazy val peerStatistics: ActorRef = system.actorOf(
    PeerStatisticsActor.props(
      peerEventBus,
      // `slotCount * slotDuration` should be set so that it's at least as long
      // as any client of the `PeerStatisticsActor` requires.
      slotDuration = Config.Network.peer.statSlotDuration,
      slotCount = Config.Network.peer.statSlotCount
    ),
    "peer-statistics"
  )
}

trait PeerManagerActorBuilder {

  self: ActorSystemBuilder
    with HandshakerBuilder
    with PeerEventBusBuilder
    with AuthHandshakerBuilder
    with PeerDiscoveryManagerBuilder
    with DiscoveryConfigBuilder
    with StorageBuilder
    with KnownNodesManagerBuilder
    with PeerStatisticsBuilder
    with BlacklistBuilder =>

  lazy val peerConfiguration: PeerConfiguration = Config.Network.peer

  lazy val peerManager: ActorRef = system.actorOf(
    PeerManagerActor.props(
      peerDiscoveryManager,
      Config.Network.peer,
      peerEventBus,
      knownNodesManager,
      peerStatistics,
      handshaker,
      authHandshaker,
      discoveryConfig,
      blacklist,
      blockchainConfig.capabilities
    ),
    "peer-manager"
  )

}

trait EtcPeerManagerActorBuilder {
  self: ActorSystemBuilder
    with PeerManagerActorBuilder
    with PeerEventBusBuilder
    with ForkResolverBuilder
    with StorageBuilder =>

  lazy val etcPeerManager: ActorRef = system.actorOf(
    EtcPeerManagerActor.props(peerManager, peerEventBus, storagesInstance.storages.appStateStorage, forkResolverOpt),
    "etc-peer-manager"
  )

}

trait BlockchainHostBuilder {
  self: ActorSystemBuilder
    with BlockchainBuilder
    with StorageBuilder
    with PeerManagerActorBuilder
    with EtcPeerManagerActorBuilder
    with PeerEventBusBuilder =>

  val blockchainHost: ActorRef = system.actorOf(
    BlockchainHostActor.props(
      blockchainReader,
      storagesInstance.storages.evmCodeStorage,
      peerConfiguration,
      peerEventBus,
      etcPeerManager
    ),
    "blockchain-host"
  )

}

trait ServerActorBuilder {

  self: ActorSystemBuilder with NodeStatusBuilder with BlockchainBuilder with PeerManagerActorBuilder =>

  lazy val networkConfig: Config.Network.type = Config.Network

  lazy val server: ActorRef = system.actorOf(ServerActor.props(nodeStatusHolder, peerManager), "server")

}

trait Web3ServiceBuilder {
  lazy val web3Service = new Web3Service
}

trait NetServiceBuilder {
  this: PeerManagerActorBuilder with NodeStatusBuilder =>

  lazy val netServiceConfig: NetServiceConfig = NetServiceConfig(Config.config)

  lazy val netService = new NetService(nodeStatusHolder, peerManager, netServiceConfig)
}

trait PendingTransactionsManagerBuilder {
  def pendingTransactionsManager: ActorRef
}
object PendingTransactionsManagerBuilder {
  trait Default extends PendingTransactionsManagerBuilder {
    self: ActorSystemBuilder
      with PeerManagerActorBuilder
      with EtcPeerManagerActorBuilder
      with PeerEventBusBuilder
      with TxPoolConfigBuilder =>

    lazy val pendingTransactionsManager: ActorRef =
      system.actorOf(PendingTransactionsManager.props(txPoolConfig, peerManager, etcPeerManager, peerEventBus))
  }
}

trait TransactionHistoryServiceBuilder {
  def transactionHistoryService: TransactionHistoryService
}
object TransactionHistoryServiceBuilder {
  trait Default extends TransactionHistoryServiceBuilder {
    self: BlockchainBuilder with PendingTransactionsManagerBuilder with TxPoolConfigBuilder =>
    lazy val transactionHistoryService =
      new TransactionHistoryService(
        blockchain,
        blockchainReader,
        pendingTransactionsManager,
        txPoolConfig.getTransactionFromPoolTimeout
      )
  }
}

trait FilterManagerBuilder {
  self: ActorSystemBuilder
    with BlockchainBuilder
    with StorageBuilder
    with KeyStoreBuilder
    with PendingTransactionsManagerBuilder
    with FilterConfigBuilder
    with TxPoolConfigBuilder
    with ConsensusBuilder =>

  lazy val filterManager: ActorRef =
    system.actorOf(
      FilterManager.props(
        blockchain,
        blockchainReader,
        consensus.blockGenerator,
        keyStore,
        pendingTransactionsManager,
        filterConfig,
        txPoolConfig
      ),
      "filter-manager"
    )
}

trait DebugServiceBuilder {
  self: EtcPeerManagerActorBuilder with PeerManagerActorBuilder =>

  lazy val debugService = new DebugService(peerManager, etcPeerManager)
}

trait TestServiceBuilder {
<<<<<<< HEAD
  self: TestNode
    with TestBlockchainBuilder
=======
  self: BlockchainBuilder
>>>>>>> 41d24422
    with PendingTransactionsManagerBuilder
    with ConsensusConfigBuilder
    with BlockchainConfigBuilder
    with VmBuilder
    with TestmodeConsensusBuilder
    with TestModeServiceBuilder
    with StorageBuilder =>

  lazy val testService =
    new TestService(
      blockchain,
      blockchainReader,
      blockchainWriter,
      storagesInstance.storages.stateStorage,
      storagesInstance.storages.evmCodeStorage,
      pendingTransactionsManager,
      consensusConfig,
      testModeComponentsProvider,
      storagesInstance.storages.transactionMappingStorage,
      this
    )(scheduler)
}

trait TestEthBlockServiceBuilder extends EthBlocksServiceBuilder {
  self: BlockchainBuilder with TestModeServiceBuilder with ConsensusBuilder with BlockQueueBuilder =>
  override lazy val ethBlocksService =
    new TestEthBlockServiceWrapper(blockchain, blockchainReader, consensus, blockQueue)
}

trait EthProofServiceBuilder {
  self: StorageBuilder with BlockchainBuilder with BlockchainConfigBuilder with ConsensusBuilder =>

  lazy val ethProofService: ProofService = new EthProofService(
    blockchain,
    blockchainReader,
    consensus.blockGenerator,
    blockchainConfig.ethCompatibleStorage
  )
}

trait EthInfoServiceBuilder {
  self: StorageBuilder
    with BlockchainBuilder
    with BlockchainConfigBuilder
    with ConsensusBuilder
    with StxLedgerBuilder
    with KeyStoreBuilder
    with SyncControllerBuilder
    with AsyncConfigBuilder =>

  lazy val ethInfoService = new EthInfoService(
    blockchain,
    blockchainReader,
    blockchainConfig,
    consensus,
    stxLedger,
    keyStore,
    syncController,
    Capability.best(blockchainConfig.capabilities),
    asyncConfig.askTimeout
  )
}

trait EthMiningServiceBuilder {
  self: BlockchainBuilder
    with BlockchainConfigBuilder
    with ConsensusBuilder
    with JSONRpcConfigBuilder
    with OmmersPoolBuilder
    with SyncControllerBuilder
    with PendingTransactionsManagerBuilder
    with TxPoolConfigBuilder =>

  lazy val ethMiningService = new EthMiningService(
<<<<<<< HEAD
    blockchain,
=======
    blockchainReader,
    blockchainConfig,
>>>>>>> 41d24422
    consensus,
    jsonRpcConfig,
    ommersPool,
    syncController,
    pendingTransactionsManager,
    txPoolConfig.getTransactionFromPoolTimeout,
    this
  )
}
trait EthTxServiceBuilder {
  self: BlockchainBuilder
    with PendingTransactionsManagerBuilder
    with ConsensusBuilder
    with TxPoolConfigBuilder
    with StorageBuilder =>

  lazy val ethTxService = new EthTxService(
    blockchain,
    blockchainReader,
    consensus,
    pendingTransactionsManager,
    txPoolConfig.getTransactionFromPoolTimeout,
    storagesInstance.storages.transactionMappingStorage
  )
}

trait EthBlocksServiceBuilder {
  self: BlockchainBuilder with ConsensusBuilder with BlockQueueBuilder =>

  lazy val ethBlocksService = new EthBlocksService(blockchain, blockchainReader, consensus, blockQueue)
}

trait EthUserServiceBuilder {
  self: BlockchainBuilder with BlockchainConfigBuilder with ConsensusBuilder with StorageBuilder =>

  lazy val ethUserService = new EthUserService(
    blockchain,
    blockchainReader,
    consensus,
    storagesInstance.storages.evmCodeStorage,
    this
  )
}

trait EthFilterServiceBuilder {
  self: FilterManagerBuilder with FilterConfigBuilder =>

  lazy val ethFilterService = new EthFilterService(
    filterManager,
    filterConfig
  )
}

trait PersonalServiceBuilder {
  self: KeyStoreBuilder
    with BlockchainBuilder
    with BlockchainConfigBuilder
    with PendingTransactionsManagerBuilder
    with StorageBuilder
    with TxPoolConfigBuilder =>

  lazy val personalService = new PersonalService(
    keyStore,
    blockchain,
    blockchainReader,
    pendingTransactionsManager,
<<<<<<< HEAD
    storagesInstance.storages.appStateStorage,
    txPoolConfig,
    this
=======
    blockchainConfig,
    txPoolConfig
>>>>>>> 41d24422
  )
}

trait QaServiceBuilder {
  self: ConsensusBuilder
    with SyncControllerBuilder
    with BlockchainBuilder
    with BlockchainConfigBuilder
    with CheckpointBlockGeneratorBuilder =>

  lazy val qaService =
    new QAService(
      consensus,
      blockchainReader,
      checkpointBlockGenerator,
      blockchainConfig,
      syncController
    )
}

trait CheckpointingServiceBuilder {
  self: BlockchainBuilder
    with SyncControllerBuilder
    with StxLedgerBuilder
    with CheckpointBlockGeneratorBuilder
    with BlockQueueBuilder =>

  lazy val checkpointingService =
    new CheckpointingService(
      blockchain,
      blockchainReader,
      blockQueue,
      checkpointBlockGenerator,
      syncController
    )
}

trait MantisServiceBuilder {
  self: TransactionHistoryServiceBuilder with JSONRpcConfigBuilder =>

  lazy val mantisService = new MantisService(transactionHistoryService, jsonRpcConfig)
}

trait KeyStoreBuilder {
  self: SecureRandomBuilder with KeyStoreConfigBuilder =>
  lazy val keyStore: KeyStore = new KeyStoreImpl(keyStoreConfig, secureRandom)
}

trait ApisBuilder extends ApisBase {
  object Apis {
    val Eth = "eth"
    val Web3 = "web3"
    val Net = "net"
    val Personal = "personal"
    val Mantis = "mantis"
    val Debug = "debug"
    val Rpc = "rpc"
    val Test = "test"
    val Iele = "iele"
    val Qa = "qa"
    val Checkpointing = "checkpointing"
  }

  import Apis._
  override def available: List[String] = List(Eth, Web3, Net, Personal, Mantis, Debug, Test, Iele, Qa, Checkpointing)
}

trait JSONRpcConfigBuilder {
  self: ApisBuilder =>

  lazy val availableApis: List[String] = available
  lazy val jsonRpcConfig: JsonRpcConfig = JsonRpcConfig(Config.config, availableApis)
}

trait JSONRpcControllerBuilder {
  this: Web3ServiceBuilder
    with EthInfoServiceBuilder
    with EthProofServiceBuilder
    with EthMiningServiceBuilder
    with EthBlocksServiceBuilder
    with EthTxServiceBuilder
    with EthUserServiceBuilder
    with EthFilterServiceBuilder
    with NetServiceBuilder
    with PersonalServiceBuilder
    with DebugServiceBuilder
    with JSONRpcConfigBuilder
    with QaServiceBuilder
    with CheckpointingServiceBuilder
    with MantisServiceBuilder =>

  private lazy val testService =
    if (Config.testmode) Some(this.asInstanceOf[TestServiceBuilder].testService)
    else None

  lazy val jsonRpcController =
    new JsonRpcController(
      web3Service,
      netService,
      ethInfoService,
      ethMiningService,
      ethBlocksService,
      ethTxService,
      ethUserService,
      ethFilterService,
      personalService,
      testService,
      debugService,
      qaService,
      checkpointingService,
      mantisService,
      ethProofService,
      jsonRpcConfig
    )
}

trait JSONRpcHealthcheckerBuilder {
  this: NetServiceBuilder
    with EthBlocksServiceBuilder
    with JSONRpcConfigBuilder
    with AsyncConfigBuilder
    with SyncControllerBuilder =>
  lazy val jsonRpcHealthChecker: JsonRpcHealthChecker =
    new NodeJsonRpcHealthChecker(
      netService,
      ethBlocksService,
      syncController,
      jsonRpcConfig.healthConfig,
      asyncConfig
    )
}

trait JSONRpcHttpServerBuilder {
  self: ActorSystemBuilder
    with BlockchainBuilder
    with JSONRpcControllerBuilder
    with JSONRpcHealthcheckerBuilder
    with SecureRandomBuilder
    with JSONRpcConfigBuilder
    with SSLContextBuilder =>

  lazy val maybeJsonRpcHttpServer: Either[String, JsonRpcHttpServer] =
    JsonRpcHttpServer(
      jsonRpcController,
      jsonRpcHealthChecker,
      jsonRpcConfig.httpServerConfig,
      secureRandom,
      () => sslContext("mantis.network.rpc.http")
    )
}

trait JSONRpcIpcServerBuilder {
  self: ActorSystemBuilder with JSONRpcControllerBuilder with JSONRpcConfigBuilder =>

  lazy val jsonRpcIpcServer = new JsonRpcIpcServer(jsonRpcController, jsonRpcConfig.ipcServerConfig)
}

trait OmmersPoolBuilder {
  self: ActorSystemBuilder with BlockchainBuilder with ConsensusConfigBuilder =>

  lazy val ommersPoolSize: Int = 30 // FIXME For this we need EthashConfig, which means Ethash consensus
  lazy val ommersPool: ActorRef = system.actorOf(OmmersPool.props(blockchainReader, ommersPoolSize))
}

trait VmBuilder {
  self: ActorSystemBuilder with BlockchainConfigBuilder with VmConfigBuilder =>

  lazy val vm: VMImpl = VmSetup.vm(vmConfig, blockchainConfig, testMode = false)
}

trait StxLedgerBuilder {
  self: BlockchainConfigBuilder
    with BlockchainBuilder
    with StorageBuilder
    with SyncConfigBuilder
    with ConsensusBuilder
    with ActorSystemBuilder =>

  lazy val stxLedger: StxLedger =
    new StxLedger(
      blockchain,
      blockchainReader,
      storagesInstance.storages.evmCodeStorage,
      consensus.blockPreparator,
      this
    )
}

trait CheckpointBlockGeneratorBuilder {
  lazy val checkpointBlockGenerator = new CheckpointBlockGenerator()
}

trait SyncControllerBuilder {

  self: ActorSystemBuilder
    with ServerActorBuilder
    with BlockchainBuilder
    with BlockchainConfigBuilder
    with BlockImportBuilder
    with NodeStatusBuilder
    with StorageBuilder
    with StxLedgerBuilder
    with PeerEventBusBuilder
    with PendingTransactionsManagerBuilder
    with OmmersPoolBuilder
    with EtcPeerManagerActorBuilder
    with SyncConfigBuilder
    with ShutdownHookBuilder
    with ConsensusBuilder
    with BlacklistBuilder =>

  lazy val syncController: ActorRef = system.actorOf(
    SyncController.props(
      storagesInstance.storages.appStateStorage,
      blockchain,
      blockchainReader,
      blockchainWriter,
      storagesInstance.storages.evmCodeStorage,
      storagesInstance.storages.nodeStorage,
      storagesInstance.storages.fastSyncStateStorage,
      blockImport,
      consensus.validators,
      peerEventBus,
      pendingTransactionsManager,
      ommersPool,
      etcPeerManager,
      blacklist,
      syncConfig,
      this
    ),
    "sync-controller"
  )

}

trait PortForwardingBuilder {
  self: DiscoveryConfigBuilder =>

  import Scheduler.Implicits.global

  private val portForwarding = PortForwarder
    .openPorts(
      Seq(Config.Network.Server.port),
      Seq(discoveryConfig.port).filter(_ => discoveryConfig.discoveryEnabled)
    )
    .whenA(Config.Network.automaticPortForwarding)
    .allocated
    .map(_._2)

  // reference to a task that produces the release task,
  // memoized to prevent running multiple port forwarders at once
  private val portForwardingRelease = new AtomicReference(Option.empty[Task[Task[Unit]]])

  def startPortForwarding(): Future[Unit] = {
    portForwardingRelease.compareAndSet(None, Some(portForwarding.memoize))
    portForwardingRelease.get().fold(Future.unit)(_.runToFuture.void)
  }

  def stopPortForwarding(): Future[Unit] =
    portForwardingRelease.getAndSet(None).fold(Future.unit)(_.flatten.runToFuture)
}

trait ShutdownHookBuilder {
  self: Logger =>
  def shutdown(): Unit = {
    /* No default behaviour during shutdown. */
  }

  lazy val shutdownTimeoutDuration: Duration = Config.shutdownTimeout

  Runtime.getRuntime.addShutdownHook(new Thread() {
    override def run(): Unit =
      shutdown()
  })

  def shutdownOnError[A](f: => A): A =
    Try(f) match {
      case Success(v) => v
      case Failure(t) =>
        log.error(t.getMessage, t)
        shutdown()
        throw t
    }
}

object ShutdownHookBuilder extends ShutdownHookBuilder with Logger

trait GenesisDataLoaderBuilder {
  self: BlockchainBuilder with StorageBuilder =>

  lazy val genesisDataLoader =
<<<<<<< HEAD
    new GenesisDataLoader(blockchain, blockchainReader, storagesInstance.storages.stateStorage)
=======
    new GenesisDataLoader(
      blockchainReader,
      blockchainWriter,
      storagesInstance.storages.stateStorage,
      blockchainConfig
    )
>>>>>>> 41d24422
}

/** Provides the basic functionality of a Node, except the consensus algorithm.
  * The latter is loaded dynamically based on configuration.
  *
  * @see [[io.iohk.ethereum.consensus.ConsensusBuilder ConsensusBuilder]],
  *      [[io.iohk.ethereum.consensus.ConsensusConfigBuilder ConsensusConfigBuilder]]
  */
trait Node
    extends SecureRandomBuilder
    with NodeKeyBuilder
    with ActorSystemBuilder
    with StorageBuilder
    with BlockchainBuilder
    with BlockQueueBuilder
    with BlockImportBuilder
    with NodeStatusBuilder
    with ForkResolverBuilder
    with HandshakerBuilder
    with PeerStatisticsBuilder
    with PeerManagerActorBuilder
    with ServerActorBuilder
    with SyncControllerBuilder
    with Web3ServiceBuilder
    with EthInfoServiceBuilder
    with EthProofServiceBuilder
    with EthMiningServiceBuilder
    with EthBlocksServiceBuilder
    with EthTxServiceBuilder
    with EthUserServiceBuilder
    with EthFilterServiceBuilder
    with NetServiceBuilder
    with PersonalServiceBuilder
    with DebugServiceBuilder
    with QaServiceBuilder
    with CheckpointingServiceBuilder
    with MantisServiceBuilder
    with KeyStoreBuilder
    with ApisBuilder
    with JSONRpcConfigBuilder
    with JSONRpcHealthcheckerBuilder
    with JSONRpcControllerBuilder
    with SSLContextBuilder
    with JSONRpcHttpServerBuilder
    with JSONRpcIpcServerBuilder
    with ShutdownHookBuilder
    with Logger
    with GenesisDataLoaderBuilder
    with BlockchainConfigBuilder
    with VmConfigBuilder
    with PeerEventBusBuilder
    with PendingTransactionsManagerBuilder.Default
    with OmmersPoolBuilder
    with EtcPeerManagerActorBuilder
    with BlockchainHostBuilder
    with FilterManagerBuilder
    with FilterConfigBuilder
    with TxPoolConfigBuilder
    with AuthHandshakerBuilder
    with PruningConfigBuilder
    with PeerDiscoveryManagerBuilder
    with DiscoveryServiceBuilder
    with DiscoveryConfigBuilder
    with KnownNodesManagerBuilder
    with SyncConfigBuilder
    with VmBuilder
    with ConsensusBuilder
    with ConsensusConfigBuilder
    with StxLedgerBuilder
    with KeyStoreConfigBuilder
    with AsyncConfigBuilder
    with CheckpointBlockGeneratorBuilder
    with TransactionHistoryServiceBuilder.Default
    with PortForwardingBuilder
    with BlacklistBuilder<|MERGE_RESOLUTION|>--- conflicted
+++ resolved
@@ -430,12 +430,8 @@
 }
 
 trait TestServiceBuilder {
-<<<<<<< HEAD
   self: TestNode
-    with TestBlockchainBuilder
-=======
-  self: BlockchainBuilder
->>>>>>> 41d24422
+    with BlockchainBuilder
     with PendingTransactionsManagerBuilder
     with ConsensusConfigBuilder
     with BlockchainConfigBuilder
@@ -510,12 +506,7 @@
     with TxPoolConfigBuilder =>
 
   lazy val ethMiningService = new EthMiningService(
-<<<<<<< HEAD
-    blockchain,
-=======
     blockchainReader,
-    blockchainConfig,
->>>>>>> 41d24422
     consensus,
     jsonRpcConfig,
     ommersPool,
@@ -582,14 +573,8 @@
     blockchain,
     blockchainReader,
     pendingTransactionsManager,
-<<<<<<< HEAD
-    storagesInstance.storages.appStateStorage,
     txPoolConfig,
     this
-=======
-    blockchainConfig,
-    txPoolConfig
->>>>>>> 41d24422
   )
 }
 
@@ -881,16 +866,12 @@
   self: BlockchainBuilder with StorageBuilder =>
 
   lazy val genesisDataLoader =
-<<<<<<< HEAD
-    new GenesisDataLoader(blockchain, blockchainReader, storagesInstance.storages.stateStorage)
-=======
     new GenesisDataLoader(
       blockchainReader,
       blockchainWriter,
-      storagesInstance.storages.stateStorage,
-      blockchainConfig
-    )
->>>>>>> 41d24422
+      storagesInstance.storages.stateStorage
+    )
+
 }
 
 /** Provides the basic functionality of a Node, except the consensus algorithm.
