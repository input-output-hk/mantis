package io.iohk.ethereum.nodebuilder

import java.security.SecureRandom
import java.time.Clock

import akka.actor.{ActorRef, ActorSystem}
import akka.agent.Agent
import io.iohk.ethereum.blockchain.data.GenesisDataLoader
import io.iohk.ethereum.blockchain.sync.{BlockchainHostActor, SyncController}
import io.iohk.ethereum.db.components.Storages.PruningModeComponent
import io.iohk.ethereum.db.components.{SharedLevelDBDataSources, Storages}
import io.iohk.ethereum.db.storage.AppStateStorage
import io.iohk.ethereum.db.storage.pruning.PruningMode
import io.iohk.ethereum.domain.{Blockchain, BlockchainImpl}
import io.iohk.ethereum.jsonrpc.server.JsonRpcServer.JsonRpcServerConfig
import io.iohk.ethereum.jsonrpc.NetService.NetServiceConfig
import io.iohk.ethereum.ledger.{Ledger, LedgerImpl}
import io.iohk.ethereum.network.{PeerManagerActor, ServerActor}
import io.iohk.ethereum.jsonrpc._
import io.iohk.ethereum.jsonrpc.server.JsonRpcServer
import io.iohk.ethereum.keystore.{KeyStore, KeyStoreImpl}
import io.iohk.ethereum.mining.{BlockGenerator, Miner}
import io.iohk.ethereum.network.PeerManagerActor.PeerConfiguration
import io.iohk.ethereum.network.EtcPeerManagerActor.PeerInfo
import io.iohk.ethereum.utils._

import scala.concurrent.ExecutionContext.Implicits.global
import io.iohk.ethereum.network._
import io.iohk.ethereum.network.discovery.{DiscoveryConfig, DiscoveryListener, PeerDiscoveryManager}
import io.iohk.ethereum.network.handshaker.{EtcHandshaker, EtcHandshakerConfiguration, Handshaker}
import io.iohk.ethereum.network.p2p.EthereumMessageDecoder
import io.iohk.ethereum.network.rlpx.AuthHandshaker
import io.iohk.ethereum.transactions.PendingTransactionsManager
import io.iohk.ethereum.validators._
import io.iohk.ethereum.vm.VM
import io.iohk.ethereum.ommers.OmmersPool
import io.iohk.ethereum.utils.Config.SyncConfig

// scalastyle:off number.of.types
trait BlockchainConfigBuilder {
  lazy val blockchainConfig = BlockchainConfig(Config.config)
}

trait VmConfigBuilder {
  lazy val vmConfig = VmConfig(Config.config)
}

trait SyncConfigBuilder {
  lazy val syncConfig = SyncConfig(Config.config)
}

trait TxPoolConfigBuilder {
  lazy val txPoolConfig = TxPoolConfig(Config.config)
}

trait MiningConfigBuilder {
  lazy val miningConfig = MiningConfig(Config.config)
}

trait FilterConfigBuilder {
  lazy val filterConfig = FilterConfig(Config.config)
}

trait NodeKeyBuilder {
  self: SecureRandomBuilder =>
  lazy val nodeKey = loadAsymmetricCipherKeyPair(Config.nodeKeyFile, secureRandom)
}

trait ActorSystemBuilder {
  implicit lazy val actorSystem = ActorSystem("mantis_system")
}

trait PruningConfigBuilder extends PruningModeComponent {
  lazy val pruningMode: PruningMode = PruningConfig(Config.config).mode
}

trait StorageBuilder {
  lazy val storagesInstance =  new SharedLevelDBDataSources with PruningConfigBuilder with Storages.DefaultStorages
}

trait DiscoveryConfigBuilder {
  lazy val discoveryConfig = DiscoveryConfig(Config.config)
}

trait KnownNodesManagerBuilder {
  self: ActorSystemBuilder
    with StorageBuilder =>

  lazy val config = KnownNodesManager.KnownNodesManagerConfig(Config.config)

  lazy val knownNodesManager = actorSystem.actorOf(KnownNodesManager.props(config, storagesInstance.storages.knownNodesStorage), "known-nodes-manager")
}

trait PeerDiscoveryManagerBuilder {
  self: ActorSystemBuilder
  with DiscoveryListenerBuilder
  with NodeStatusBuilder
  with DiscoveryConfigBuilder
  with StorageBuilder =>

  lazy val peerDiscoveryManager =
    actorSystem.actorOf(PeerDiscoveryManager.props(discoveryListener, discoveryConfig,
      storagesInstance.storages.knownNodesStorage, nodeStatusHolder, Clock.systemUTC()), "peer-discovery-manager")
}

trait DiscoveryListenerBuilder {
  self: ActorSystemBuilder
  with DiscoveryConfigBuilder
  with NodeStatusBuilder =>

  lazy val discoveryListener = actorSystem.actorOf(DiscoveryListener.props(discoveryConfig, nodeStatusHolder), "discovery-listener")
}

trait NodeStatusBuilder {

  self : NodeKeyBuilder =>

  private val nodeStatus =
    NodeStatus(
      key = nodeKey,
      serverStatus = ServerStatus.NotListening,
      discoveryStatus = ServerStatus.NotListening)

  lazy val nodeStatusHolder = Agent(nodeStatus)
}

trait BlockchainBuilder {
  self: StorageBuilder =>

  lazy val blockchain: BlockchainImpl = BlockchainImpl(storagesInstance.storages)
}

trait ForkResolverBuilder {
  self: BlockchainConfigBuilder =>

  lazy val forkResolverOpt = blockchainConfig.daoForkConfig.map(new ForkResolver.EtcForkResolver(_))

}

trait HandshakerBuilder {
  self: BlockchainBuilder
    with NodeStatusBuilder
    with StorageBuilder
    with PeerManagerActorBuilder
    with BlockchainConfigBuilder
    with ForkResolverBuilder =>

  private val handshakerConfiguration: EtcHandshakerConfiguration =
    new EtcHandshakerConfiguration {
      override val forkResolverOpt: Option[ForkResolver] = self.forkResolverOpt
      override val nodeStatusHolder: Agent[NodeStatus] = self.nodeStatusHolder
      override val peerConfiguration: PeerConfiguration = self.peerConfiguration
      override val blockchain: Blockchain = self.blockchain
      override val appStateStorage: AppStateStorage = self.storagesInstance.storages.appStateStorage
    }

  lazy val handshaker: Handshaker[PeerInfo] = EtcHandshaker(handshakerConfiguration)
}

trait AuthHandshakerBuilder {
  self: NodeKeyBuilder
  with SecureRandomBuilder =>

  lazy val authHandshaker: AuthHandshaker = AuthHandshaker(nodeKey, secureRandom)
}

trait PeerEventBusBuilder {
  self: ActorSystemBuilder =>

  lazy val peerEventBus = actorSystem.actorOf(PeerEventBusActor.props, "peer-event-bus")
}

trait PeerManagerActorBuilder {

  self: ActorSystemBuilder
    with HandshakerBuilder
    with PeerEventBusBuilder
    with AuthHandshakerBuilder
    with PeerDiscoveryManagerBuilder
    with StorageBuilder
    with KnownNodesManagerBuilder =>

  lazy val peerConfiguration = Config.Network.peer

  lazy val peerManager = actorSystem.actorOf(PeerManagerActor.props(
    peerDiscoveryManager,
    Config.Network.peer,
    peerEventBus,
    knownNodesManager,
    handshaker,
    authHandshaker,
    EthereumMessageDecoder), "peer-manager")

}

trait EtcPeerManagerActorBuilder {
  self: ActorSystemBuilder
    with PeerManagerActorBuilder
    with PeerEventBusBuilder
    with ForkResolverBuilder
    with StorageBuilder =>

  lazy val etcPeerManager = actorSystem.actorOf(EtcPeerManagerActor.props(
    peerManager, peerEventBus, storagesInstance.storages.appStateStorage, forkResolverOpt), "etc-peer-manager")

}

trait BlockchainHostBuilder {
  self: ActorSystemBuilder
    with BlockchainBuilder
    with PeerManagerActorBuilder
    with EtcPeerManagerActorBuilder
    with PeerEventBusBuilder =>

  val blockchainHost = actorSystem.actorOf(BlockchainHostActor.props(
    blockchain, peerConfiguration, peerEventBus, etcPeerManager), "blockchain-host")

}

trait ServerActorBuilder {

  self: ActorSystemBuilder
    with NodeStatusBuilder
    with BlockchainBuilder
    with PeerManagerActorBuilder =>

  lazy val networkConfig = Config.Network

  lazy val server = actorSystem.actorOf(ServerActor.props(nodeStatusHolder, peerManager), "server")

}

trait Web3ServiceBuilder {
  lazy val web3Service = new Web3Service
}

trait NetServiceBuilder {
  this: PeerManagerActorBuilder with NodeStatusBuilder =>

  lazy val netServiceConfig = NetServiceConfig(Config.config)

  lazy val netService = new NetService(nodeStatusHolder, peerManager, netServiceConfig)
}

trait PendingTransactionsManagerBuilder {
  self: ActorSystemBuilder
    with PeerManagerActorBuilder
    with EtcPeerManagerActorBuilder
    with PeerEventBusBuilder
    with TxPoolConfigBuilder =>

  lazy val pendingTransactionsManager: ActorRef = actorSystem.actorOf(PendingTransactionsManager.props(
    txPoolConfig, peerManager, etcPeerManager, peerEventBus))
}

trait FilterManagerBuilder {
  self: ActorSystemBuilder
    with BlockchainBuilder
    with BlockGeneratorBuilder
    with StorageBuilder
    with KeyStoreBuilder
    with PendingTransactionsManagerBuilder
    with FilterConfigBuilder
    with TxPoolConfigBuilder =>

  lazy val filterManager: ActorRef =
    actorSystem.actorOf(
      FilterManager.props(
        blockchain,
        blockGenerator,
        storagesInstance.storages.appStateStorage,
        keyStore,
        pendingTransactionsManager,
        filterConfig,
        txPoolConfig), "filter-manager")
}

trait BlockGeneratorBuilder {
  self: BlockchainConfigBuilder with
    ValidatorsBuilder with
    LedgerBuilder with
    MiningConfigBuilder with
    BlockchainBuilder =>

  lazy val blockGenerator = new BlockGenerator(blockchain, blockchainConfig, miningConfig, ledger, validators)
}

trait EthServiceBuilder {
  self: StorageBuilder with
    BlockchainBuilder with
    BlockGeneratorBuilder with
    BlockchainConfigBuilder with
    PendingTransactionsManagerBuilder with
    LedgerBuilder with
    ValidatorsBuilder with
    KeyStoreBuilder with
    SyncControllerBuilder with
    OmmersPoolBuilder with
    MiningConfigBuilder with
    FilterManagerBuilder with
    FilterConfigBuilder =>

  lazy val ethService = new EthService(blockchain, blockGenerator, storagesInstance.storages.appStateStorage,
    miningConfig, ledger, keyStore, pendingTransactionsManager, syncController, ommersPool, filterManager, filterConfig,
    blockchainConfig, Config.Network.protocolVersion)
}

trait PersonalServiceBuilder {
  self: KeyStoreBuilder with
    BlockchainBuilder with
    BlockchainConfigBuilder with
    PendingTransactionsManagerBuilder with
    StorageBuilder with
    TxPoolConfigBuilder =>

  lazy val personalService = new PersonalService(keyStore, blockchain, pendingTransactionsManager,
    storagesInstance.storages.appStateStorage, blockchainConfig, txPoolConfig)
}

trait KeyStoreBuilder {
  self: SecureRandomBuilder =>
  lazy val keyStore: KeyStore = new KeyStoreImpl(Config.keyStoreDir, secureRandom)
}

trait JSONRpcControllerBuilder {
  this: Web3ServiceBuilder with EthServiceBuilder with NetServiceBuilder with PersonalServiceBuilder =>

  lazy val jsonRpcController = new JsonRpcController(web3Service, netService, ethService, personalService, Config.Network.Rpc)
}

trait JSONRpcHttpServerBuilder {

  self: ActorSystemBuilder with BlockchainBuilder with JSONRpcControllerBuilder with SecureRandomBuilder =>

  lazy val jsonRpcServerConfig: JsonRpcServerConfig = Config.Network.Rpc

  lazy val maybeJsonRpcServer = JsonRpcServer(jsonRpcController, jsonRpcServerConfig, secureRandom)
}

trait OmmersPoolBuilder {
  self: ActorSystemBuilder with
    BlockchainBuilder with
    MiningConfigBuilder =>

  lazy val ommersPool: ActorRef = actorSystem.actorOf(OmmersPool.props(blockchain, miningConfig))
}

trait ValidatorsBuilder {
  self: BlockchainConfigBuilder =>

  lazy val validators = new Validators {
    val blockValidator: BlockValidator = BlockValidator
    val blockHeaderValidator: BlockHeaderValidator = new BlockHeaderValidatorImpl(blockchainConfig)
    val ommersValidator: OmmersValidator = new OmmersValidatorImpl(blockchainConfig, blockHeaderValidator)
    val signedTransactionValidator: SignedTransactionValidator = new SignedTransactionValidatorImpl(blockchainConfig)
  }
}

trait VmBuilder {
<<<<<<< HEAD
  def vm: Ledger.VMImpl
}

trait LocalVmBuilder extends VmBuilder {
  override def vm: Ledger.VMImpl = new VM
}

trait RemoteVmBuilder extends VmBuilder {
=======
>>>>>>> ecb950d9
  self: ActorSystemBuilder
    with BlockchainConfigBuilder
    with VmConfigBuilder =>

<<<<<<< HEAD
  override def vm: Ledger.VMImpl = new ExtVMInterface(vmHost, vmPort, blockchainConfig, testMode = false)
=======
  lazy val vm: VM = VmSetup.vm(vmConfig, blockchainConfig)
>>>>>>> ecb950d9
}

trait LedgerBuilder {
  self: BlockchainConfigBuilder
    with BlockchainBuilder
    with SyncConfigBuilder
    with ValidatorsBuilder
    with ActorSystemBuilder
    with VmBuilder =>

  lazy val ledger: Ledger = new LedgerImpl(vm, blockchain, blockchainConfig, syncConfig, validators)
}

trait SyncControllerBuilder {

  self: ActorSystemBuilder with
    ServerActorBuilder with
    BlockchainBuilder with
    NodeStatusBuilder with
    StorageBuilder with
    BlockchainConfigBuilder with
    ValidatorsBuilder with
    LedgerBuilder with
    PeerEventBusBuilder with
    PendingTransactionsManagerBuilder with
    OmmersPoolBuilder with
    EtcPeerManagerActorBuilder with
    SyncConfigBuilder with
    ShutdownHookBuilder =>

  lazy val syncController = actorSystem.actorOf(
    SyncController.props(
      storagesInstance.storages.appStateStorage,
      blockchain,
      storagesInstance.storages.fastSyncStateStorage,
      ledger,
      validators,
      peerEventBus,
      pendingTransactionsManager,
      ommersPool,
      etcPeerManager,
      syncConfig,
      () => shutdown()), "sync-controller")

}

trait ShutdownHookBuilder {

  def shutdown(): Unit

  lazy val shutdownTimeoutDuration = Config.shutdownTimeout

  Runtime.getRuntime.addShutdownHook(new Thread() {
    override def run(): Unit = {
      shutdown()
    }
  })
}

trait GenesisDataLoaderBuilder {
  self: BlockchainBuilder
    with StorageBuilder
    with BlockchainConfigBuilder =>

  lazy val genesisDataLoader = new GenesisDataLoader(blockchain, blockchainConfig)
}

trait SecureRandomBuilder {
  lazy val secureRandom: SecureRandom =
    Config.secureRandomAlgo.map(SecureRandom.getInstance).getOrElse(new SecureRandom())
}

trait MinerBuilder {
  self: ActorSystemBuilder
    with BlockchainBuilder
    with OmmersPoolBuilder
    with PendingTransactionsManagerBuilder
    with BlockGeneratorBuilder
    with SyncControllerBuilder
    with MiningConfigBuilder
    with EthServiceBuilder =>

  lazy val miner: ActorRef = actorSystem.actorOf(Miner.props(
    blockchain,
    blockGenerator,
    ommersPool,
    pendingTransactionsManager,
    syncController,
    miningConfig,
    ethService))
}

trait Node extends NodeKeyBuilder
  with ActorSystemBuilder
  with StorageBuilder
  with BlockchainBuilder
  with NodeStatusBuilder
  with ForkResolverBuilder
  with HandshakerBuilder
  with PeerManagerActorBuilder
  with ServerActorBuilder
  with SyncControllerBuilder
  with Web3ServiceBuilder
  with EthServiceBuilder
  with NetServiceBuilder
  with PersonalServiceBuilder
  with KeyStoreBuilder
  with BlockGeneratorBuilder
  with ValidatorsBuilder
  with LedgerBuilder
  with JSONRpcControllerBuilder
  with JSONRpcHttpServerBuilder
  with ShutdownHookBuilder
  with GenesisDataLoaderBuilder
  with BlockchainConfigBuilder
  with VmConfigBuilder
  with PeerEventBusBuilder
  with PendingTransactionsManagerBuilder
  with OmmersPoolBuilder
  with MiningConfigBuilder
  with EtcPeerManagerActorBuilder
  with BlockchainHostBuilder
  with FilterManagerBuilder
  with FilterConfigBuilder
  with TxPoolConfigBuilder
  with SecureRandomBuilder
  with AuthHandshakerBuilder
  with PruningConfigBuilder
  with PeerDiscoveryManagerBuilder
  with DiscoveryConfigBuilder
  with DiscoveryListenerBuilder
  with KnownNodesManagerBuilder
  with SyncConfigBuilder
  with MinerBuilder
  with VmBuilder<|MERGE_RESOLUTION|>--- conflicted
+++ resolved
@@ -357,26 +357,11 @@
 }
 
 trait VmBuilder {
-<<<<<<< HEAD
-  def vm: Ledger.VMImpl
-}
-
-trait LocalVmBuilder extends VmBuilder {
-  override def vm: Ledger.VMImpl = new VM
-}
-
-trait RemoteVmBuilder extends VmBuilder {
-=======
->>>>>>> ecb950d9
   self: ActorSystemBuilder
     with BlockchainConfigBuilder
     with VmConfigBuilder =>
 
-<<<<<<< HEAD
-  override def vm: Ledger.VMImpl = new ExtVMInterface(vmHost, vmPort, blockchainConfig, testMode = false)
-=======
   lazy val vm: VM = VmSetup.vm(vmConfig, blockchainConfig)
->>>>>>> ecb950d9
 }
 
 trait LedgerBuilder {
