package io.iohk.ethereum.consensus.pow

import akka.actor.ActorRef
import akka.util.ByteString

import monix.eval.Task

import scala.concurrent.duration.FiniteDuration

import io.iohk.ethereum.consensus.blocks.PendingBlockAndState
import io.iohk.ethereum.consensus.pow.blocks.PoWBlockGenerator
import io.iohk.ethereum.domain.Address
import io.iohk.ethereum.domain.Block
import io.iohk.ethereum.jsonrpc.AkkaTaskOps.TaskActorOps
import io.iohk.ethereum.ledger.InMemoryWorldStateProxy
import io.iohk.ethereum.ommers.OmmersPool
import io.iohk.ethereum.transactions.PendingTransactionsManager.PendingTransactionsResponse
import io.iohk.ethereum.transactions.TransactionPicker
import io.iohk.ethereum.utils.BlockchainConfig

class PoWBlockCreator(
    val pendingTransactionsManager: ActorRef,
    val getTransactionFromPoolTimeout: FiniteDuration,
    mining: PoWMining,
    ommersPool: ActorRef
) extends TransactionPicker {

  lazy val fullConsensusConfig = mining.config
  private lazy val consensusConfig = fullConsensusConfig.generic
  lazy val miningConfig = fullConsensusConfig.specific
  private lazy val coinbase: Address = consensusConfig.coinbase
<<<<<<< HEAD
  private lazy val blockGenerator: PoWBlockGenerator = consensus.blockGenerator
=======
  private lazy val blockGenerator: PoWBlockGenerator = mining.blockGenerator
  lazy val blockchainConfig = mining.blockchainConfig
>>>>>>> 2e078af3

  def getBlockForMining(
      parentBlock: Block,
      withTransactions: Boolean = true,
      initialWorldStateBeforeExecution: Option[InMemoryWorldStateProxy] = None
  )(implicit blockchainConfig: BlockchainConfig): Task[PendingBlockAndState] = {
    val transactions = if (withTransactions) getTransactionsFromPool else Task.now(PendingTransactionsResponse(Nil))
    Task.parZip2(getOmmersFromPool(parentBlock.hash), transactions).map { case (ommers, pendingTxs) =>
      blockGenerator.generateBlock(
        parentBlock,
        pendingTxs.pendingTransactions.map(_.stx.tx),
        coinbase,
        ommers.headers,
        initialWorldStateBeforeExecution
      )
    }
  }

  private def getOmmersFromPool(parentBlockHash: ByteString): Task[OmmersPool.Ommers] =
    ommersPool
      .askFor[OmmersPool.Ommers](OmmersPool.GetOmmers(parentBlockHash))
      .onErrorHandle { ex =>
        log.error("Failed to get ommers, mining block with empty ommers list", ex)
        OmmersPool.Ommers(Nil)
      }

}<|MERGE_RESOLUTION|>--- conflicted
+++ resolved
@@ -29,12 +29,7 @@
   private lazy val consensusConfig = fullConsensusConfig.generic
   lazy val miningConfig = fullConsensusConfig.specific
   private lazy val coinbase: Address = consensusConfig.coinbase
-<<<<<<< HEAD
-  private lazy val blockGenerator: PoWBlockGenerator = consensus.blockGenerator
-=======
   private lazy val blockGenerator: PoWBlockGenerator = mining.blockGenerator
-  lazy val blockchainConfig = mining.blockchainConfig
->>>>>>> 2e078af3
 
   def getBlockForMining(
       parentBlock: Block,
