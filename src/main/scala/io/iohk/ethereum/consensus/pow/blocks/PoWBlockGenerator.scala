--- conflicted
+++ resolved
@@ -30,22 +30,12 @@
     evmCodeStorage: EvmCodeStorage,
     validators: ValidatorsExecutor,
     blockchainReader: BlockchainReader,
-<<<<<<< HEAD
-    consensusConfig: ConsensusConfig,
-=======
-    blockchainConfig: BlockchainConfig,
     miningConfig: MiningConfig,
->>>>>>> 2e078af3
     val blockPreparator: BlockPreparator,
     difficultyCalc: DifficultyCalculator,
     blockTimestampProvider: BlockTimestampProvider = DefaultBlockTimestampProvider
 ) extends BlockGeneratorSkeleton(
-<<<<<<< HEAD
-      consensusConfig,
-=======
-      blockchainConfig,
       miningConfig,
->>>>>>> 2e078af3
       difficultyCalc,
       blockTimestampProvider
     )
@@ -87,9 +77,8 @@
       beneficiary: Address,
       x: Ommers,
       initialWorldStateBeforeExecution: Option[InMemoryWorldStateProxy]
-<<<<<<< HEAD
-  )(implicit blockchainConfig: BlockchainConfig): PendingBlockAndState =
-    ConsensusMetrics.PoWBlockGeneratorTiming.record { () =>
+  )(implicit blockchainConfig: BlockchainConfig): PendingBlockAndState = MiningMetrics.PoWBlockGeneratorTiming.record {
+    () =>
       val pHeader = parent.header
       val blockNumber = pHeader.number + 1
       val parentHash = pHeader.hash
@@ -97,8 +86,8 @@
       val ommers = validators.ommersValidator.validate(parentHash, blockNumber, x, blockchainReader) match {
         case Left(_)  => emptyX
         case Right(_) => x
+
       }
-
       val prepared = prepareBlock(
         evmCodeStorage,
         parent,
@@ -115,29 +104,14 @@
       }
 
       prepared
-=======
-  ): PendingBlockAndState = MiningMetrics.PoWBlockGeneratorTiming.record { () =>
-    val pHeader = parent.header
-    val blockNumber = pHeader.number + 1
-    val parentHash = pHeader.hash
-
-    val ommers = validators.ommersValidator.validate(parentHash, blockNumber, x, blockchainReader) match {
-      case Left(_)  => emptyX
-      case Right(_) => x
->>>>>>> 2e078af3
-    }
+  }
 
   def withBlockTimestampProvider(blockTimestampProvider: BlockTimestampProvider): PoWBlockGeneratorImpl =
     new PoWBlockGeneratorImpl(
       evmCodeStorage,
       validators,
       blockchainReader,
-<<<<<<< HEAD
-      consensusConfig,
-=======
-      blockchainConfig,
       miningConfig,
->>>>>>> 2e078af3
       blockPreparator,
       difficultyCalc,
       blockTimestampProvider
