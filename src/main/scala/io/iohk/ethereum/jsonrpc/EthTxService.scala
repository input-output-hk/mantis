package io.iohk.ethereum.jsonrpc

import akka.util.ByteString
import io.iohk.ethereum.transactions.PendingTransactionsManager.PendingTransaction
import monix.eval.Task
import io.iohk.ethereum.domain.{Block, Blockchain, BlockchainReader, Receipt, SignedTransaction}
import io.iohk.ethereum.db.storage.TransactionMappingStorage.TransactionLocation
import io.iohk.ethereum.transactions.PendingTransactionsManager
import io.iohk.ethereum.transactions.TransactionPicker
import io.iohk.ethereum.db.storage.TransactionMappingStorage

import scala.util.Try
import scala.util.Success
import scala.util.Failure
import akka.actor.ActorRef

import scala.concurrent.duration.FiniteDuration
import io.iohk.ethereum.consensus.Consensus

object EthTxService {
  case class GetTransactionByHashRequest(txHash: ByteString) //rename to match request
  case class GetTransactionByHashResponse(txResponse: Option[TransactionResponse])
  case class GetTransactionByBlockHashAndIndexRequest(blockHash: ByteString, transactionIndex: BigInt)
  case class GetTransactionByBlockHashAndIndexResponse(transactionResponse: Option[TransactionResponse])
  case class GetTransactionByBlockNumberAndIndexRequest(block: BlockParam, transactionIndex: BigInt)
  case class GetTransactionByBlockNumberAndIndexResponse(transactionResponse: Option[TransactionResponse])
  case class GetGasPriceRequest()
  case class GetGasPriceResponse(price: BigInt)
  case class SendRawTransactionRequest(data: ByteString)
  case class SendRawTransactionResponse(transactionHash: ByteString)
  case class EthPendingTransactionsRequest()
  case class EthPendingTransactionsResponse(pendingTransactions: Seq[PendingTransaction])
  case class GetTransactionReceiptRequest(txHash: ByteString)
  case class GetTransactionReceiptResponse(txResponse: Option[TransactionReceiptResponse])
  case class RawTransactionResponse(transactionResponse: Option[SignedTransaction])
}

class EthTxService(
    val blockchain: Blockchain,
<<<<<<< HEAD
    val consensus: Consensus,
=======
    val blockchainReader: BlockchainReader,
    val ledger: Ledger,
>>>>>>> e6317890
    val pendingTransactionsManager: ActorRef,
    val getTransactionFromPoolTimeout: FiniteDuration,
    transactionMappingStorage: TransactionMappingStorage
) extends TransactionPicker
    with ResolveBlock {
  import EthTxService._

  /**
    * Implements the eth_getRawTransactionByHash - fetch raw transaction data of a transaction with the given hash.
    *
    * The tx requested will be fetched from the pending tx pool or from the already executed txs (depending on the tx state)
    *
    * @param req with the tx requested (by it's hash)
    * @return the raw transaction hask or None if the client doesn't have the tx
    */
  def getRawTransactionByHash(req: GetTransactionByHashRequest): ServiceResponse[RawTransactionResponse] = {
    getTransactionDataByHash(req.txHash).map(asRawTransactionResponse)
  }

  /**
    * eth_getRawTransactionByBlockHashAndIndex returns raw transaction data of a transaction with the block hash and index of which it was mined
    *
    * @return the tx requested or None if the client doesn't have the block or if there's no tx in the that index
    */
  def getRawTransactionByBlockHashAndIndex(
      req: GetTransactionByBlockHashAndIndexRequest
  ): ServiceResponse[RawTransactionResponse] =
    getTransactionByBlockHashAndIndex(req.blockHash, req.transactionIndex)
      .map(asRawTransactionResponse)

  private def asRawTransactionResponse(txResponse: Option[TransactionData]): Right[Nothing, RawTransactionResponse] =
    Right(RawTransactionResponse(txResponse.map(_.stx)))

  /**
    * Implements the eth_getTransactionByHash method that fetches a requested tx.
    * The tx requested will be fetched from the pending tx pool or from the already executed txs (depending on the tx state)
    *
    * @param req with the tx requested (by it's hash)
    * @return the tx requested or None if the client doesn't have the tx
    */
  def getTransactionByHash(req: GetTransactionByHashRequest): ServiceResponse[GetTransactionByHashResponse] = {
    val eventualMaybeData = getTransactionDataByHash(req.txHash)
    eventualMaybeData.map(txResponse => Right(GetTransactionByHashResponse(txResponse.map(TransactionResponse(_)))))
  }

  private def getTransactionDataByHash(txHash: ByteString): Task[Option[TransactionData]] = {
    val maybeTxPendingResponse: Task[Option[TransactionData]] = getTransactionsFromPool.map {
      _.pendingTransactions.map(_.stx.tx).find(_.hash == txHash).map(TransactionData(_))
    }

    maybeTxPendingResponse.map { txPending =>
      txPending.orElse {
        for {
          TransactionLocation(blockHash, txIndex) <- transactionMappingStorage.get(txHash)
          Block(header, body) <- blockchainReader.getBlockByHash(blockHash)
          stx <- body.transactionList.lift(txIndex)
        } yield TransactionData(stx, Some(header), Some(txIndex))
      }
    }
  }

  def getTransactionReceipt(req: GetTransactionReceiptRequest): ServiceResponse[GetTransactionReceiptResponse] =
    Task {
      val result: Option[TransactionReceiptResponse] = for {
        TransactionLocation(blockHash, txIndex) <- transactionMappingStorage.get(req.txHash)
        Block(header, body) <- blockchainReader.getBlockByHash(blockHash)
        stx <- body.transactionList.lift(txIndex)
        receipts <- blockchainReader.getReceiptsByHash(blockHash)
        receipt: Receipt <- receipts.lift(txIndex)
        // another possibility would be to throw an exception and fail hard, as if we cannot calculate sender for transaction
        // included in blockchain it means that something is terribly wrong
        sender <- SignedTransaction.getSender(stx)
      } yield {

        val gasUsed =
          if (txIndex == 0) receipt.cumulativeGasUsed
          else receipt.cumulativeGasUsed - receipts(txIndex - 1).cumulativeGasUsed

        TransactionReceiptResponse(
          receipt = receipt,
          stx = stx,
          signedTransactionSender = sender,
          transactionIndex = txIndex,
          blockHeader = header,
          gasUsedByTransaction = gasUsed
        )
      }

      Right(GetTransactionReceiptResponse(result))
    }

  /**
    * eth_getTransactionByBlockHashAndIndex that returns information about a transaction by block hash and
    * transaction index position.
    *
    * @return the tx requested or None if the client doesn't have the block or if there's no tx in the that index
    */
  def getTransactionByBlockHashAndIndex(
      req: GetTransactionByBlockHashAndIndexRequest
  ): ServiceResponse[GetTransactionByBlockHashAndIndexResponse] =
    getTransactionByBlockHashAndIndex(req.blockHash, req.transactionIndex)
      .map(td => Right(GetTransactionByBlockHashAndIndexResponse(td.map(TransactionResponse(_)))))

  private def getTransactionByBlockHashAndIndex(blockHash: ByteString, transactionIndex: BigInt) =
    Task {
      for {
        blockWithTx <- blockchainReader.getBlockByHash(blockHash)
        blockTxs = blockWithTx.body.transactionList if transactionIndex >= 0 && transactionIndex < blockTxs.size
        transaction <- blockTxs.lift(transactionIndex.toInt)
      } yield TransactionData(transaction, Some(blockWithTx.header), Some(transactionIndex.toInt))
    }

  def getGetGasPrice(req: GetGasPriceRequest): ServiceResponse[GetGasPriceResponse] = {
    val blockDifference = 30
    val bestBlock = blockchain.getBestBlockNumber()

    Task {
      val gasPrice = ((bestBlock - blockDifference) to bestBlock)
        .flatMap(blockchainReader.getBlockByNumber)
        .flatMap(_.body.transactionList)
        .map(_.tx.gasPrice)
      if (gasPrice.nonEmpty) {
        val avgGasPrice = gasPrice.sum / gasPrice.length
        Right(GetGasPriceResponse(avgGasPrice))
      } else {
        Right(GetGasPriceResponse(0))
      }
    }
  }

  def sendRawTransaction(req: SendRawTransactionRequest): ServiceResponse[SendRawTransactionResponse] = {
    import io.iohk.ethereum.network.p2p.messages.BaseETH6XMessages.SignedTransactions.SignedTransactionDec

    Try(req.data.toArray.toSignedTransaction) match {
      case Success(signedTransaction) =>
        if (SignedTransaction.getSender(signedTransaction).isDefined) {
          pendingTransactionsManager ! PendingTransactionsManager.AddOrOverrideTransaction(signedTransaction)
          Task.now(Right(SendRawTransactionResponse(signedTransaction.hash)))
        } else {
          Task.now(Left(JsonRpcError.InvalidRequest))
        }
      case Failure(_) =>
        Task.now(Left(JsonRpcError.InvalidRequest))
    }
  }

  /**
    * eth_getTransactionByBlockNumberAndIndex Returns the information about a transaction with
    * the block number and index of which it was mined.
    *
    * @param req block number and index
    * @return transaction
    */
  def getTransactionByBlockNumberAndIndex(
      req: GetTransactionByBlockNumberAndIndexRequest
  ): ServiceResponse[GetTransactionByBlockNumberAndIndexResponse] = Task {
    getTransactionDataByBlockNumberAndIndex(req.block, req.transactionIndex)
      .map(_.map(TransactionResponse(_)))
      .map(GetTransactionByBlockNumberAndIndexResponse)
  }

  /**
    * eth_getRawTransactionByBlockNumberAndIndex Returns raw transaction data of a transaction
    * with the block number and index of which it was mined.
    *
    * @param req block number and ordering in which a transaction is mined within its block
    * @return raw transaction data
    */
  def getRawTransactionByBlockNumberAndIndex(
      req: GetTransactionByBlockNumberAndIndexRequest
  ): ServiceResponse[RawTransactionResponse] = Task {
    getTransactionDataByBlockNumberAndIndex(req.block, req.transactionIndex)
      .map(x => x.map(_.stx))
      .map(RawTransactionResponse)
  }

  private def getTransactionDataByBlockNumberAndIndex(block: BlockParam, transactionIndex: BigInt) = {
    resolveBlock(block)
      .map { blockWithTx =>
        val blockTxs = blockWithTx.block.body.transactionList
        if (transactionIndex >= 0 && transactionIndex < blockTxs.size)
          Some(
            TransactionData(
              blockTxs(transactionIndex.toInt),
              Some(blockWithTx.block.header),
              Some(transactionIndex.toInt)
            )
          )
        else None
      }
      .left
      .flatMap(_ => Right(None))
  }

  /**
    * Returns the transactions that are pending in the transaction pool and have a from address that is one of the accounts this node manages.
    *
    * @param req request
    * @return pending transactions
    */
  def ethPendingTransactions(req: EthPendingTransactionsRequest): ServiceResponse[EthPendingTransactionsResponse] =
    getTransactionsFromPool.map { resp =>
      Right(EthPendingTransactionsResponse(resp.pendingTransactions))
    }
}<|MERGE_RESOLUTION|>--- conflicted
+++ resolved
@@ -37,12 +37,8 @@
 
 class EthTxService(
     val blockchain: Blockchain,
-<<<<<<< HEAD
+    val blockchainReader: BlockchainReader,
     val consensus: Consensus,
-=======
-    val blockchainReader: BlockchainReader,
-    val ledger: Ledger,
->>>>>>> e6317890
     val pendingTransactionsManager: ActorRef,
     val getTransactionFromPoolTimeout: FiniteDuration,
     transactionMappingStorage: TransactionMappingStorage
