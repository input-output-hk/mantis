--- conflicted
+++ resolved
@@ -1,60 +1,10 @@
 package io.iohk.ethereum.jsonrpc
 
-<<<<<<< HEAD
-=======
-import java.util.concurrent.TimeUnit
-
-import com.typesafe.config.{Config => TypesafeConfig}
->>>>>>> 4e2c38c9
 import io.iohk.ethereum.jsonrpc.CheckpointingService._
 import io.iohk.ethereum.jsonrpc.DebugService.{ListPeersInfoRequest, ListPeersInfoResponse}
 import io.iohk.ethereum.jsonrpc.EthService._
 import io.iohk.ethereum.jsonrpc.NetService._
 import io.iohk.ethereum.jsonrpc.PersonalService._
-<<<<<<< HEAD
-import io.iohk.ethereum.jsonrpc.QAService.{GenerateCheckpointRequest, GenerateCheckpointResponse,
-  GetFederationMembersInfoRequest, GetFederationMembersInfoResponse}
-import io.iohk.ethereum.jsonrpc.TestService._
-import io.iohk.ethereum.jsonrpc.Web3Service._
-import io.iohk.ethereum.jsonrpc.server.controllers.JsonRpcControllerCommon
-import io.iohk.ethereum.jsonrpc.server.controllers.JsonRpcControllerCommon._
-import io.iohk.ethereum.utils.Logger
-import org.json4s.JsonDSL._
-
-import scala.concurrent.Future
-
-object JsonRpcController {
-
-  /*trait JsonDecoder[T] {
-    def decodeJson(params: Option[JArray]): Either[JsonRpcError, T]
-  }
-  object JsonDecoder {
-    abstract class NoParamsDecoder[T](request: => T) extends JsonDecoder[T] {
-      def decodeJson(params: Option[JArray]): Either[JsonRpcError, T] =
-        params match {
-          case None | Some(JArray(Nil)) => Right(request)
-          case _ => Left(InvalidParams(s"No parameters expected"))
-        }
-    }
-  }
-
-  trait JsonEncoder[T] {
-    def encodeJson(t: T): JValue
-  }
-
-  trait Codec[Req, Res] extends JsonDecoder[Req] with JsonEncoder[Res]
-  object Codec {
-    import scala.language.implicitConversions
-
-    implicit def decoderWithEncoderIntoCodec[Req, Res](
-        decEnc: JsonDecoder[Req] with JsonEncoder[Res]
-    ): Codec[Req, Res] = new Codec[Req, Res] {
-      def decodeJson(params: Option[JArray]) = decEnc.decodeJson(params)
-      def encodeJson(t: Res) = decEnc.encodeJson(t)
-    }
-  }
-
-=======
 import io.iohk.ethereum.jsonrpc.QAService.{
   GenerateCheckpointRequest,
   GenerateCheckpointResponse,
@@ -63,20 +13,15 @@
 }
 import io.iohk.ethereum.jsonrpc.TestService._
 import io.iohk.ethereum.jsonrpc.Web3Service._
-import io.iohk.ethereum.jsonrpc.serialization.{JsonEncoder, JsonMethodDecoder}
-import io.iohk.ethereum.jsonrpc.server.http.JsonRpcHttpServer.JsonRpcHttpServerConfig
-import io.iohk.ethereum.jsonrpc.server.ipc.JsonRpcIpcServer.JsonRpcIpcServerConfig
+import io.iohk.ethereum.jsonrpc.server.controllers.JsonRpcControllerCommon
+import io.iohk.ethereum.jsonrpc.server.controllers.JsonRpcControllerCommon.JsonRpcConfig
 import io.iohk.ethereum.utils.Logger
 import org.json4s.JsonDSL._
 
-import scala.concurrent.ExecutionContext.Implicits.global
 import scala.concurrent.Future
-import scala.concurrent.duration.FiniteDuration
-import scala.util.{Failure, Success}
 
 object JsonRpcController {
->>>>>>> 4e2c38c9
-  trait JsonRpcConfig {
+  /* trait JsonRpcConfig {
     def apis: Seq[String]
     def accountTransactionsMaxBlocks: Int
     def minerActiveTimeout: FiniteDuration
@@ -106,7 +51,6 @@
       }
     }
   }*/
-
 
   //TODO: change.. NodeBuilder -> JSONRpcConfigBuilder
   object Apis {
@@ -137,24 +81,19 @@
     qaService: QAService,
     checkpointingService: CheckpointingService,
     override val config: JsonRpcConfig
-) extends JsonRpcControllerCommon with Logger {
+) extends JsonRpcControllerCommon
+    with Logger {
 
   import CheckpointingJsonMethodsImplicits._
   import DebugJsonMethodsImplicits._
   import EthJsonMethodsImplicits._
   import IeleJsonMethodsImplicits._
   import JsonMethodsImplicits._
-<<<<<<< HEAD
-  import JsonRpcController.Apis
-  //import JsonRpcErrors._
-=======
   import JsonRpcController._
-  import JsonRpcError._
->>>>>>> 4e2c38c9
   import QAJsonMethodsImplicits._
   import TestJsonMethodsImplicits._
 
-  override def handleFn: Map[String, PartialFunction[JsonRpcRequest, Future[JsonRpcResponse]]] = Map(
+  override def apisHandleFns: Map[String, PartialFunction[JsonRpcRequest, Future[JsonRpcResponse]]] = Map(
     Apis.Eth -> handleEthRequest,
     Apis.Web3 -> handleWeb3Request,
     Apis.Net -> handleNetRequest,
@@ -401,8 +340,7 @@
       Future.successful(JsonRpcResponse("2.0", Some(result), None, req.id))
   }
 
-  //TODO: unify with JsonRpcController, method handleRequest
-  /*override def handleRequest(request: JsonRpcRequest): Future[JsonRpcResponse] = {
+  /*def handleRequest(request: JsonRpcRequest): Future[JsonRpcResponse] = {
     val startTimeNanos = System.nanoTime()
 
     val notFoundFn: PartialFunction[JsonRpcRequest, Future[JsonRpcResponse]] = { case _ =>
@@ -431,9 +369,9 @@
   }
 
   private def handle[Req, Res](
-      fn: Req => Future[Either[JsonRpcError, Res]],
-      rpcReq: JsonRpcRequest
-  )(implicit dec: JsonMethodDecoder[Req], enc: JsonEncoder[Res]): Future[JsonRpcResponse] = {
+                                fn: Req => Future[Either[JsonRpcError, Res]],
+                                rpcReq: JsonRpcRequest
+                              )(implicit dec: JsonMethodDecoder[Req], enc: JsonEncoder[Res]): Future[JsonRpcResponse] = {
     dec.decodeJson(rpcReq.params) match {
       case Right(req) =>
         fn(req)
@@ -454,6 +392,6 @@
     JsonRpcResponse(req.jsonrpc, Some(enc.encodeJson(result)), None, req.id.getOrElse(0))
 
   private def errorResponse[T](req: JsonRpcRequest, error: JsonRpcError): JsonRpcResponse =
-    JsonRpcResponse(req.jsonrpc, None, Some(error), req.id.getOrElse(0))*/
-
+    JsonRpcResponse(req.jsonrpc, None, Some(error), req.id.getOrElse(0))
+   */
 }