--- conflicted
+++ resolved
@@ -6,13 +6,10 @@
 import io.iohk.ethereum.jsonrpc.JsonSerializers.{OptionNoneToJNullSerializer, QuantitiesSerializer, UnformattedDataJsonSerializer}
 import io.iohk.ethereum.jsonrpc.NetService._
 import io.iohk.ethereum.jsonrpc.Web3Service.{ClientVersionRequest, ClientVersionResponse, Sha3Request, Sha3Response}
-<<<<<<< HEAD
+import org.json4s.{DefaultFormats, Extraction, Formats, JValue}
+import org.json4s.JsonAST._
 import org.json4s.{DefaultFormats, Formats, JsonAST}
 import org.json4s.JsonAST.{JArray, JBool, JString, JValue}
-=======
-import org.json4s.{DefaultFormats, Extraction, Formats, JValue}
-import org.json4s.JsonAST._
->>>>>>> 3bc6831b
 import org.json4s.JsonDSL._
 import org.spongycastle.util.encoders.Hex
 
@@ -61,7 +58,6 @@
     def encodeJson(t: ProtocolVersionResponse): JValue = t.value
   }
 
-<<<<<<< HEAD
   implicit val eth_submitHashrate = new JsonDecoder[SubmitHashRateRequest] with JsonEncoder[SubmitHashRateResponse] {
     override def decodeJson(params: Option[JsonAST.JArray]): Either[JsonRpcError, SubmitHashRateRequest] = params match {
       case Some(JArray((hashRate: JString) :: (id: JString) :: Nil)) =>
@@ -101,7 +97,8 @@
     }
 
     override def encodeJson(t: SubmitWorkResponse): JValue = JBool(t.success)
-=======
+  }
+
   implicit val eth_getBlockTransactionCountByHash = new JsonDecoder[TxCountByBlockHashRequest] with JsonEncoder[TxCountByBlockHashResponse] {
     override def decodeJson(params: Option[JArray]): Either[JsonRpcError, TxCountByBlockHashRequest] =
       params match {
@@ -145,7 +142,6 @@
         case _ => false
       }
     }
->>>>>>> 3bc6831b
   }
 
   private def encodeAsHex(input: ByteString): JString =
