--- conflicted
+++ resolved
@@ -73,21 +73,14 @@
   }
 
   def handleRateLimitedRequest(clientAddress: RemoteAddress, request: JsonRpcRequest): StandardRoute = {
-<<<<<<< HEAD
-    if (isBelowRateLimit(clientAddress)) {
-      log.warn(s"Request limit exceeded for ip ${clientAddress.toIP.getOrElse("unknown")}")
+    if (isBelowRateLimit(clientAddress))
       complete(handleResponse(jsonRpcController.handleRequest(request)).runToFuture)
-    } else complete(StatusCodes.TooManyRequests)
-=======
-    if (isBelowRateLimit(clientAddress))
-      complete(jsonRpcController.handleRequest(request).runToFuture)
     else {
       log.warn(s"Request limit exceeded for ip ${clientAddress.toIP.getOrElse("unknown")}")
       complete(
         (StatusCodes.TooManyRequests, JsonRpcError.RateLimitError(config.rateLimit.minRequestInterval.toSeconds))
       )
     }
->>>>>>> 07e617cd
   }
 
   private def handleResponse(f: Task[JsonRpcResponse]): Task[(StatusCode, JsonRpcResponse)] = f map { jsonRpcResponse =>
