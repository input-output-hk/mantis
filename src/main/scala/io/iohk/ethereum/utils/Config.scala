package io.iohk.ethereum.utils

import java.net.InetSocketAddress

import akka.util.ByteString
import com.typesafe.config.ConfigFactory
import io.iohk.ethereum.db.dataSource.LevelDbConfig
import org.spongycastle.util.encoders.Hex

import scala.collection.JavaConverters._
import scala.concurrent.duration._

object Config {

  private val config = ConfigFactory.load().getConfig("etc-client")

  val clientId: String = config.getString("client-id")

  object Network {
    private val networkConfig = config.getConfig("network")

    val networkId: Int = networkConfig.getInt("network-id")

    object Server {
      private val serverConfig = networkConfig.getConfig("server-address")

      val interface: String = serverConfig.getString("interface")
      val port: Int = serverConfig.getInt("port")
      val listenAddress = new InetSocketAddress(interface, port)
    }

    object Discovery {
      private val discoveryConfig = networkConfig.getConfig("discovery")

<<<<<<< HEAD
      val bootstrapNodes = discoveryConfig.getStringList("bootstrap-nodes").toSet
=======
      val bootstrapNodes = discoveryConfig.getStringList("bootstrap-nodes").asScala
>>>>>>> d98ce4ef
      val bootstrapNodesScanInterval = discoveryConfig.getDuration("bootstrap-nodes-scan-interval").toMillis.millis
    }

    object Peer {
      private val peerConfig = networkConfig.getConfig("peer")

      val connectRetryDelay = peerConfig.getDuration("connect-retry-delay").toMillis.millis
      val connectMaxRetries = peerConfig.getInt("connect-max-retries")
      val disconnectPoisonPillTimeout = peerConfig.getDuration("disconnect-poison-pill-timeout").toMillis.millis
      val waitForStatusTimeout = peerConfig.getDuration("wait-for-status-timeout").toMillis.millis
      val waitForChainCheckTimeout = peerConfig.getDuration("wait-for-chain-check-timeout").toMillis.millis
    }

  }

  object Blockchain {
    private val blockchainConfig = config.getConfig("blockchain")

    val genesisDifficulty: Long = blockchainConfig.getLong("genesis-difficulty")
    val genesisHash = ByteString(Hex.decode(blockchainConfig.getString("genesis-hash")))

    val daoForkBlockNumber = BigInt(blockchainConfig.getString("dao-fork-block-number"))
    val daoForkBlockTotalDifficulty = BigInt(blockchainConfig.getString("dao-fork-block-total-difficulty"))
    val daoForkBlockHash = ByteString(Hex.decode(blockchainConfig.getString("dao-fork-block-hash")))

    val chainId: Byte = Hex.decode(blockchainConfig.getString("chain-id")).head
  }

  object FastSync {
    private val fastSyncConfig = config.getConfig("fast-sync")

    val peersScanInterval: FiniteDuration = fastSyncConfig.getDuration("peers-scan-interval").toMillis.millis
    val blacklistDuration: FiniteDuration = fastSyncConfig.getDuration("blacklist-duration").toMillis.millis
    val startRetryInterval: FiniteDuration = fastSyncConfig.getDuration("start-retry-interval").toMillis.millis
    val syncRetryInterval: FiniteDuration = fastSyncConfig.getDuration("sync-retry-interval").toMillis.millis
    val peerResponseTimeout: FiniteDuration = fastSyncConfig.getDuration("peer-response-timeout").toMillis.millis
    val printStatusInterval: FiniteDuration = fastSyncConfig.getDuration("print-status-interval").toMillis.millis

    val maxConcurrentRequests: Int = fastSyncConfig.getInt("max-concurrent-requests")
    val blockHeadersPerRequest: Int = fastSyncConfig.getInt("block-headers-per-request")
    val blockBodiesPerRequest: Int = fastSyncConfig.getInt("block-bodies-per-request")
    val receiptsPerRequest: Int = fastSyncConfig.getInt("receipts-per-request")
    val nodesPerRequest: Int = fastSyncConfig.getInt("nodes-per-request")
  }

  object Db {

    private val dbConfig = config.getConfig("db")

    object LevelDb extends LevelDbConfig {
      override val createIfMissing: Boolean = dbConfig.getBoolean("create-if-missing")
      override val paranoidChecks: Boolean = dbConfig.getBoolean("paranoid-checks")
      override val verifyChecksums: Boolean = dbConfig.getBoolean("verify-checksums")
      override val cacheSize: Int = dbConfig.getInt("cache-size")
    }
  }
}<|MERGE_RESOLUTION|>--- conflicted
+++ resolved
@@ -32,11 +32,7 @@
     object Discovery {
       private val discoveryConfig = networkConfig.getConfig("discovery")
 
-<<<<<<< HEAD
-      val bootstrapNodes = discoveryConfig.getStringList("bootstrap-nodes").toSet
-=======
-      val bootstrapNodes = discoveryConfig.getStringList("bootstrap-nodes").asScala
->>>>>>> d98ce4ef
+      val bootstrapNodes = discoveryConfig.getStringList("bootstrap-nodes").asScala.toSet
       val bootstrapNodesScanInterval = discoveryConfig.getDuration("bootstrap-nodes-scan-interval").toMillis.millis
     }
 
