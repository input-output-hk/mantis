package io.iohk.ethereum

import scala.concurrent.ExecutionContext.Implicits.global

import akka.actor.ActorSystem
import akka.agent._
import io.iohk.ethereum.blockchain.sync.FastSyncController
import io.iohk.ethereum.crypto._
import io.iohk.ethereum.db.components.{SharedLevelDBDataSources, _}
import io.iohk.ethereum.domain.{Blockchain, BlockchainImpl}
import io.iohk.ethereum.network.{PeerManagerActor, ServerActor}
import io.iohk.ethereum.rpc.JsonRpcServer
import io.iohk.ethereum.utils.{BlockchainStatus, Config, NodeStatus, ServerStatus}

object App {

  import Config.{Network => NetworkConfig}

  val nodeKey = generateKeyPair()

  val storagesInstance =  new SharedLevelDBDataSources with Storages.DefaultStorages
  val blockchain: Blockchain = BlockchainImpl(storagesInstance.storages)

  def main(args: Array[String]): Unit = {
    val actorSystem = ActorSystem("etc-client_system")

    val nodeStatus =
      NodeStatus(
        key = nodeKey,
        serverStatus = ServerStatus.NotListening,
        blockchainStatus = BlockchainStatus(Config.Blockchain.genesisDifficulty, Config.Blockchain.genesisHash, 0))

    val nodeStatusHolder = Agent(nodeStatus)

    val peerManager = actorSystem.actorOf(PeerManagerActor.props(nodeStatusHolder, blockchain), "peer-manager")
    val server = actorSystem.actorOf(ServerActor.props(nodeStatusHolder, peerManager), "server")

    server ! ServerActor.StartServer(NetworkConfig.Server.listenAddress)

<<<<<<< HEAD
    val dataSource = EphemDataSource()
    val fastSyncController = actorSystem.actorOf(FastSyncController.props(
      peerManager,
      nodeStatusHolder,
      new MptNodeStorage(dataSource),
      new BlockHeadersStorage(dataSource),
      new BlockBodiesStorage(dataSource),
      new ReceiptStorage(dataSource),
      new EvmCodeStorage(dataSource),
      new TotalDifficultyStorage(dataSource).put(Config.Blockchain.genesisHash, Config.Blockchain.genesisDifficulty)
    ), "fast-sync-controller")
=======
    if(Config.Network.Rpc.enabled) JsonRpcServer.run(actorSystem, blockchain, Config.Network.Rpc)

    val fastSyncController = actorSystem.actorOf(
      FastSyncController.props(
        peerManager,
        nodeStatusHolder,
        blockchain,
        storagesInstance.storages.mptNodeStorage),
      "fast-sync-controller")
>>>>>>> 6001bf35

    fastSyncController ! FastSyncController.StartFastSync

    Runtime.getRuntime.addShutdownHook(new Thread() {
      override def run(): Unit = {
        storagesInstance.dataSources.closeAll
      }
    })
  }

}<|MERGE_RESOLUTION|>--- conflicted
+++ resolved
@@ -37,19 +37,6 @@
 
     server ! ServerActor.StartServer(NetworkConfig.Server.listenAddress)
 
-<<<<<<< HEAD
-    val dataSource = EphemDataSource()
-    val fastSyncController = actorSystem.actorOf(FastSyncController.props(
-      peerManager,
-      nodeStatusHolder,
-      new MptNodeStorage(dataSource),
-      new BlockHeadersStorage(dataSource),
-      new BlockBodiesStorage(dataSource),
-      new ReceiptStorage(dataSource),
-      new EvmCodeStorage(dataSource),
-      new TotalDifficultyStorage(dataSource).put(Config.Blockchain.genesisHash, Config.Blockchain.genesisDifficulty)
-    ), "fast-sync-controller")
-=======
     if(Config.Network.Rpc.enabled) JsonRpcServer.run(actorSystem, blockchain, Config.Network.Rpc)
 
     val fastSyncController = actorSystem.actorOf(
@@ -59,7 +46,6 @@
         blockchain,
         storagesInstance.storages.mptNodeStorage),
       "fast-sync-controller")
->>>>>>> 6001bf35
 
     fastSyncController ! FastSyncController.StartFastSync
 
