package io.iohk.ethereum

import scala.concurrent.ExecutionContext.Implicits.global
import akka.actor.{Actor, ActorRef, ActorSystem, Props}
import akka.agent._
import io.iohk.ethereum.blockchain.sync.FastSyncController
import io.iohk.ethereum.crypto._
<<<<<<< HEAD
import io.iohk.ethereum.db.dataSource.EphemDataSource
import io.iohk.ethereum.db.storage._
import io.iohk.ethereum.network.PeerManagerActor.PeersResponse
import io.iohk.ethereum.network.{PeerActor, PeerManagerActor, ServerActor}
import io.iohk.ethereum.utils.{BlockchainStatus, Config, NodeStatus, ServerStatus}
import org.spongycastle.crypto.AsymmetricCipherKeyPair
import org.spongycastle.util.encoders.Hex
=======
import io.iohk.ethereum.db.components.{SharedLevelDBDataSources, _}
import io.iohk.ethereum.domain.{Blockchain, BlockchainImpl}
import io.iohk.ethereum.network.{PeerManagerActor, ServerActor}
import io.iohk.ethereum.rpc.JsonRpcServer
import io.iohk.ethereum.utils.{BlockchainStatus, Config, NodeStatus, ServerStatus}
>>>>>>> 604d6404

object App {

  val nodeKey = generateKeyPair()

  val storagesInstance =  new SharedLevelDBDataSources with Storages.DefaultStorages
  val blockchain: Blockchain = BlockchainImpl(storagesInstance.storages)

  def main(args: Array[String]): Unit = {
    val actorSystem = ActorSystem("etc-client_system")

    val appActor = actorSystem.actorOf(AppActor.props(nodeKey, actorSystem), "server")

    appActor ! AppActor.StartApp
  }

}

class AppActor(nodeKey: AsymmetricCipherKeyPair, actorSystem: ActorSystem) extends Actor {

  import Config.{Network => NetworkConfig}
  import AppActor._

  override def receive: Receive = idle

  def idle: Receive = {

    case StartApp =>
      val nodeStatus =
        NodeStatus(
          key = nodeKey,
          serverStatus = ServerStatus.NotListening,
          blockchainStatus = BlockchainStatus(Config.Blockchain.genesisDifficulty, Config.Blockchain.genesisHash, 0))

      val nodeStatusHolder = Agent(nodeStatus)

      val peerManager = actorSystem.actorOf(PeerManagerActor.props(nodeStatusHolder), "peer-manager")
      val server = actorSystem.actorOf(ServerActor.props(nodeStatusHolder, peerManager), "server")

      server ! ServerActor.StartServer(NetworkConfig.Server.listenAddress)

<<<<<<< HEAD
      val dataSource = EphemDataSource()

      val storages = Storages(
        mptNodeStorage = new MptNodeStorage(dataSource),
        blockHeadersStorage = new BlockHeadersStorage(dataSource),
        blockBodiesStorage = new BlockBodiesStorage(dataSource),
        receiptStorage = new ReceiptStorage(dataSource),
        evmCodeStorage = new EvmCodeStorage(dataSource),
        totalDifficultyStorage = new TotalDifficultyStorage(dataSource)
      )

      val fastSyncController = actorSystem.actorOf(FastSyncController.props(
        peerManager,
        nodeStatusHolder,
        storages.mptNodeStorage,
        storages.blockHeadersStorage,
        storages.blockBodiesStorage,
        storages.receiptStorage,
        storages.evmCodeStorage), "fast-sync-controller")

      fastSyncController ! FastSyncController.StartFastSync

      context become waitingForFastSyncDone(storages, peerManager)

=======
    if(Config.Network.Rpc.enabled) JsonRpcServer.run(actorSystem, blockchain, Config.Network.Rpc)

    val fastSyncController = actorSystem.actorOf(
      FastSyncController.props(
        peerManager,
        nodeStatusHolder,
        blockchain,
        storagesInstance.storages.mptNodeStorage),
      "fast-sync-controller")

    fastSyncController ! FastSyncController.StartFastSync

    Runtime.getRuntime.addShutdownHook(new Thread() {
      override def run(): Unit = {
        storagesInstance.dataSources.closeAll
      }
    })
>>>>>>> 604d6404
  }

  def waitingForFastSyncDone(storages: Storages, peerManager: ActorRef): Receive = {
    case FastSyncController.FastSyncDone =>
      //Ask for peers to start block broadcast
      peerManager ! PeerManagerActor.GetPeers

    case PeersResponse(peers) =>
      peers.foreach{ peer =>
        peer.ref ! PeerActor.StartBlockBroadcast(storages.blockHeadersStorage, storages.blockBodiesStorage, storages.totalDifficultyStorage)
      }
  }

}

object AppActor {
  def props(nodeKey: AsymmetricCipherKeyPair, actorSystem: ActorSystem): Props = {
    Props(new AppActor(nodeKey, actorSystem))
  }

  case object StartApp

  case class Storages(mptNodeStorage: MptNodeStorage,
                      blockHeadersStorage: BlockHeadersStorage,
                      blockBodiesStorage: BlockBodiesStorage,
                      receiptStorage: ReceiptStorage,
                      evmCodeStorage: EvmCodeStorage,
                      totalDifficultyStorage: TotalDifficultyStorage)
}<|MERGE_RESOLUTION|>--- conflicted
+++ resolved
@@ -5,40 +5,35 @@
 import akka.agent._
 import io.iohk.ethereum.blockchain.sync.FastSyncController
 import io.iohk.ethereum.crypto._
-<<<<<<< HEAD
-import io.iohk.ethereum.db.dataSource.EphemDataSource
-import io.iohk.ethereum.db.storage._
+import io.iohk.ethereum.db.components.{SharedLevelDBDataSources, _}
+import io.iohk.ethereum.domain.{Blockchain, BlockchainImpl}
 import io.iohk.ethereum.network.PeerManagerActor.PeersResponse
 import io.iohk.ethereum.network.{PeerActor, PeerManagerActor, ServerActor}
+import io.iohk.ethereum.rpc.JsonRpcServer
 import io.iohk.ethereum.utils.{BlockchainStatus, Config, NodeStatus, ServerStatus}
 import org.spongycastle.crypto.AsymmetricCipherKeyPair
-import org.spongycastle.util.encoders.Hex
-=======
-import io.iohk.ethereum.db.components.{SharedLevelDBDataSources, _}
-import io.iohk.ethereum.domain.{Blockchain, BlockchainImpl}
-import io.iohk.ethereum.network.{PeerManagerActor, ServerActor}
-import io.iohk.ethereum.rpc.JsonRpcServer
-import io.iohk.ethereum.utils.{BlockchainStatus, Config, NodeStatus, ServerStatus}
->>>>>>> 604d6404
 
 object App {
 
   val nodeKey = generateKeyPair()
 
-  val storagesInstance =  new SharedLevelDBDataSources with Storages.DefaultStorages
+  val storagesInstance: DataSourcesComponent with StoragesComponent = new SharedLevelDBDataSources with Storages.DefaultStorages
   val blockchain: Blockchain = BlockchainImpl(storagesInstance.storages)
 
   def main(args: Array[String]): Unit = {
     val actorSystem = ActorSystem("etc-client_system")
 
-    val appActor = actorSystem.actorOf(AppActor.props(nodeKey, actorSystem), "server")
+    val appActor = actorSystem.actorOf(AppActor.props(nodeKey, blockchain, storagesInstance, actorSystem), "app")
 
     appActor ! AppActor.StartApp
   }
 
 }
 
-class AppActor(nodeKey: AsymmetricCipherKeyPair, actorSystem: ActorSystem) extends Actor {
+class AppActor(nodeKey: AsymmetricCipherKeyPair,
+               blockchain: Blockchain,
+               storagesInstance: DataSourcesComponent with StoragesComponent,
+               actorSystem: ActorSystem) extends Actor {
 
   import Config.{Network => NetworkConfig}
   import AppActor._
@@ -59,78 +54,48 @@
       val peerManager = actorSystem.actorOf(PeerManagerActor.props(nodeStatusHolder), "peer-manager")
       val server = actorSystem.actorOf(ServerActor.props(nodeStatusHolder, peerManager), "server")
 
+      if(Config.Network.Rpc.enabled) JsonRpcServer.run(actorSystem, blockchain, Config.Network.Rpc)
+
       server ! ServerActor.StartServer(NetworkConfig.Server.listenAddress)
 
-<<<<<<< HEAD
-      val dataSource = EphemDataSource()
-
-      val storages = Storages(
-        mptNodeStorage = new MptNodeStorage(dataSource),
-        blockHeadersStorage = new BlockHeadersStorage(dataSource),
-        blockBodiesStorage = new BlockBodiesStorage(dataSource),
-        receiptStorage = new ReceiptStorage(dataSource),
-        evmCodeStorage = new EvmCodeStorage(dataSource),
-        totalDifficultyStorage = new TotalDifficultyStorage(dataSource)
-      )
-
-      val fastSyncController = actorSystem.actorOf(FastSyncController.props(
-        peerManager,
-        nodeStatusHolder,
-        storages.mptNodeStorage,
-        storages.blockHeadersStorage,
-        storages.blockBodiesStorage,
-        storages.receiptStorage,
-        storages.evmCodeStorage), "fast-sync-controller")
+      val fastSyncController = actorSystem.actorOf(
+        FastSyncController.props(
+          peerManager,
+          nodeStatusHolder,
+          blockchain,
+          storagesInstance.storages.mptNodeStorage),
+        "fast-sync-controller")
 
       fastSyncController ! FastSyncController.StartFastSync
 
-      context become waitingForFastSyncDone(storages, peerManager)
+      context become waitingForFastSyncDone(blockchain, peerManager)
 
-=======
-    if(Config.Network.Rpc.enabled) JsonRpcServer.run(actorSystem, blockchain, Config.Network.Rpc)
+      Runtime.getRuntime.addShutdownHook(new Thread() {
+        override def run(): Unit = {
+          storagesInstance.dataSources.closeAll
+        }
+      })
 
-    val fastSyncController = actorSystem.actorOf(
-      FastSyncController.props(
-        peerManager,
-        nodeStatusHolder,
-        blockchain,
-        storagesInstance.storages.mptNodeStorage),
-      "fast-sync-controller")
-
-    fastSyncController ! FastSyncController.StartFastSync
-
-    Runtime.getRuntime.addShutdownHook(new Thread() {
-      override def run(): Unit = {
-        storagesInstance.dataSources.closeAll
-      }
-    })
->>>>>>> 604d6404
   }
 
-  def waitingForFastSyncDone(storages: Storages, peerManager: ActorRef): Receive = {
+  def waitingForFastSyncDone(blockchain: Blockchain, peerManager: ActorRef): Receive = {
     case FastSyncController.FastSyncDone =>
       //Ask for peers to start block broadcast
       peerManager ! PeerManagerActor.GetPeers
 
     case PeersResponse(peers) =>
       peers.foreach{ peer =>
-        peer.ref ! PeerActor.StartBlockBroadcast(storages.blockHeadersStorage, storages.blockBodiesStorage, storages.totalDifficultyStorage)
+        peer.ref ! PeerActor.StartBlockBroadcast(blockchain)
       }
   }
 
 }
 
 object AppActor {
-  def props(nodeKey: AsymmetricCipherKeyPair, actorSystem: ActorSystem): Props = {
-    Props(new AppActor(nodeKey, actorSystem))
+  def props(nodeKey: AsymmetricCipherKeyPair, blockchain: Blockchain,
+            storagesInstance: DataSourcesComponent with StoragesComponent, actorSystem: ActorSystem): Props = {
+    Props(new AppActor(nodeKey, blockchain, storagesInstance, actorSystem))
   }
 
   case object StartApp
-
-  case class Storages(mptNodeStorage: MptNodeStorage,
-                      blockHeadersStorage: BlockHeadersStorage,
-                      blockBodiesStorage: BlockBodiesStorage,
-                      receiptStorage: ReceiptStorage,
-                      evmCodeStorage: EvmCodeStorage,
-                      totalDifficultyStorage: TotalDifficultyStorage)
 }