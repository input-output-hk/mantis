--- conflicted
+++ resolved
@@ -11,43 +11,15 @@
 import io.iohk.ethereum.network.{PeerManagerActor, ServerActor}
 import io.iohk.ethereum.rpc.JsonRpcServer
 import io.iohk.ethereum.utils.{BlockchainStatus, Config, NodeStatus, ServerStatus}
-<<<<<<< HEAD
-import org.spongycastle.crypto.AsymmetricCipherKeyPair
-import org.spongycastle.util.encoders.Hex
-
-import scala.concurrent.ExecutionContext.Implicits.global
-=======
->>>>>>> 94371b4b
 
 object App {
 
   import Config.{Network => NetworkConfig}
 
-  val nodeKey: AsymmetricCipherKeyPair = generateKeyPair()
+  val nodeKey = generateKeyPair()
 
-<<<<<<< HEAD
-  def main(args: Array[String]): Unit = {
-
-    val config = new LevelDbConfig {
-      override val cacheSize: Int = 200
-      override val verifyChecksums: Boolean = true
-      override val paranoidChecks: Boolean = false
-      override val createIfMissing: Boolean = true
-    }
-
-    val ds = LevelDBDataSource("/tmp",config)
-
-    val storage = new PeerActor.Storage{
-      val blockHeadersStorage: BlockHeadersStorage = new BlockHeadersStorage(ds, new BlockHeadersNumbersStorage(ds))
-      val blockBodiesStorage: BlockBodiesStorage = new BlockBodiesStorage(ds)
-      val receiptStorage: ReceiptStorage = new ReceiptStorage(ds)
-      val mptNodeStorage: MptNodeStorage = new MptNodeStorage(ds)
-      val evmCodeStorage: EvmCodeStorage = new EvmCodeStorage(ds)
-    }
-=======
   val storagesInstance =  new SharedLevelDBDataSources with Storages.DefaultStorages
   val blockchain: Blockchain = BlockchainImpl(storagesInstance.storages)
->>>>>>> 94371b4b
 
   def main(args: Array[String]): Unit = {
     val actorSystem = ActorSystem("etc-client_system")
@@ -60,11 +32,7 @@
 
     val nodeStatusHolder = Agent(nodeStatus)
 
-<<<<<<< HEAD
-    val peerManager = actorSystem.actorOf(PeerManagerActor.props(nodeStatusHolder, Config.Network.Peer.fastSyncHostConfiguration, storage), "peer-manager")
-=======
-    val peerManager = actorSystem.actorOf(PeerManagerActor.props(nodeStatusHolder, blockchain), "peer-manager")
->>>>>>> 94371b4b
+    val peerManager = actorSystem.actorOf(PeerManagerActor.props(nodeStatusHolder, Config.Network.Peer.fastSyncHostConfiguration, blockchain), "peer-manager")
     val server = actorSystem.actorOf(ServerActor.props(nodeStatusHolder, peerManager), "server")
 
     server ! ServerActor.StartServer(NetworkConfig.Server.listenAddress)
