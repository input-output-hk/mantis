package io.iohk.ethereum

import scala.concurrent.ExecutionContext.Implicits.global
import akka.actor.{Actor, ActorRef, ActorSystem, Props}
import akka.agent._
import io.iohk.ethereum.blockchain.sync.FastSyncController
import io.iohk.ethereum.crypto._
import io.iohk.ethereum.db.components.{SharedLevelDBDataSources, _}
import io.iohk.ethereum.domain.{Blockchain, BlockchainImpl}
import io.iohk.ethereum.network.PeerManagerActor.PeersResponse
import io.iohk.ethereum.network.{PeerActor, PeerManagerActor, ServerActor}
import io.iohk.ethereum.rpc.JsonRpcServer
import io.iohk.ethereum.utils.{BlockchainStatus, Config, NodeStatus, ServerStatus}
import org.spongycastle.crypto.AsymmetricCipherKeyPair

object App {

  val nodeKey = generateKeyPair()

  val storagesInstance: DataSourcesComponent with StoragesComponent = new SharedLevelDBDataSources with Storages.DefaultStorages
  val blockchain: Blockchain = BlockchainImpl(storagesInstance.storages)

  def main(args: Array[String]): Unit = {
    val actorSystem = ActorSystem("etc-client_system")

    val appActor = actorSystem.actorOf(AppActor.props(nodeKey, blockchain, storagesInstance, actorSystem), "app")

    appActor ! AppActor.StartApp
  }

}

class AppActor(nodeKey: AsymmetricCipherKeyPair,
               blockchain: Blockchain,
               storagesInstance: DataSourcesComponent with StoragesComponent,
               actorSystem: ActorSystem) extends Actor {

  import Config.{Network => NetworkConfig}
  import AppActor._

  override def receive: Receive = idle

  def idle: Receive = {

<<<<<<< HEAD
    case StartApp =>
      val nodeStatus =
        NodeStatus(
          key = nodeKey,
          serverStatus = ServerStatus.NotListening,
          blockchainStatus = BlockchainStatus(Config.Blockchain.genesisDifficulty, Config.Blockchain.genesisHash, 0))
=======
    val peerManager = actorSystem.actorOf(PeerManagerActor.props(nodeStatusHolder, Config.Network.peer, blockchain), "peer-manager")
    val server = actorSystem.actorOf(ServerActor.props(nodeStatusHolder, peerManager), "server")
>>>>>>> 003c32d5

      val nodeStatusHolder = Agent(nodeStatus)

      val peerManager = actorSystem.actorOf(PeerManagerActor.props(nodeStatusHolder, blockchain), "peer-manager")
      val server = actorSystem.actorOf(ServerActor.props(nodeStatusHolder, peerManager), "server")

      server ! ServerActor.StartServer(NetworkConfig.Server.listenAddress)

      if(Config.Network.Rpc.enabled) JsonRpcServer.run(actorSystem, blockchain, Config.Network.Rpc)

      val fastSyncController = actorSystem.actorOf(
        FastSyncController.props(
          peerManager,
          nodeStatusHolder,
          blockchain,
          storagesInstance.storages.mptNodeStorage),
        "fast-sync-controller")

      fastSyncController ! FastSyncController.StartFastSync

      Runtime.getRuntime.addShutdownHook(new Thread() {
        override def run(): Unit = {
          storagesInstance.dataSources.closeAll
        }
      })

      context become waitingForFastSyncDone(blockchain, peerManager)

  }

  def waitingForFastSyncDone(blockchain: Blockchain, peerManager: ActorRef): Receive = {
    case FastSyncController.FastSyncDone =>
      //Ask for peers to start block broadcast
      peerManager ! PeerManagerActor.GetPeers

    case PeersResponse(peers) =>
      peers.foreach{ peer =>
        peer.ref ! PeerActor.StartBlockBroadcast(blockchain)
      }
  }

}

object AppActor {
  def props(nodeKey: AsymmetricCipherKeyPair, blockchain: Blockchain,
            storagesInstance: DataSourcesComponent with StoragesComponent, actorSystem: ActorSystem): Props = {
    Props(new AppActor(nodeKey, blockchain, storagesInstance, actorSystem))
  }

  case object StartApp
}<|MERGE_RESOLUTION|>--- conflicted
+++ resolved
@@ -42,21 +42,16 @@
 
   def idle: Receive = {
 
-<<<<<<< HEAD
     case StartApp =>
       val nodeStatus =
         NodeStatus(
           key = nodeKey,
           serverStatus = ServerStatus.NotListening,
           blockchainStatus = BlockchainStatus(Config.Blockchain.genesisDifficulty, Config.Blockchain.genesisHash, 0))
-=======
-    val peerManager = actorSystem.actorOf(PeerManagerActor.props(nodeStatusHolder, Config.Network.peer, blockchain), "peer-manager")
-    val server = actorSystem.actorOf(ServerActor.props(nodeStatusHolder, peerManager), "server")
->>>>>>> 003c32d5
 
       val nodeStatusHolder = Agent(nodeStatus)
 
-      val peerManager = actorSystem.actorOf(PeerManagerActor.props(nodeStatusHolder, blockchain), "peer-manager")
+      val peerManager = actorSystem.actorOf(PeerManagerActor.props(nodeStatusHolder, Config.Network.peer, blockchain), "peer-manager")
       val server = actorSystem.actorOf(ServerActor.props(nodeStatusHolder, peerManager), "server")
 
       server ! ServerActor.StartServer(NetworkConfig.Server.listenAddress)
