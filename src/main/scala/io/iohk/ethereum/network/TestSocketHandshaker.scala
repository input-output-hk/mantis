package io.iohk.ethereum.network

import java.io.{InputStream, OutputStream}
import java.net.{Socket, URI}

import org.spongycastle.crypto.params.ECPublicKeyParameters

import scala.annotation.tailrec
import scala.util.{Failure, Success, Try}
import akka.util.ByteString
import io.iohk.ethereum.crypto._
import io.iohk.ethereum.network.p2p._
import io.iohk.ethereum.network.p2p.messages.CommonMessages.Status
import io.iohk.ethereum.network.p2p.messages.PV62.{BlockHeaders, GetBlockBodies, GetBlockHeaders}
import io.iohk.ethereum.network.p2p.Message.PV63
import io.iohk.ethereum.network.p2p.messages.WireProtocol.{Capability, Hello}
import io.iohk.ethereum.rlp.{encode => rlpEncode}
import io.iohk.ethereum.rlp._
<<<<<<< HEAD
import org.spongycastle.crypto.AsymmetricCipherKeyPair
import scorex.core.network.AuthHandshakeSuccess
=======
>>>>>>> 8d642e13

object TestSocketHandshaker {

  val nodeKey: AsymmetricCipherKeyPair = generateKeyPair()
  val nodeId: Array[Byte] = nodeKey.getPublic.asInstanceOf[ECPublicKeyParameters].toNodeId

  def main(args: Array[String]): Unit = {
    val P2PVersion: Int = 4
    val ListenPort: Int = 3333
    val MaxHeaders = 20
    val BlockNumber = 5000

    val remoteUri = new URI(args(0))

    val (initiatePacket, authHandshaker) = AuthHandshaker(nodeKey).initiate(remoteUri)

    val sock = new Socket(remoteUri.getHost, remoteUri.getPort)
    val inp = sock.getInputStream
    val out = sock.getOutputStream

    println("Sending auth handshake initiate packet")
    out.write(initiatePacket.toArray)

    val responsePacket = new Array[Byte](AuthResponseMessage.encodedLength + ECIESCoder.getOverhead)
    inp.read(responsePacket)
    println("Received auth handshake response packet")

    val result = authHandshaker.handleResponseMessage(ByteString(responsePacket))
    val secrets = result.asInstanceOf[AuthHandshakeSuccess].secrets.asInstanceOf[Secrets]
    println(s"Auth handshake result: $result")

    val frameCodec = new FrameCodec(secrets)

    val helloMsg = Hello(
      p2pVersion = P2PVersion,
      clientId = "etc-client",
<<<<<<< HEAD
      capabilities = Seq(Capability("eth", 63.toByte)),
      listenPort = ListenPort,
=======
      capabilities = Seq(Capability("eth", PV63.toByte)),
      listenPort = 3333,
>>>>>>> 8d642e13
      nodeId = ByteString(nodeId))

    sendMessage(helloMsg, frameCodec, out)

    println("Waiting for Hello")
    val remoteHello = readAtLeastOneMessage(frameCodec, inp).head.asInstanceOf[Hello]
    println(s"Received Hello: $remoteHello")

    while (true) {
      val msgs = readAtLeastOneMessage(frameCodec, inp)
      msgs.foreach { m => println("\n Received message: " + m) }

      msgs.collect {
        case m: Status =>
          sendMessage(m, frameCodec, out) //send same status message

          //ask for block further in chain to get some transactions
          sendMessage(GetBlockHeaders(Left(BlockNumber), maxHeaders = MaxHeaders, skip = 0, reverse = 0), frameCodec, out)
        case m: BlockHeaders =>
          sendMessage(GetBlockBodies(m.headers.map(_.parentHash)), frameCodec, out) //ask for block bodies for headers
      }
    }
  }

  def sendMessage[M <: Message : RLPEncoder](message: M, frameCodec: FrameCodec, out: OutputStream): Unit = {
    val encoded = rlpEncode(message)
    val frame = frameCodec.writeFrame(message.code, ByteString(encoded))
    println(s"\n Sending message: $message")
    out.write(frame.toArray)
  }

  @tailrec
  def readAtLeastOneMessage(frameCodec: FrameCodec, inp: InputStream): Seq[Message] = {
    val buff = new Array[Byte](1)
    val n = inp.read(buff)
    if (n > 0) {
      val frames = frameCodec.readFrames(ByteString(buff))
      val decodedFrames = frames.map(f => Try(Message.decode(f.`type`, f.payload, PV63)))
      val messages = decodedFrames.collect { case Success(msg) => msg }

      decodedFrames
        .collect { case Failure(ex) => ex }
        .foreach { ex => println(s"Unable to decode frame: $ex") }

      if (messages.nonEmpty) messages
      else readAtLeastOneMessage(frameCodec, inp)

    } else readAtLeastOneMessage(frameCodec, inp)
  }

}<|MERGE_RESOLUTION|>--- conflicted
+++ resolved
@@ -16,11 +16,7 @@
 import io.iohk.ethereum.network.p2p.messages.WireProtocol.{Capability, Hello}
 import io.iohk.ethereum.rlp.{encode => rlpEncode}
 import io.iohk.ethereum.rlp._
-<<<<<<< HEAD
 import org.spongycastle.crypto.AsymmetricCipherKeyPair
-import scorex.core.network.AuthHandshakeSuccess
-=======
->>>>>>> 8d642e13
 
 object TestSocketHandshaker {
 
@@ -49,7 +45,7 @@
     println("Received auth handshake response packet")
 
     val result = authHandshaker.handleResponseMessage(ByteString(responsePacket))
-    val secrets = result.asInstanceOf[AuthHandshakeSuccess].secrets.asInstanceOf[Secrets]
+    val secrets = result.asInstanceOf[AuthHandshakeSuccess].secrets
     println(s"Auth handshake result: $result")
 
     val frameCodec = new FrameCodec(secrets)
@@ -57,13 +53,8 @@
     val helloMsg = Hello(
       p2pVersion = P2PVersion,
       clientId = "etc-client",
-<<<<<<< HEAD
-      capabilities = Seq(Capability("eth", 63.toByte)),
+      capabilities = Seq(Capability("eth", PV63.toByte)),
       listenPort = ListenPort,
-=======
-      capabilities = Seq(Capability("eth", PV63.toByte)),
-      listenPort = 3333,
->>>>>>> 8d642e13
       nodeId = ByteString(nodeId))
 
     sendMessage(helloMsg, frameCodec, out)
