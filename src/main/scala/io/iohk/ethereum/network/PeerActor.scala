--- conflicted
+++ resolved
@@ -190,13 +190,8 @@
           context become new MessageHandler(rlpxConnection, remoteStatus, daoForkBlockNumber, None).receive
 
         case Some(_) if getBestBlockHeader().difficulty < daoForkBlockTotalDifficulty =>
-<<<<<<< HEAD
-          log.info("Peer is not running the ETC fork, but we're not there yet. Keeping the connection until then.")
+          log.warning("Peer is not running the ETC fork, but we're not there yet. Keeping the connection until then.")
           context become new MessageHandler(rlpxConnection, remoteStatus, daoForkBlockNumber, None).receive
-=======
-          log.warning("Peer is not running the ETC fork, but we're not there yet. Keeping the connection until then.")
-          context become new HandshakedHandler(rlpxConnection, remoteStatus, daoForkBlockNumber, None).receive
->>>>>>> 6674b7b7
 
         case Some(_) =>
           log.warning("Peer is not running the ETC fork, disconnecting")
