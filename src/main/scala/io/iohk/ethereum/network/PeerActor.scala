--- conflicted
+++ resolved
@@ -2,18 +2,10 @@
 
 import java.net.{InetSocketAddress, URI}
 
-<<<<<<< HEAD
-import scala.concurrent.duration._
-import akka.actor._
-import akka.agent.Agent
-import akka.util.ByteString
-import io.iohk.ethereum.domain.Blockchain
-=======
 import akka.actor._
 import akka.agent.Agent
 import akka.util.ByteString
 import io.iohk.ethereum.domain.{BlockHeader, Blockchain}
->>>>>>> d485300f
 import io.iohk.ethereum.network.PeerActor.Status._
 import io.iohk.ethereum.network.p2p._
 import io.iohk.ethereum.network.p2p.messages.PV62.{BlockBodies, BlockHeaders, GetBlockBodies, GetBlockHeaders}
@@ -305,13 +297,8 @@
 
     def receive: Receive =
       handleSubscriptions orElse handleTerminated(rlpxConnection) orElse
-<<<<<<< HEAD
-        handlePeerChainCheck(rlpxConnection) orElse handlePingMsg(rlpxConnection) orElse
-        handleDropPeer(rlpxConnection) orElse {
-=======
       handlePeerChainCheck(rlpxConnection) orElse handlePingMsg(rlpxConnection) orElse
-      handleBlockFastDownload(rlpxConnection) orElse {
->>>>>>> d485300f
+      handleBlockFastDownload(rlpxConnection) orElse handleDropPeer(rlpxConnection) orElse {
       case RLPxConnectionHandler.MessageReceived(message) =>
         log.debug("Received message: {}", message)
         notifySubscribers(message)
