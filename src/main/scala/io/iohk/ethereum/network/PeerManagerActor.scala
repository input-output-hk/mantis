package io.iohk.ethereum.network

import java.net.{InetSocketAddress, URI}

import akka.util.Timeout
import io.iohk.ethereum.db.storage._
import io.iohk.ethereum.network.PeerActor.Status.Handshaking
import io.iohk.ethereum.network.PeerManagerActor.PeerConfiguration
import io.iohk.ethereum.network.p2p.messages.WireProtocol.Disconnect

import scala.concurrent.ExecutionContext.Implicits.global
import scala.concurrent.Future
import scala.concurrent.duration._
import akka.actor.SupervisorStrategy.Stop
import akka.actor._
import akka.agent.Agent
import io.iohk.ethereum.domain.Blockchain
import io.iohk.ethereum.network.EtcMessageHandler.EtcPeerInfo
import io.iohk.ethereum.network.PeerActor.ConnectionRequest
import io.iohk.ethereum.network.PeerEventBusActor.PeerEvent.PeerDisconnected
import io.iohk.ethereum.network.handshaker.Handshaker
import io.iohk.ethereum.utils.{Config, NodeStatus}

import scala.util.{Failure, Success}

class PeerManagerActor(
    peerConfiguration: PeerConfiguration,
    peerEventBus: ActorRef,
    peerFactory: (ActorContext, InetSocketAddress, ConnectionRequest) => Peer,
    externalSchedulerOpt: Option[Scheduler] = None,
    bootstrapNodes: Set[String])
  extends Actor with ActorLogging with Stash {

  import akka.pattern.{ask, pipe}
  import PeerManagerActor._
  import Config.Network.Discovery._

  var peers: Map[PeerId, Peer] = Map.empty

  private def scheduler = externalSchedulerOpt getOrElse context.system.scheduler

  scheduler.schedule(0.seconds, bootstrapNodesScanInterval, self, ScanBootstrapNodes)

  override val supervisorStrategy: OneForOneStrategy =
    OneForOneStrategy() {
      case _ => Stop
    }

  override def receive: Receive = handleCommonMessages orElse {
    case msg: HandlePeerConnection =>
      context become tryingToConnect
      tryDiscardPeersToFreeUpLimit()
        .map(_ => (msg, Success(())))
        .recover { case ex => (msg, Failure(ex)) }
        .pipeTo(self)

    case msg: ConnectToPeer =>
      context become tryingToConnect
      tryDiscardPeersToFreeUpLimit()
        .map(_ => (msg, Success(())))
        .recover { case ex => (msg, Failure(ex)) }
        .pipeTo(self)

    case ScanBootstrapNodes =>
      val peerAddresses = peers.values.map(_.remoteAddress).toSet
      val nodesToConnect = bootstrapNodes
        .map(new URI(_))
        .filterNot(uri => peerAddresses.contains(new InetSocketAddress(uri.getHost, uri.getPort)))

      if (nodesToConnect.nonEmpty) {
        log.info("Trying to connect to {} bootstrap nodes", nodesToConnect.size)
        nodesToConnect.foreach(self ! ConnectToPeer(_))
      }
  }

  def handleCommonMessages: Receive = {
    case GetPeers =>
      getPeers().pipeTo(sender())

    case PeerDisconnected(peerId) =>
      peers -= peerId

  }

  def tryingToConnect: Receive = handleCommonMessages orElse {
    case _: HandlePeerConnection | _: ConnectToPeer | ScanBootstrapNodes =>
      stash()

    case (HandlePeerConnection(connection, remoteAddress), Success(_)) =>
      context.unbecome()
      createPeer(remoteAddress, PeerActor.HandleConnection(connection))
      unstashAll()

    case (HandlePeerConnection(connection, remoteAddress), Failure(_)) =>
      log.info("Maximum number of connected peers reached. Peer {} will be disconnected.", remoteAddress)
      context.unbecome()
      val peer = createPeer(remoteAddress, PeerActor.HandleConnection(connection))
      peer.disconnectFromPeer(Disconnect.Reasons.TooManyPeers)
      unstashAll()

    case (ConnectToPeer(uri), Success(_)) =>
      context.unbecome()
      val peer = createPeer(new InetSocketAddress(uri.getHost, uri.getPort), PeerActor.ConnectTo(uri))
      unstashAll()

    case (ConnectToPeer(uri), Failure(_)) =>
      log.info("Maximum number of connected peers reached. Not connecting to {}", uri)
      context.unbecome()
      unstashAll()
  }

  def createPeer(addr: InetSocketAddress, req: ConnectionRequest): Peer = {
    val peer = peerFactory(context, addr, req)
    peer.subscribeToDisconnect()
    peers += peer.id -> peer
    peer
  }

  def getPeers(): Future[Peers] = {
    implicit val timeout = Timeout(2.seconds)

    Future.traverse(peers.values) { peer =>
      peer.status()
        .map(sr => (peer, sr))
    }.map(r => Peers.apply(r.toMap))
  }

  def tryDiscardPeersToFreeUpLimit(): Future[Unit] = {
    getPeers() flatMap { peers =>
      val peersToPotentiallyDisconnect = peers.peers.filter {
        case (_, Handshaking(numRetries)) if numRetries > 0 => true /* still handshaking and retried at least once */
        case (_, PeerActor.Status.Disconnected) => true /* already disconnected */
        case _ => false
      }

      if (peers.peers.size - peersToPotentiallyDisconnect.size >= peerConfiguration.maxPeers) {
        Future.failed(new RuntimeException("Too many peers"))
      } else {
        val numPeersToDisconnect = (peers.peers.size + 1 - peerConfiguration.maxPeers) max 0

        val peersToDisconnect = peersToPotentiallyDisconnect.toSeq.sortBy {
          case (_, PeerActor.Status.Disconnected) => 0
          case (_, _: Handshaking) => 1
          case _ => 2
        }.take(numPeersToDisconnect)

        peersToDisconnect.foreach { case (p, _) => p.disconnectFromPeer(Disconnect.Reasons.TooManyPeers) }
        Future.successful(())
      }
    }
  }

}

object PeerManagerActor {

  def props(nodeStatusHolder: Agent[NodeStatus],
<<<<<<< HEAD
            peerConfiguration: PeerConfiguration,
            appStateStorage: AppStateStorage,
            blockchain: Blockchain,
            bootstrapNodes: Set[String],
            peerEventBus: ActorRef,
            forkResolverOpt: Option[ForkResolver],
            handshaker: Handshaker[EtcPeerInfo]): Props =
    Props(new PeerManagerActor(peerConfiguration, peerEventBus,
      peerFactory = peerFactory(nodeStatusHolder, peerConfiguration, appStateStorage, blockchain,
        peerEventBus, forkResolverOpt, handshaker), bootstrapNodes = bootstrapNodes))

  def peerFactory(nodeStatusHolder: Agent[NodeStatus],
                  peerConfiguration: PeerConfiguration,
                  appStateStorage: AppStateStorage,
                  blockchain: Blockchain,
                  peerEventBus: ActorRef,
                  forkResolverOpt: Option[ForkResolver],
                  handshaker: Handshaker[EtcPeerInfo]): (ActorContext, InetSocketAddress) => ActorRef = {
    (ctx, addr) =>
      val id = addr.toString.filterNot(_ == '/')
      //FIXME: Message handler builder should be configurable
      val messageHandlerBuilder: (EtcPeerInfo, Peer) => MessageHandler[EtcPeerInfo, EtcPeerInfo] =
        EtcMessageHandler.etcMessageHandlerBuilder(forkResolverOpt, appStateStorage, peerConfiguration, blockchain)
      ctx.actorOf(PeerActor.props(addr, nodeStatusHolder, peerConfiguration, peerEventBus,
        handshaker, messageHandlerBuilder), id)
=======
      peerConfiguration: PeerConfiguration,
      appStateStorage: AppStateStorage,
      blockchain: Blockchain,
      bootstrapNodes: Set[String] = Config.Network.Discovery.bootstrapNodes,
      peerEventBus: ActorRef,
      forkResolverOpt: Option[ForkResolver],
      handshaker: Handshaker[EtcPeerInfo]): Props = {
    //FIXME: Message handler builder should be configurable
    val messageHandlerBuilder: (EtcPeerInfo, Peer) => MessageHandler[EtcPeerInfo, EtcPeerInfo] =
      EtcMessageHandler.etcMessageHandlerBuilder(forkResolverOpt, appStateStorage, peerConfiguration, blockchain)
    Props(new PeerManagerActor(peerConfiguration, peerEventBus,
      peerFactory = PeerImpl.peerFactory(nodeStatusHolder, peerConfiguration, peerEventBus, handshaker, messageHandlerBuilder),
      bootstrapNodes = bootstrapNodes)
    )
>>>>>>> 48d980e4
  }

  trait PeerConfiguration {
    val connectRetryDelay: FiniteDuration
    val connectMaxRetries: Int
    val disconnectPoisonPillTimeout: FiniteDuration
    val waitForHelloTimeout: FiniteDuration
    val waitForStatusTimeout: FiniteDuration
    val waitForChainCheckTimeout: FiniteDuration
    val fastSyncHostConfiguration: FastSyncHostConfiguration
    val maxPeers: Int
    val networkId: Int
  }

  trait FastSyncHostConfiguration {
    val maxBlocksHeadersPerMessage: Int
    val maxBlocksBodiesPerMessage: Int
    val maxReceiptsPerMessage: Int
    val maxMptComponentsPerMessage: Int
  }

  case class HandlePeerConnection(connection: ActorRef, remoteAddress: InetSocketAddress)

  case class ConnectToPeer(uri: URI)

  case object GetPeers
  case class Peers(peers: Map[Peer, PeerActor.Status]) {
    def handshaked: Map[Peer, PeerActor.Status.Handshaked] =
      peers.collect { case (p, h: PeerActor.Status.Handshaked) => (p, h) }
  }

  private case object ScanBootstrapNodes
}<|MERGE_RESOLUTION|>--- conflicted
+++ resolved
@@ -155,33 +155,6 @@
 object PeerManagerActor {
 
   def props(nodeStatusHolder: Agent[NodeStatus],
-<<<<<<< HEAD
-            peerConfiguration: PeerConfiguration,
-            appStateStorage: AppStateStorage,
-            blockchain: Blockchain,
-            bootstrapNodes: Set[String],
-            peerEventBus: ActorRef,
-            forkResolverOpt: Option[ForkResolver],
-            handshaker: Handshaker[EtcPeerInfo]): Props =
-    Props(new PeerManagerActor(peerConfiguration, peerEventBus,
-      peerFactory = peerFactory(nodeStatusHolder, peerConfiguration, appStateStorage, blockchain,
-        peerEventBus, forkResolverOpt, handshaker), bootstrapNodes = bootstrapNodes))
-
-  def peerFactory(nodeStatusHolder: Agent[NodeStatus],
-                  peerConfiguration: PeerConfiguration,
-                  appStateStorage: AppStateStorage,
-                  blockchain: Blockchain,
-                  peerEventBus: ActorRef,
-                  forkResolverOpt: Option[ForkResolver],
-                  handshaker: Handshaker[EtcPeerInfo]): (ActorContext, InetSocketAddress) => ActorRef = {
-    (ctx, addr) =>
-      val id = addr.toString.filterNot(_ == '/')
-      //FIXME: Message handler builder should be configurable
-      val messageHandlerBuilder: (EtcPeerInfo, Peer) => MessageHandler[EtcPeerInfo, EtcPeerInfo] =
-        EtcMessageHandler.etcMessageHandlerBuilder(forkResolverOpt, appStateStorage, peerConfiguration, blockchain)
-      ctx.actorOf(PeerActor.props(addr, nodeStatusHolder, peerConfiguration, peerEventBus,
-        handshaker, messageHandlerBuilder), id)
-=======
       peerConfiguration: PeerConfiguration,
       appStateStorage: AppStateStorage,
       blockchain: Blockchain,
@@ -196,7 +169,6 @@
       peerFactory = PeerImpl.peerFactory(nodeStatusHolder, peerConfiguration, peerEventBus, handshaker, messageHandlerBuilder),
       bootstrapNodes = bootstrapNodes)
     )
->>>>>>> 48d980e4
   }
 
   trait PeerConfiguration {
