--- conflicted
+++ resolved
@@ -15,11 +15,7 @@
 import io.iohk.ethereum.utils.{Config, NodeStatus}
 
 class PeerManagerActor(
-<<<<<<< HEAD
     peerConfiguration: PeerConfiguration,
-    nodeStatusHolder: Agent[NodeStatus],
-=======
->>>>>>> c2ce281a
     peerFactory: (ActorContext, InetSocketAddress) => ActorRef,
     externalSchedulerOpt: Option[Scheduler] = None)
   extends Actor with ActorLogging {
@@ -92,12 +88,8 @@
             peerConfiguration: PeerConfiguration,
             appStateStorage: AppStateStorage,
             blockchain: Blockchain): Props =
-<<<<<<< HEAD
-    Props(new PeerManagerActor(peerConfiguration, nodeStatusHolder,
+    Props(new PeerManagerActor(peerConfiguration,
       peerFactory(nodeStatusHolder, peerConfiguration, appStateStorage, blockchain)))
-=======
-    Props(new PeerManagerActor(peerFactory(nodeStatusHolder, peerConfiguration, appStateStorage, blockchain)))
->>>>>>> c2ce281a
 
   def peerFactory(nodeStatusHolder: Agent[NodeStatus],
                   peerConfiguration: PeerConfiguration,
