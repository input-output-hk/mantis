--- conflicted
+++ resolved
@@ -200,117 +200,8 @@
   }
 
   case class SignedTransactions(txs: Seq[SignedTransaction]) extends Message {
-<<<<<<< HEAD
-    override def code: Int = SignedTransactions.code
-  }
-
-  object NewBlock {
-
-    val code63: Int = Versions.SubProtocolOffset + 0x07
-    val code64: Int = Versions.SubProtocolOffset + 0x12
-
-    implicit class NewBlockEnc(val underlyingMsg: NewBlock)
-        extends MessageSerializableImplicit[NewBlock](underlyingMsg)
-        with RLPSerializable {
-      import io.iohk.ethereum.network.p2p.messages.CommonMessages.SignedTransactions._
-
-      override def code: Int = msg.code
-
-      override def toRLPEncodable: RLPEncodeable = {
-        import msg._
-        msg.code match {
-          case `code63` =>
-            RLPList(
-              RLPList(
-                block.header.toRLPEncodable,
-                RLPList(block.body.transactionsAsIndexedSeq.map(_.toRLPEncodable): _*),
-                RLPList(block.body.uncleNodesList.map(_.toRLPEncodable): _*)
-              ),
-              chainWeight.totalDifficulty
-            )
-
-          case `code64` =>
-            RLPList(
-              RLPList(
-                block.header.toRLPEncodable,
-                RLPList(block.body.transactionsAsIndexedSeq.map(_.toRLPEncodable): _*),
-                RLPList(block.body.uncleNodesList.map(_.toRLPEncodable): _*)
-              ),
-              chainWeight.totalDifficulty,
-              chainWeight.lastCheckpointNumber
-            )
-        }
-
-      }
-    }
-
-    implicit class NewBlockDec(val bytes: Array[Byte]) extends AnyVal {
-      import SignedTransactions._
-
-      def toNewBlock(code: Int): NewBlock = (code, rawDecode(bytes)) match {
-        case (
-              `code63`,
-              RLPList(RLPList(blockHeader, (transactionList: RLPList), (uncleNodesList: RLPList)), totalDifficulty)
-            ) =>
-          NewBlock(
-            code63,
-            Block(
-              blockHeader.toBlockHeader,
-              BlockBody(transactionList.items.map(_.toSignedTransaction), uncleNodesList.items.map(_.toBlockHeader))
-            ),
-            ChainWeight.totalDifficultyOnly(totalDifficulty)
-          )
-
-        case (
-              `code64`,
-              RLPList(
-                RLPList(blockHeader, (transactionList: RLPList), (uncleNodesList: RLPList)),
-                totalDifficulty,
-                lastCheckpointNumber
-              )
-            ) =>
-          NewBlock(
-            code64,
-            Block(
-              blockHeader.toBlockHeader,
-              BlockBody(transactionList.items.map(_.toSignedTransaction), uncleNodesList.items.map(_.toBlockHeader))
-            ),
-            ChainWeight(lastCheckpointNumber, totalDifficulty)
-          )
-        case _ => throw new RuntimeException("Cannot decode NewBlock")
-      }
-    }
-
-    /**
-      * Constructs the message with it specifying the code. The code should be regarded as undefined at this stage.
-      * It should be later made concrete with `as63` or `as64` methods.
-      *
-      * FIXME this approach was taken to minimise the required refactoring and should be reconsidered in ETCM-280
-      */
-    def apply(block: Block, chainWeight: ChainWeight): NewBlock =
-      NewBlock(NewBlock.code63, block, chainWeight)
-
-  }
-
-  case class NewBlock(code: Int, block: Block, chainWeight: ChainWeight) extends Message {
-    require(code == NewBlock.code63 || code == NewBlock.code64, s"Invalid code for NewBlock: $code")
-
-    override def toString: String =
-      s"NewBlock { " +
-        s"code: $code, " +
-        s"block: $block, " +
-        s"chainWeight: $chainWeight" +
-        s"}"
-
-    def as63: NewBlock =
-      copy(code = NewBlock.code63)
-
-    def as64: NewBlock =
-      copy(code = NewBlock.code64)
-=======
     override def code: Int = Codes.SignedTransactionsCode
     override def toShortString: String =
       s"SignedTransactions { txs: ${txs.map(_.hashAsHexString)} }"
->>>>>>> eee0f7b9
   }
 }