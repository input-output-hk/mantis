--- conflicted
+++ resolved
@@ -2,21 +2,7 @@
 
 import akka.util.ByteString
 import io.iohk.ethereum.domain.BlockHeader
-<<<<<<< HEAD
-import io.iohk.ethereum.network.p2p.messages.PV62.BlockHeaderImplicits._
-import io.iohk.ethereum.network.p2p.messages.PV62.{BlockBody, BlockBodies, BlockHeaders}
-import io.iohk.ethereum.rlp
-
-object ForkValidator {
-
-  def hash(header: BlockHeader): ByteString = {
-    ByteString(sha3(rlp.encode[BlockHeader](header)))
-  }
-
-}
-=======
 import io.iohk.ethereum.network.p2p.messages.PV62.BlockHeaders
->>>>>>> f37a31c4
 
 /**
   * This Validator checks if a given `BlockHeaders` contains a `BlockHeader` having a specific block number and hash
