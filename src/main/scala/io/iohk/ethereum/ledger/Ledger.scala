package io.iohk.ethereum.ledger

import akka.util.ByteString
import cats.data.NonEmptyList
import io.iohk.ethereum.consensus.Consensus
import io.iohk.ethereum.db.storage.EvmCodeStorage
import io.iohk.ethereum.domain._
import io.iohk.ethereum.utils.Config.SyncConfig
import io.iohk.ethereum.utils.{BlockchainConfig, Logger}
import io.iohk.ethereum.vm._
import monix.eval.Task
import monix.execution.Scheduler

trait Ledger {
  def consensus: Consensus

  /** Checks current status of block, based on its hash
    *
    * @param blockHash the hash of block to check
    * @return One of:
    *         - [[io.iohk.ethereum.ledger.InChain]] - Block already incorporated into blockchain
    *         - [[io.iohk.ethereum.ledger.Queued]]  - Block in queue waiting to be resolved
    *         - [[io.iohk.ethereum.ledger.UnknownBlock]] - Hash its not known to our client
    */
  def checkBlockStatus(blockHash: ByteString): BlockStatus

  /**
    * Returns a block if it's either stored in the blockchain or enqueued
    */
  def getBlockByHash(hash: ByteString): Option[Block]

  /** Tries to import the block as the new best block in the chain or enqueue it for later processing.
    *
    * The implementation uses [[io.iohk.ethereum.consensus.Consensus]] in order to apply
    * validation rules.
    *
    * @see [[io.iohk.ethereum.consensus.Consensus]], [[io.iohk.ethereum.consensus.validators.Validators]]
    *
    * @param block                 block to be imported
    * @param blockExecutionContext threadPool on which the execution should be run
    * @return One of:
    *         - [[io.iohk.ethereum.ledger.BlockImportedToTop]] - if the block was added as the new best block
    *         - [[io.iohk.ethereum.ledger.BlockEnqueued]] - block is stored in the [[io.iohk.ethereum.ledger.BlockQueue]]
    *         - [[io.iohk.ethereum.ledger.ChainReorganised]] - a better new branch was found causing chain reorganisation
    *         - [[io.iohk.ethereum.ledger.DuplicateBlock]] - block already exists either in the main chain or in the queue
    *         - [[io.iohk.ethereum.ledger.BlockImportFailed]] - block failed to execute (when importing to top or reorganising the chain)
    */
  def importBlock(block: Block)(implicit blockExecutionScheduler: Scheduler): Task[BlockImportResult]

  /** Finds a relation of a given list of headers to the current chain
    *
    * @note
    *   - the headers should form a chain (headers ordered by number)
    *   - last header number should be greater or equal than current best block number
    *
    * @param headers - a list of headers to be checked
    * @return One of:
    *         - [[io.iohk.ethereum.ledger.NewBetterBranch]] - the headers form a better branch than our current main chain
    *         - [[io.iohk.ethereum.ledger.NoChainSwitch]] - the headers do not form a better branch
    *         - [[io.iohk.ethereum.ledger.UnknownBranch]] - the parent of the first header is unknown (caller should obtain more headers)
    *         - [[io.iohk.ethereum.ledger.InvalidBranch]] - headers do not form a chain or last header number is less than current best block number
    */
  def resolveBranch(headers: NonEmptyList[BlockHeader]): BranchResolutionResult

}

//FIXME: Make Ledger independent of BlockchainImpl, for which it should become independent of WorldStateProxy type
// scalastyle:off number.of.methods file.size.limit
/** Ledger handles importing and executing blocks.
  *
  * @note this class thread-unsafe because of its dependencies on [[io.iohk.ethereum.domain.Blockchain]] and [[io.iohk.ethereum.ledger.BlockQueue]]
  */
class LedgerImpl(
    blockchain: BlockchainImpl,
<<<<<<< HEAD
    blockchainReader: BlockchainReader,
=======
    evmCodeStorage: EvmCodeStorage,
>>>>>>> 67d7870c
    blockQueue: BlockQueue,
    blockchainConfig: BlockchainConfig,
    theConsensus: Consensus,
    validationContext: Scheduler
) extends Ledger
    with Logger {

  def this(
      blockchain: BlockchainImpl,
<<<<<<< HEAD
      blockchainReader: BlockchainReader,
=======
      evmCodeStorage: EvmCodeStorage,
>>>>>>> 67d7870c
      blockchainConfig: BlockchainConfig,
      syncConfig: SyncConfig,
      theConsensus: Consensus,
      validationContext: Scheduler
  ) = this(
    blockchain,
<<<<<<< HEAD
    blockchainReader,
=======
    evmCodeStorage,
>>>>>>> 67d7870c
    BlockQueue(blockchain, syncConfig),
    blockchainConfig,
    theConsensus,
    validationContext
  )

  val consensus: Consensus = theConsensus

  private[this] val _blockPreparator = theConsensus.blockPreparator

  private[ledger] val blockRewardCalculator = _blockPreparator.blockRewardCalculator

  private[ledger] lazy val blockValidation = new BlockValidation(consensus, blockchainReader, blockQueue)
  private[ledger] lazy val blockExecution =
<<<<<<< HEAD
    new BlockExecution(blockchain, blockchainReader, blockchainConfig, consensus.blockPreparator, blockValidation)
  private[ledger] val branchResolution = new BranchResolution(blockchain, blockchainReader)
=======
    new BlockExecution(blockchain, evmCodeStorage, blockchainConfig, consensus.blockPreparator, blockValidation)
  private[ledger] val branchResolution = new BranchResolution(blockchain)
>>>>>>> 67d7870c
  private[ledger] val blockImport =
    new BlockImport(
      blockchain,
      blockchainReader,
      blockQueue,
      blockValidation,
      blockExecution,
      validationContext
    )

  override def checkBlockStatus(blockHash: ByteString): BlockStatus = {
    if (blockchainReader.getBlockByHash(blockHash).isDefined)
      InChain
    else if (blockQueue.isQueued(blockHash))
      Queued
    else
      UnknownBlock
  }

  override def getBlockByHash(hash: ByteString): Option[Block] =
    blockchainReader.getBlockByHash(hash) orElse blockQueue.getBlockByHash(hash)

  override def importBlock(
      block: Block
  )(implicit blockExecutionScheduler: Scheduler): Task[BlockImportResult] =
    blockchain.getBestBlock() match {
      case Some(bestBlock) =>
        if (isBlockADuplicate(block.header, bestBlock.header.number)) {
          Task(log.debug(s"Ignoring duplicate block: (${block.idTag})"))
            .map(_ => DuplicateBlock)
        } else {
          val hash = bestBlock.header.hash
          blockchain.getChainWeightByHash(hash) match {
            case Some(weight) =>
              val importResult = if (isPossibleNewBestBlock(block.header, bestBlock.header)) {
                blockImport.importToTop(block, bestBlock, weight)
              } else {
                blockImport.reorganise(block, bestBlock, weight)
              }
              importResult.foreach(measureBlockMetrics)
              importResult
            case None =>
              log.error(
                "Getting total difficulty for current best block with hash: {} failed",
                bestBlock.header.hashAsHexString
              )
              Task.now(
                BlockImportFailed(
                  "Couldn't get total difficulty for current best block with hash: ${bestBlock.header.hashAsHexString}"
                )
              )
          }
        }
      case None =>
        log.error("Getting current best block failed")
        Task.now(BlockImportFailed("Couldn't find the current best block"))
    }

  private def isBlockADuplicate(block: BlockHeader, currentBestBlockNumber: BigInt): Boolean = {
    val hash = block.hash
    blockchainReader.getBlockByHash(hash).isDefined &&
    block.number <= currentBestBlockNumber || blockQueue.isQueued(hash)
  }

  private def isPossibleNewBestBlock(newBlock: BlockHeader, currentBestBlock: BlockHeader): Boolean =
    newBlock.parentHash == currentBestBlock.hash && newBlock.number == currentBestBlock.number + 1

  override def resolveBranch(headers: NonEmptyList[BlockHeader]): BranchResolutionResult =
    branchResolution.resolveBranch(headers)

  private def measureBlockMetrics(importResult: BlockImportResult): Unit = {
    importResult match {
      case BlockImportedToTop(blockImportData) =>
        blockImportData.foreach(blockData => BlockMetrics.measure(blockData.block, blockchainReader.getBlockByHash))
      case ChainReorganised(_, newBranch, _) =>
        newBranch.foreach(block => BlockMetrics.measure(block, blockchainReader.getBlockByHash))
      case _ => ()
    }
  }

}

object Ledger {
  type VMImpl = VM[InMemoryWorldStateProxy, InMemoryWorldStateProxyStorage]
  type PC = ProgramContext[InMemoryWorldStateProxy, InMemoryWorldStateProxyStorage]
  type PR = ProgramResult[InMemoryWorldStateProxy, InMemoryWorldStateProxyStorage]

  case class BlockResult(worldState: InMemoryWorldStateProxy, gasUsed: BigInt = 0, receipts: Seq[Receipt] = Nil)
  case class PreparedBlock(
      block: Block,
      blockResult: BlockResult,
      stateRootHash: ByteString,
      updatedWorld: InMemoryWorldStateProxy
  )
  case class TxResult(
      worldState: InMemoryWorldStateProxy,
      gasUsed: BigInt,
      logs: Seq[TxLogEntry],
      vmReturnData: ByteString,
      vmError: Option[ProgramError]
  )
}

case class BlockData(block: Block, receipts: Seq[Receipt], weight: ChainWeight)

sealed trait BlockStatus
case object InChain extends BlockStatus
case object Queued extends BlockStatus
case object UnknownBlock extends BlockStatus<|MERGE_RESOLUTION|>--- conflicted
+++ resolved
@@ -72,11 +72,8 @@
   */
 class LedgerImpl(
     blockchain: BlockchainImpl,
-<<<<<<< HEAD
     blockchainReader: BlockchainReader,
-=======
     evmCodeStorage: EvmCodeStorage,
->>>>>>> 67d7870c
     blockQueue: BlockQueue,
     blockchainConfig: BlockchainConfig,
     theConsensus: Consensus,
@@ -86,22 +83,16 @@
 
   def this(
       blockchain: BlockchainImpl,
-<<<<<<< HEAD
       blockchainReader: BlockchainReader,
-=======
       evmCodeStorage: EvmCodeStorage,
->>>>>>> 67d7870c
       blockchainConfig: BlockchainConfig,
       syncConfig: SyncConfig,
       theConsensus: Consensus,
       validationContext: Scheduler
   ) = this(
     blockchain,
-<<<<<<< HEAD
     blockchainReader,
-=======
     evmCodeStorage,
->>>>>>> 67d7870c
     BlockQueue(blockchain, syncConfig),
     blockchainConfig,
     theConsensus,
@@ -116,13 +107,15 @@
 
   private[ledger] lazy val blockValidation = new BlockValidation(consensus, blockchainReader, blockQueue)
   private[ledger] lazy val blockExecution =
-<<<<<<< HEAD
-    new BlockExecution(blockchain, blockchainReader, blockchainConfig, consensus.blockPreparator, blockValidation)
+    new BlockExecution(
+      blockchain,
+      blockchainReader,
+      evmCodeStorage,
+      blockchainConfig,
+      consensus.blockPreparator,
+      blockValidation
+    )
   private[ledger] val branchResolution = new BranchResolution(blockchain, blockchainReader)
-=======
-    new BlockExecution(blockchain, evmCodeStorage, blockchainConfig, consensus.blockPreparator, blockValidation)
-  private[ledger] val branchResolution = new BranchResolution(blockchain)
->>>>>>> 67d7870c
   private[ledger] val blockImport =
     new BlockImport(
       blockchain,
