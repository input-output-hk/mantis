--- conflicted
+++ resolved
@@ -376,18 +376,6 @@
     }
   }
 
-<<<<<<< HEAD
-  def prepareBlock(block: Block): BlockPreparationResult = {
-    val parentStateRoot = blockchain.getBlockHeaderByHash(block.header.parentHash).map(_.stateRoot)
-    val initialWorld = blockchain.getReadOnlyWorldStateProxy(
-      None,
-      blockchainConfig.accountStartNonce,
-      parentStateRoot,
-      noEmptyAccounts = EvmConfig.forBlock(block.header.number, blockchainConfig).noEmptyAccounts,
-      ethCompatibleStorage = blockchainConfig.ethCompatibleStorage
-    )
-    val prepared = executePreparedTransactions(block.body.toIndexedSeq, initialWorld, block.header)
-=======
   def prepareBlock(
       block: Block,
       parent: BlockHeader,
@@ -405,20 +393,14 @@
         )
       )
 
-    val prepared = executePreparedTransactions(block.body.transactionList, initialWorld, block.header)
->>>>>>> 482340d5
+    val prepared = executePreparedTransactions(block.body.toIndexedSeq, initialWorld, block.header)
 
     prepared match {
       case (execResult @ BlockResult(resultingWorldStateProxy, _, _), txExecuted) =>
         val worldToPersist = payBlockReward(block, resultingWorldStateProxy)
         val worldPersisted = InMemoryWorldStateProxy.persistState(worldToPersist)
-<<<<<<< HEAD
-        BlockPreparationResult(
+        PreparedBlock(
           block.copy(body = block.body.withTransactions(txExecuted)),
-=======
-        PreparedBlock(
-          block.copy(body = block.body.copy(transactionList = txExecuted)),
->>>>>>> 482340d5
           execResult,
           worldPersisted.stateRootHash,
           worldPersisted
