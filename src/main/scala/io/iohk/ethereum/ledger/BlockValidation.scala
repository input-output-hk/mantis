package io.iohk.ethereum.ledger

import akka.util.ByteString

import io.iohk.ethereum.consensus.mining.Mining
import io.iohk.ethereum.domain.Block
import io.iohk.ethereum.domain.BlockHeader
import io.iohk.ethereum.domain.BlockchainReader
import io.iohk.ethereum.domain.Receipt
import io.iohk.ethereum.ledger.BlockExecutionError.ValidationBeforeExecError
import io.iohk.ethereum.utils.BlockchainConfig

class BlockValidation(
    mining: Mining,
    blockchainReader: BlockchainReader,
    blockQueue: BlockQueue
) {

<<<<<<< HEAD
  def validateBlockBeforeExecution(
      block: Block
  )(implicit blockchainConfig: BlockchainConfig): Either[ValidationBeforeExecError, BlockExecutionSuccess] =
    consensus.validators.validateBlockBeforeExecution(
=======
  def validateBlockBeforeExecution(block: Block): Either[ValidationBeforeExecError, BlockExecutionSuccess] =
    mining.validators.validateBlockBeforeExecution(
>>>>>>> 2e078af3
      block = block,
      getBlockHeaderByHash = getBlockHeaderFromChainOrQueue,
      getNBlocksBack = getNBlocksBackFromChainOrQueue
    )

  private def getBlockHeaderFromChainOrQueue(hash: ByteString): Option[BlockHeader] =
    blockchainReader.getBlockHeaderByHash(hash).orElse(blockQueue.getBlockByHash(hash).map(_.header))

  private def getNBlocksBackFromChainOrQueue(hash: ByteString, n: Int): List[Block] = {
    val queuedBlocks = blockQueue.getBranch(hash, dequeue = false).takeRight(n)
    if (queuedBlocks.length == n) {
      queuedBlocks
    } else {
      val chainedBlockHash = queuedBlocks.headOption.map(_.header.parentHash).getOrElse(hash)
      blockchainReader.getBlockByHash(chainedBlockHash) match {
        case None =>
          // The in memory blocks aren't connected to the db ones, we don't have n blocks to return so we return none
          Nil

        case Some(block) =>
          // We already have |block +: queuedBlocks|
          val remaining = n - queuedBlocks.length - 1

          val numbers = (block.header.number - remaining) until block.header.number
          val bestBranch = blockchainReader.getBestBranch()
          val blocks =
            (numbers.toList.flatMap(nb => bestBranch.getBlockByNumber(nb)) :+ block) ::: queuedBlocks
          blocks
      }
    }
  }

  def validateBlockAfterExecution(
      block: Block,
      stateRootHash: ByteString,
      receipts: Seq[Receipt],
      gasUsed: BigInt
<<<<<<< HEAD
  )(implicit blockchainConfig: BlockchainConfig): Either[BlockExecutionError, BlockExecutionSuccess] =
    consensus.validators.validateBlockAfterExecution(
=======
  ): Either[BlockExecutionError, BlockExecutionSuccess] =
    mining.validators.validateBlockAfterExecution(
>>>>>>> 2e078af3
      block = block,
      stateRootHash = stateRootHash,
      receipts = receipts,
      gasUsed = gasUsed
    )
}<|MERGE_RESOLUTION|>--- conflicted
+++ resolved
@@ -16,15 +16,10 @@
     blockQueue: BlockQueue
 ) {
 
-<<<<<<< HEAD
   def validateBlockBeforeExecution(
       block: Block
   )(implicit blockchainConfig: BlockchainConfig): Either[ValidationBeforeExecError, BlockExecutionSuccess] =
-    consensus.validators.validateBlockBeforeExecution(
-=======
-  def validateBlockBeforeExecution(block: Block): Either[ValidationBeforeExecError, BlockExecutionSuccess] =
     mining.validators.validateBlockBeforeExecution(
->>>>>>> 2e078af3
       block = block,
       getBlockHeaderByHash = getBlockHeaderFromChainOrQueue,
       getNBlocksBack = getNBlocksBackFromChainOrQueue
@@ -62,13 +57,8 @@
       stateRootHash: ByteString,
       receipts: Seq[Receipt],
       gasUsed: BigInt
-<<<<<<< HEAD
   )(implicit blockchainConfig: BlockchainConfig): Either[BlockExecutionError, BlockExecutionSuccess] =
-    consensus.validators.validateBlockAfterExecution(
-=======
-  ): Either[BlockExecutionError, BlockExecutionSuccess] =
     mining.validators.validateBlockAfterExecution(
->>>>>>> 2e078af3
       block = block,
       stateRootHash = stateRootHash,
       receipts = receipts,
