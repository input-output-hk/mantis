--- conflicted
+++ resolved
@@ -34,15 +34,12 @@
     }
 
     discovery {
-<<<<<<< HEAD
       # Listening interface for discovery protocol
       interface = "0.0.0.0"
 
       # Listening port for discovery protocol
       port = 30303
 
-=======
->>>>>>> 50fda15e
       # Set of initial nodes
       bootstrap-nodes = [
         "enode://18a551bee469c2e02de660ab01dede06503c986f6b8520cb5a65ad122df88b17b285e3fef09a40a0d44f99e014f8616cf1ebc2e094f96c6e09e2f390f5d34857@47.90.36.129:30303",
@@ -55,7 +52,6 @@
         "enode://fba5a07e283d517a2680bcfc7aeb498ac2d246d756556a2ebd5edeb39496491c47a6d27e27f82833b7d7d12defc8de994de04bb58beb72472649f9a323006820@41.135.121.6:30303"
       ]
 
-<<<<<<< HEAD
       # Maximum discovered nodes stored (TODO: remove me once full protocol is in place)
       nodes-limit = 1000
 
@@ -67,10 +63,6 @@
 
       # Discovery message expiration time
       message-expiration = 90.minutes
-=======
-      # TODO: remove me
-      bootstrap-nodes-scan-interval = 2 minutes
->>>>>>> 50fda15e
     }
 
     peer {
@@ -111,9 +103,6 @@
       # Ethereum network identifier:
       # 1 - mainnet, 2 - morden
       network-id = 1
-
-      update-nodes-initial-delay = 5.seconds
-      update-nodes-interval = 20.seconds
     }
 
     rpc {
