mantis {
  # Optionally augment the client ID sent in Hello messages.
  client-identity = null

  # Base directory where all the data used by the node is stored, including blockchain data and private keys
  datadir = ${user.home}"/.mantis/"${mantis.blockchains.network}

  # The unencrypted private key of this node
  node-key-file = ${mantis.datadir}"/node.key"

  # timeout for shutting down the ActorSystem
  shutdown-timeout = "15.seconds"

  # Whether to run Mantis in test mode (similar to --test flag in cpp-ethereum).
  # When set, test validators and consensus are used by this node.
  # It also enables test_ RPC endpoints.
  testmode = false

  # one of the algorithms defined here:
  # https://docs.oracle.com/javase/8/docs/technotes/guides/security/StandardNames.html#SecureRandom
  # Uncomment this to specify, otherwise use the default implementation
  # secure-random-algo = "NativePRNG"

  keyStore {
    # Keystore directory: stores encrypted private keys of accounts managed by this node
    keystore-dir = ${mantis.datadir}"/keystore"

    # Enforces minimal length for passphrase of this keystore
    minimal-passphrase-length = 7

    # Allows possibility for no passphrase
    # If passphrase is set it must be greater than minimal-passphrase-length
    allow-no-passphrase = true
  }

  network {
    # Ethereum protocol version
    # Supported versions:
    # 63, 64 (experimental version which enables usage of messages with checkpointing information. In the future after ETCM-355, ETCM-356, it will be 66 probably)
    protocol-version = 63

    server-address {
      # Listening interface for Ethereum protocol connections
      interface = "0.0.0.0"

      # Listening port for Ethereum protocol connections
      port = 9076
    }

    # Try automatic port forwarding via UPnP
    automatic-port-forwarding = true

    discovery {

      # Turn discovery of/off
      discovery-enabled = true

      # Externally visible hostname or IP.
      host = null

      # Listening interface for discovery protocol
      interface = "0.0.0.0"

      # Listening port for discovery protocol
      port = 30303

      # If true, the node considers the bootstrap and the previously persisted nodes
      # as already discovered and uses them as peer candidates to get blocks from.
      # Otherwise it enroll with the bootstrap nodes and gradually discover the
      # network every time we start, eventually serving candidates.
      #
      # Useful if discovery has problem, as the node can start syncing with the
      # bootstraps straight away.
      #
      # Note that setting reuse-known-nodes and discovery-enabled to false at the
      # same time would mean the node would have no peer candidates at all.
      reuse-known-nodes = true

      # Scan interval for discovery
      scan-interval = 1.minutes

      # Discovery message expiration time
      message-expiration = 1.minute

      # Maximum amount a message can be expired by,
      # accounting for possible discrepancies between nodes' clocks.
      max-clock-drift = 15.seconds

      # Maximum number of peers in each k-bucket.
      kademlia-bucket-size = 16

      # Timeout for individual requests like Ping.
      request-timeout = 1.seconds

      # Timeout to collect all possible responses for a FindNode request.
      kademlia-timeout = 2.seconds

      # Level of concurrency during lookups and enrollment.
      kademlia-alpha = 3

      # Maximum number of messages in the queue associated with a UDP channel.
      channel-capacity = 100
    }

    known-nodes {
      # How often known nodes updates are persisted to disk
      persist-interval = 20.seconds

      # Maximum number of persisted nodes
      max-persisted-nodes = 200
    }

    peer {
      # Retry delay for failed attempt at connecting to a peer
      connect-retry-delay = 5 seconds

      # Maximum number of reconnect attempts after the connection has been initiated.
      # After that, the connection will be dropped until its initiated again (eg. by peer discovery)
      connect-max-retries = 1

      disconnect-poison-pill-timeout = 5 seconds

      wait-for-hello-timeout = 3 seconds

      wait-for-status-timeout = 30 seconds

      wait-for-chain-check-timeout = 15 seconds

      wait-for-handshake-timeout = 3 seconds

      wait-for-tcp-ack-timeout = 5 seconds

      # Maximum block headers in a single response message (as a blockchain host)
      max-blocks-headers-per-message = 100

      # Maximum block bodies in a single response message (as a blockchain host)
      max-blocks-bodies-per-message = 100

      # Maximum transactions receipts in a single response message (as a blockchain host)
      max-receipts-per-message = 100

      # Maximum MPT components in a single response message (as a blockchain host)
      max-mpt-components-per-message = 200

      # Minimum number of peers this node tries to connect to at all times
      min-outgoing-peers = 20

      # Maximum number of peers this node can connect to at any time.
      # It's a bit higher than max-incoming-peers so that the node can quickly churn through incompatible peers after startup.
      max-outgoing-peers = 50

      # Maximum number of peers that can connect to this node.
      # Should be at least as much as `min-outgoing-peers` so on a network level `total(max-in) >= total(min-out)`
      max-incoming-peers = 30

      # Number of incoming peers to prune if we hit the maximum, to free up slots for new connections.
      prune-incoming-peers = 10

      # Minimum age of peers before they can be selected for pruning, and the minimum time to pass between pruning attempts.
      min-prune-age = 30.minutes

      # Maximum number of peers that can be connecting to this node
      max-pending-peers = 20

      # Initial delay before connecting to nodes
      update-nodes-initial-delay = 5.seconds

      # Newly discovered nodes connect attempt interval
      update-nodes-interval = 30.seconds

      # Peer which disconnect during tcp connection because of too many peers will not be retried for this short duration
      short-blacklist-duration = 6.minutes

      # Peer which disconnect during tcp connection because of other reasons will not be retried for this long duration
      # other reasons include: timeout during connection, wrong protocol, incompatible network
      long-blacklist-duration = 600.minutes

      # Resolution of moving window of peer statistics.
      # Will be multiplied by `stat-slot-count` to give the overall length of peer statistics availability.
      stat-slot-duration = 10.minutes

      # How many slots of peer statistics to keep in the moving window, e.g. 60 * 1.minute to keep stats for the last hour with 1 minute resolution.
      stat-slot-count = 72
    }

    rpc {
      http {
        # JSON-RPC mode
        # Available modes are: http, https
        # Choosing https requires creating a certificate and setting up 'certificate-keystore-path' and
        # 'certificate-password-file'
        # See: https://github.com/input-output-hk/mantis/wiki/Creating-self-signed-certificate-for-using-JSON-RPC-with-HTTPS
        mode = "http"

        # Whether to enable JSON-RPC HTTP(S) endpoint
        enabled = true

        # Listening address of JSON-RPC HTTP(S) endpoint
        interface = "localhost"

        # Listening port of JSON-RPC HTTP(S) endpoint
        port = 8546

        certificate = null
        #certificate {
        # Path to the keystore storing the certificates (used only for https)
        # null value indicates HTTPS is not being used
        #  keystore-path = "tls/mantisCA.p12"

        # Type of certificate keystore being used
        # null value indicates HTTPS is not being used
        #  keystore-type = "pkcs12"

        # File with the password used for accessing the certificate keystore (used only for https)
        # null value indicates HTTPS is not being used
        #  password-file = "tls/password"
        #}

        # Domains allowed to query RPC endpoint. Use "*" to enable requests from
        # any domain.
        cors-allowed-origins = []

        # Rate Limit for JSON-RPC requests
        # Limits the amount of request the same ip can perform in a given amount of time
        rate-limit {
          # If enabled, restrictions are applied
          enabled = false

          # Time that should pass between requests
          min-request-interval = 10.seconds

          # Size of stored timestamps for requests made from each ip
          latest-timestamp-cache-size = 1024
        }
      }

      ipc {
        # Whether to enable JSON-RPC over IPC
        enabled = false

        # Path to IPC socket file
        socket-file = ${mantis.datadir}"/mantis.ipc"
      }

      # Enabled JSON-RPC APIs over the JSON-RPC endpoint
      # Available choices are: web3, eth, net, personal, mantis, test, iele, debug, qa, checkpointing
      apis = "eth,web3,net,personal,mantis,debug,qa,checkpointing"

      # Maximum number of blocks for mantis_getAccountTransactions
      account-transactions-max-blocks = 1000

      net {
        peer-manager-timeout = 5.seconds
      }

      health {
        # If the best known block number stays the same for more time than this,
        # the healthcheck will consider the client to be stuck and return an error
        no-update-duration-threshold = 30.minutes
        # If the difference between the best stored block number and the best known block number
        # is less than this value, the healthcheck will report that the client is synced.
        syncing-status-threshold = 10
      }

      miner-active-timeout = 5.seconds
    }
  }

  txPool {
    # Maximum number of pending transaction kept in the pool
    tx-pool-size = 1000

    pending-tx-manager-query-timeout = 5.seconds

    transaction-timeout = 2.minutes

    # Used in mining (ethash)
    get-transaction-from-pool-timeout = 5.seconds
  }

  consensus {
    # Miner's coinbase address
    # Also used in non-Ethash consensus.
    coinbase = "0011223344556677889900112233445566778899"

    # Extra data to add to mined blocks
    header-extra-data = "mantis"

    # This determines how many parallel eth_getWork request we can handle, by storing the prepared blocks in a cache,
    # until a corresponding eth_submitWork request is received.
    #
    # Also used by the generic `BlockGenerator`.
    block-cashe-size = 30

    # See io.iohk.ethereum.consensus.Protocol for the available protocols.
    # Declaring the protocol here means that a more protocol-specific configuration
    # is pulled from the corresponding consensus implementation.
    # For example, in case of ethash, a section named `ethash` is used.
    # Available protocols: pow, mocked, restricted-pow
    # In case of mocked, remember to enable qa api
    protocol = pow

    # If true then the consensus protocol uses this node for mining.
    # In the case of ethash PoW, this means mining new blocks, as specified by Ethereum.
    # In the general case, the semantics are due to the specific consensus implementation.
    mining-enabled = false
  }

  # This is the section dedicated to Ethash mining.
  # This consensus protocol is selected by setting `mantis.consensus.protocol = ethash`.
  pow {
    # Maximum number of ommers kept in the pool
    ommers-pool-size = 30

    ommer-pool-query-timeout = 5.seconds

    ethash-dir = ${user.home}"/.ethash"

    mine-rounds = 100000
  }

  blockchains {
    network = "etc"

    etc {include required("chains/etc-chain.conf")}

    eth {include required("chains/eth-chain.conf")}

    mordor {include required("chains/mordor-chain.conf")}

    ropsten {include required("chains/ropsten-chain.conf")}

    test {include required("chains/test-chain.conf")}

    testnet-internal-nomad {include required("chains/testnet-internal-nomad-chain.conf")}

    testnet-internal-gac {include required("chains/testnet-internal-gac-chain.conf")}

    pottery	{include required("chains/pottery-chain.conf")}
  }

  sync {
    # Whether to enable fast-sync
    do-fast-sync = true

    # Interval for updating peers during sync
    peers-scan-interval = 3.seconds

    # Duration for blacklisting a peer. Blacklisting reason include: invalid response from peer, response time-out, etc.
    # 0 value is a valid duration and it will disable blacklisting completely (which can be useful when all nodes are
    # are controlled by a single party, eg. private networks)
    blacklist-duration = 200.seconds

    # Duration for high offense blacklisting of a peer. Blacklisting reason include: header validation failure.
    critical-blacklist-duration = 240.minutes

    # Retry interval when not having enough peers to start fast-sync
    start-retry-interval = 5.seconds

    # Retry interval for resuming fast sync after all connections to peers were lost
    # Also retry interval in regular sync: for picking blocks batch and retrying requests
    sync-retry-interval = 0.5 seconds

    # Response time-out from peer during sync. If a peer fails to respond within this limit, it will be blacklisted
    peer-response-timeout = 30.seconds

    # Interval for logging syncing status info
    print-status-interval = 30.seconds

    # How often to dump fast-sync status to disk. If the client is restarted, fast-sync will continue from this point
    persist-state-snapshot-interval = 1.minute

    # Maximum concurrent requests when in fast-sync mode
    max-concurrent-requests = 50

    # Requested number of block headers when syncing from other peers
    # Will cause an error if it's higher than max-blocks-headers-per-message of the peer we're requesting from,
    # so this number should not be set very high.
    block-headers-per-request = 100

    # Requested number of block bodies when syncing from other peers
    block-bodies-per-request = 128

    # Max. number of blocks that are going to be imported in one batch
    blocks-batch-size = 50

    # Requested number of TX receipts when syncing from other peers
    receipts-per-request = 60

    # Requested number of MPT nodes when syncing from other peers
    nodes-per-request = 384

    # Minimum number of peers required to start fast-sync (by determining the pivot block)
    min-peers-to-choose-pivot-block = 3

    # Number of additional peers used to determine pivot block during fast-sync
    # Number of peers used to reach consensus = min-peers-to-choose-pivot-block + peers-to-choose-pivot-block-margin
    peers-to-choose-pivot-block-margin = 1

    # During fast-sync when most up to date block is determined from peers, the actual target block number
    # will be decreased by this value
    pivot-block-offset = 32

    # How often to query peers for new blocks after the top of the chain has been reached
    check-for-new-block-interval = 10.seconds

    # size of the list that keeps track of peers that are failing to provide us with mpt node
    # we switch them to download only blockchain elements
    fastsync-block-chain-only-peers-pool = 100

    # time between 2 consecutive requests to peer when doing fast sync, this is to prevent flagging us as spammer
    fastsync-throttle = 0.1 seconds

    # When we receive a branch that is not rooted in our chain (we don't have a parent for the first header), it means
    # we found a fork. To resolve it, we need to query the same peer for previous headers, to find a common ancestor.
    branch-resolution-request-size = 30

    # threshold for storing non-main-chain blocks in queue.
    # if: current_best_block_number - block_number > max-queued-block-number-behind
    # then: the block will not be queued (such already queued blocks will be removed)
    max-queued-block-number-behind = 1000

    # threshold for storing non-main-chain blocks in queue.
    # if: block_number - current_best_block_number > max-queued-block-number-ahead
    # then: the block will not be queued (such already queued blocks will be removed)
    max-queued-block-number-ahead = 1000

    # Maximum number of blocks, after which block hash from NewBlockHashes packet is considered ancient
    # and peer sending it is blacklisted
    max-new-block-hash-age = 20

    # Maximum number of hashes processed form NewBlockHashes packet
    max-new-hashes = 64

    # This a recovery mechanism for the issue of missing state nodes during blocks execution:
    # off - missing state node will result in an exception
    # on - missing state node will be redownloaded from a peer and block execution will be retried. This can repeat
    #      several times until block execution succeeds
    redownload-missing-state-nodes = on

    # See: https://github.com/ethereum/go-ethereum/pull/1889
    fast-sync-block-validation-k = 100
    fast-sync-block-validation-n = 2048
    fast-sync-block-validation-x = 24

    # Maxium difference beetween our target block and best possible target block (current best known block - offset)
    # This is to ensure that we start downloading our state as close as possible to top of the chain
    max-target-difference = 10

    # Maxium number of failure to update target block, this could happen when target block, or x blocks  after target
    # fail validation. Or when we keep getting old block from the network.
    maximum-target-update-failures = 5

    # Sets max number of blocks that can be stored in queue to import on fetcher side
    # Warning! This setting affects ability to go back in case of branch resolution so it should not be too low
    max-fetcher-queue-size = 1000

    # Expected size fo state sync bloom filter.
    # Current Size of ETC state trie is aroud 150M Nodes, so 200M is set to have some reserve
    # If the number of elements inserted into bloom filter would be significally higher that expected, then number
    # of false positives would rise which would degrade performance of state sync
    state-sync-bloom-filter-size = 200000000

    # Max number of mpt nodes held in memory in state sync, before saving them into database
    # 100k is around 60mb (each key-value pair has around 600bytes)
    state-sync-persist-batch-size = 100000

    # If new pivot block received from network will be less than fast sync current pivot block, the re-try to chose new
    # pivot will be scheduler after this time. Avarage block time in etc/eth is around 15s so after this time, most of
    # network peers should have new best block
    pivot-block-reschedule-interval = 15.seconds

    # If for most network peers, the following condition will be true:
    # (peer.bestKnownBlock - pivot-block-offset) - node.curentPivotBlock > max-pivot-age
    # it fast sync pivot block has become stale and it needs update
    max-pivot-block-age = 96

    # Maximum number of retries performed by fast sync when the master peer sends invalid block headers.
    # On reaching this limit, it will perform branch resolving.
    fast-sync-max-batch-retries = 5

    # If the expected pivot block cannot be confirmed from `min-peers-to-choose-pivot-block`,
    # the pivot block number is pushed back by the follwing number of blocks and the confirmation process repeats.
    pivot-block-number-reset-delta = 50

    # Max number of times a pivot block is checked against available best peers before the whole process is restarted.
    max-pivot-block-failures-count = 5
  }

  pruning {
    # Pruning mode that the application will use.
    #
    # - archive:  No pruning is performed
    # - basic:    reference count based pruning
    # - inmemory: reference count inmemory pruning
    #
    # After changing, please delete previous db before starting the client:
    #
    mode = "basic"

    # The amount of block history kept before pruning
    # Note: if fast-sync clients choose target block offset greater than this value, mantis may not be able to
    # correctly act as a fast-sync server
    history = 64
  }

  node-caching {
    # Maximum number of nodes kept in cache
    # Each key-value pair of nodeHash-Nodencode has around ~600bytes, so cache around ~250Mb equals to 400000 key-value pairs
    max-size = 400000


    # Time after which we flush all data in cache to underlying storage
    # This ensures that in case of quit we lose at most ~5 min of work
    max-hold-time = 5.minutes
  }

  inmemory-pruning-node-caching {
    # Maximum number of nodes kept in cache
    # Cache size rationale:
    # To in memory pruner make sense, cache should have size which enables to hold at
    # least `history * (avg number of state nodes per block)`.
    # Current estmates are that at the top of eth chain each block carries 10k states nodes.
    # so at the moment: 64 (current history) * 10000 = 640000
    # This is lower bound, but to be prepared for future or accomodate for larger block it is worth to have cache
    # a little bit larger.
    # Current number = 2 * lowerBound
    # Cache size in mb:
    # Each key-value pair of nodeHash-Nodencoded has around ~700bytes -
    # 600b - encoded mpt node (this is upper bound, as many nodes like leaf nodes, are less than 150)
    # 4b   - Int, number of references
    # 24b  - BigIng, blocknumber, value taken from visual vm
    # 32b  - Cache key, hash node encoded
    # All sums to 660b, but there is always overhead for java objects.
    # Taking that in to account cache of 1280000 object will require at most: 896mb. (but ussually much less)
    #
    max-size = 1280000


    # Time after which we flush all data in cache to underlying storage
    # This ensures that in case of quit we lose at most ~60 min of work
    max-hold-time = 60.minutes
  }

  db {
    rocksdb {
      # RocksDB data directory
      path = ${mantis.datadir}"/rocksdb/"

      # Create DB data directory if it's missing
      create-if-missing = true

      # Should the DB raise an error as soon as it detects an internal corruption
      paranoid-checks = true

      # This ensures that only one thread will be occupied
      max-threads = 1

      # This ensures that only 32 open files can be accessed at once
      max-open-files = 32

      # Force checksum verification of all data that is read from the file system on behalf of a particular read
      verify-checksums = true

      # In this mode, size target of levels are changed dynamically based on size of the last level
      # https://rocksdb.org/blog/2015/07/23/dynamic-level.html
      level-compaction-dynamic-level-bytes = true

      # Approximate size of user data packed per block (16 * 1024)
      block-size = 16384

      # Amount of cache in bytes that will be used by RocksDB (32 * 1024 * 1024)
      block-cache-size = 33554432
    }

    # Define which database to use [rocksdb]
    data-source = "rocksdb"
  }

  filter {
    # Time at which a filter remains valid
    filter-timeout = 10.minutes

    filter-manager-query-timeout = 3.minutes
  }

  vm {
    # internal | external
    mode = "internal"

    external {
      # possible values are:
      # - iele: runs a binary provided at `executable-path` with `port` and `host` as arguments (`./executable-path $port $host`)
      # - kevm: runs a binary provided at `executable-path` with `port` and `host` as arguments (`./executable-path $port $host`)
      # - mantis: if `executable-path` is provided, it will run the binary with `port` and `host` as arguments
      #           otherwise mantis VM will be run in the same process, but acting as an external VM (listening at `host` and `port`)
      # - none: doesn't run anything, expect the VM to be started by other means
      vm-type = "mantis"
 
      # path to the executable - optional depending on the `vm-type` setting
      executable-path = "./bin/mantis-vm"

      host = "127.0.0.1"
      port = 8888
    }
  }

  async {
    ask-timeout = 1.second

    dispatchers {
      block-forger {
        type = Dispatcher
        executor = "fork-join-executor"

        fork-join-executor {
          parallelism-min = 2
          parallelism-factor = 2.0
          parallelism-max = 8

          task-peeking-mode = "FIFO"
        }

        throughput = 5
      }
    }
  }
}

akka {
  loggers = ["akka.event.slf4j.Slf4jLogger"]
<<<<<<< HEAD
  # the effective log level is configured for Logback; this loglevel only determines what is passed to Slf4j 
  loglevel = "DEBUG"
=======
  
  # defaults to INFO to prevent any performance impact
  loglevel = "INFO"
  loglevel = ${?AKKA_LOGLEVEL}
  
>>>>>>> e1997b6d
  logging-filter = "akka.event.slf4j.Slf4jLoggingFilter"
  logger-startup-timeout = 30s
  log-dead-letters-during-shutdown = off
  log-dead-letters = 5

  coordinated-shutdown.phases {
    actor-system-terminate {
      timeout = 15 s
    }
  }
}

include "metrics.conf"

# DEBUGGING SETTING
# Uncomment to enable non-standard mailbox for all actors
# Mailbox will start logging actor path, when actor mailbox size will be bigger than `size-limit`
# Useful when looking for memory leaks caused by unbounded mailboxes
#
# akka.actor.default-mailbox {
#  mailbox-type = io.iohk.ethereum.logger.LoggingMailboxType
#  size-limit = 10000
# }

# Bounded mailbox configured for SignedTransactionsFilterActor.
# Actor is resposible for calculating sender for signed transaction which is heavy operation, and when there are many
# peers it can easily overflow
bounded-mailbox {
  mailbox-type = "akka.dispatch.NonBlockingBoundedMailbox"
  mailbox-capacity = 50000
}

akka.actor.mailbox.requirements {
  "akka.dispatch.BoundedMessageQueueSemantics" = bounded-mailbox
}

# separate threadpool for concurrent header validation
validation-context {
  type = Dispatcher
  executor = "thread-pool-executor"
  thread-pool-executor {
    fixed-pool-size = 4
  }
  throughput = 1
}

logging {
  # Flag used to switch logs to the JSON format
  json-output = false

  # Logs directory
  logs-dir = ${mantis.datadir}"/logs"

  # Logs filename
  logs-file = "mantis"

  # Logs level
  # NB. be aware you might want to adjust akka.loglevel as well if set to DEBUG
  logs-level = "INFO"
}<|MERGE_RESOLUTION|>--- conflicted
+++ resolved
@@ -629,16 +629,11 @@
 
 akka {
   loggers = ["akka.event.slf4j.Slf4jLogger"]
-<<<<<<< HEAD
-  # the effective log level is configured for Logback; this loglevel only determines what is passed to Slf4j 
-  loglevel = "DEBUG"
-=======
   
   # defaults to INFO to prevent any performance impact
   loglevel = "INFO"
   loglevel = ${?AKKA_LOGLEVEL}
   
->>>>>>> e1997b6d
   logging-filter = "akka.event.slf4j.Slf4jLoggingFilter"
   logger-startup-timeout = 30s
   log-dead-letters-during-shutdown = off
