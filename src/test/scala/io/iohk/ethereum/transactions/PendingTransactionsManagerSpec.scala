package io.iohk.ethereum.transactions

import java.net.InetSocketAddress

import akka.actor.ActorSystem
import akka.testkit.TestProbe
import akka.util.{ByteString, Timeout}
import io.iohk.ethereum.{DefaultPatience, crypto}
import io.iohk.ethereum.domain.{Address, SignedTransaction, Transaction}
import io.iohk.ethereum.network.{Peer, PeerId, PeerManagerActor}
import io.iohk.ethereum.network.PeerMessageBusActor.MessageFromPeer
import io.iohk.ethereum.network.p2p.messages.CommonMessages.SignedTransactions
import io.iohk.ethereum.transactions.PendingTransactionsManager._
import org.scalatest.{FlatSpec, Matchers}
import org.spongycastle.util.encoders.Hex
import akka.pattern.ask
import io.iohk.ethereum.network.PeerActor.SendMessage
import io.iohk.ethereum.network.PeerActor.Status.Handshaked
import io.iohk.ethereum.network.PeerManagerActor.Peers
import io.iohk.ethereum.network.p2p.messages.CommonMessages
import io.iohk.ethereum.utils.MiningConfig
import org.scalatest.concurrent.ScalaFutures

import scala.concurrent.duration._

class PendingTransactionsManagerSpec extends FlatSpec with Matchers with ScalaFutures with DefaultPatience {

  implicit val timeout = Timeout(10.seconds)

  "PendingTransactionsManager" should "store pending transactions received from peers" in new TestSetup {
    val msg = SignedTransactions(Seq.fill(10)(newStx()))
    pendingTransactionsManager ! MessageFromPeer(msg, PeerId("1"))

    val pendingTxs = (pendingTransactionsManager ? GetPendingTransactions).mapTo[PendingTransactions].futureValue
    pendingTxs.signedTransactions.toSet shouldBe msg.txs.toSet
  }

  it should "broadcast received pending transactions to other peers" in new TestSetup {
    val stx = newStx()
    pendingTransactionsManager ! AddTransactions(stx)

    peerManager.expectMsg(PeerManagerActor.GetPeers)
    peerManager.reply(Peers(Map(peer1 -> handshakedStatus, peer2 -> handshakedStatus, peer3 -> handshakedStatus)))

    Seq(peer1TestProbe, peer2TestProbe, peer3TestProbe).foreach { p =>
      p.expectMsg(SendMessage(SignedTransactions(Seq(stx))))
    }

    val pendingTxs = (pendingTransactionsManager ? GetPendingTransactions).mapTo[PendingTransactions].futureValue
    pendingTxs.signedTransactions shouldBe Seq(stx)
  }

  it should "notify other peers about received transactions and handle removal" in new TestSetup {
    val msg1 = SignedTransactions(Seq.fill(10)(newStx()))
    pendingTransactionsManager ! MessageFromPeer(msg1, peer1.id)
    peerManager.expectMsg(PeerManagerActor.GetPeers)
    peerManager.reply(Peers(Map(peer1 -> handshakedStatus, peer2 -> handshakedStatus, peer3 -> handshakedStatus)))
    Seq(peer2TestProbe, peer3TestProbe).foreach { p =>
      p.expectMsg(SendMessage(SignedTransactions(msg1.txs)))
    }
    peer1TestProbe.expectNoMsg()

    val msg2 = SignedTransactions(Seq.fill(5)(newStx()))
    pendingTransactionsManager ! MessageFromPeer(msg2, peer2.id)
    peerManager.expectMsg(PeerManagerActor.GetPeers)
    peerManager.reply(Peers(Map(peer1 -> handshakedStatus, peer2 -> handshakedStatus, peer3 -> handshakedStatus)))
    Seq(peer1TestProbe, peer3TestProbe).foreach { p =>
      p.expectMsg(SendMessage(SignedTransactions(msg2.txs)))
    }
    peer2TestProbe.expectNoMsg()

    pendingTransactionsManager ! RemoveTransactions(msg1.txs.dropRight(4))
    pendingTransactionsManager ! RemoveTransactions(msg2.txs.drop(2))

    val pendingTxs = (pendingTransactionsManager ? GetPendingTransactions).mapTo[PendingTransactions].futureValue
    pendingTxs.signedTransactions.size shouldBe 6
    pendingTxs.signedTransactions shouldBe msg1.txs.takeRight(4) ++ msg2.txs.take(2)
  }

  it should "not add pending transaction again when it was removed while waiting for peers" in new TestSetup {
    val msg1 = SignedTransactions(Seq.fill(1)(newStx()))
    pendingTransactionsManager ! MessageFromPeer(msg1, peer1.id)

    pendingTransactionsManager ! RemoveTransactions(msg1.txs)

    peerManager.expectMsg(PeerManagerActor.GetPeers)
    peerManager.reply(Peers(Map(peer1 -> handshakedStatus, peer2 -> handshakedStatus, peer3 -> handshakedStatus)))

    Seq(peer1TestProbe, peer2TestProbe, peer3TestProbe).foreach { peer =>
      peer.expectNoMsg()
    }

    val pendingTxs = (pendingTransactionsManager ? GetPendingTransactions).mapTo[PendingTransactions].futureValue
    pendingTxs.signedTransactions.size shouldBe 0
  }

  trait TestSetup {
    implicit val system = ActorSystem("test-system")

    def newStx(): SignedTransaction = {
      val keyPair1 = crypto.generateKeyPair()
      val addr1 = Address(Hex.decode("1c51bf013add0857c5d9cf2f71a7f15ca93d4816"))
      val tx = Transaction(0, 1, 1, Some(addr1), 0, ByteString(""))
      SignedTransaction.sign(tx, keyPair1, Some(0x3d))
    }

    val handshakedStatus = Handshaked(CommonMessages.Status(0, 0, 0, ByteString(""), ByteString("")), true, 0)

    val peer1TestProbe = TestProbe()
    val peer1 = Peer(new InetSocketAddress("127.0.0.1", 9000), peer1TestProbe.ref)
    val peer2TestProbe = TestProbe()
    val peer2 = Peer(new InetSocketAddress("127.0.0.2", 9000), peer2TestProbe.ref)
    val peer3TestProbe = TestProbe()
    val peer3 = Peer(new InetSocketAddress("127.0.0.3", 9000), peer3TestProbe.ref)

    val miningConfig = new MiningConfig {
      override val txPoolSize: Int = 300
      //unused
<<<<<<< HEAD
      override val coinBase: Address = Address(2)
      override val blockCasheSize: Int = 30
=======
      override val coinbase: Address = Address(2)
      override val blockCacheSize: Int = 30
>>>>>>> acb20687
      override val ommersPoolSize: Int = 30
      override val poolingServicesTimeout: FiniteDuration = 30.seconds
    }

    val peerManager = TestProbe()
    val peerMessageBus = TestProbe()
    val pendingTransactionsManager = system.actorOf(PendingTransactionsManager.props(miningConfig, peerManager.ref, peerMessageBus.ref))
  }

}<|MERGE_RESOLUTION|>--- conflicted
+++ resolved
@@ -116,13 +116,8 @@
     val miningConfig = new MiningConfig {
       override val txPoolSize: Int = 300
       //unused
-<<<<<<< HEAD
-      override val coinBase: Address = Address(2)
-      override val blockCasheSize: Int = 30
-=======
       override val coinbase: Address = Address(2)
       override val blockCacheSize: Int = 30
->>>>>>> acb20687
       override val ommersPoolSize: Int = 30
       override val poolingServicesTimeout: FiniteDuration = 30.seconds
     }
