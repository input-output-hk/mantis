package io.iohk.ethereum.jsonrpc

import akka.actor.ActorSystem
import akka.testkit.TestKit
import akka.util.ByteString
import io.iohk.ethereum.{NormalPatience, WithActorSystemShutDown, _}
import io.iohk.ethereum.blockchain.sync.EphemBlockchainTestSetup
import io.iohk.ethereum.domain._
import io.iohk.ethereum.jsonrpc.EthUserService._
import io.iohk.ethereum.mpt.MerklePatriciaTrie
import io.iohk.ethereum.utils._
import monix.execution.Scheduler.Implicits.global
import org.scalactic.TypeCheckedTripleEquals
import org.scalamock.scalatest.MockFactory
import org.scalatest.OptionValues
import org.scalatest.concurrent.ScalaFutures
import org.scalatest.flatspec.AnyFlatSpecLike
import org.scalatest.matchers.should.Matchers

class EthUserServiceSpec
    extends TestKit(ActorSystem("EthServiceSpec_ActorSystem"))
    with AnyFlatSpecLike
    with WithActorSystemShutDown
    with Matchers
    with ScalaFutures
    with OptionValues
    with MockFactory
    with NormalPatience
    with TypeCheckedTripleEquals {

  it should "handle getCode request" in new TestSetup {
    val address = Address(ByteString(Hex.decode("abbb6bebfa05aa13e908eaa492bd7a8343760477")))
    storagesInstance.storages.evmCodeStorage.put(ByteString("code hash"), ByteString("code code code")).commit()

    import MerklePatriciaTrie.defaultByteArraySerializable

    val mpt =
      MerklePatriciaTrie[Array[Byte], Account](storagesInstance.storages.stateStorage.getBackingStorage(0))
        .put(
          crypto.kec256(address.bytes.toArray[Byte]),
          Account(0, UInt256(0), ByteString(""), ByteString("code hash"))
        )

    val newBlockHeader = blockToRequest.header.copy(stateRoot = ByteString(mpt.getRootHash))
    val newblock = blockToRequest.copy(header = newBlockHeader)
    blockchain.storeBlock(newblock).commit()
    blockchain.saveBestKnownBlocks(newblock.header.number)

    val response = ethUserService.getCode(GetCodeRequest(address, BlockParam.Latest))

    response.runSyncUnsafe() shouldEqual Right(GetCodeResponse(ByteString("code code code")))
  }

  it should "handle getBalance request" in new TestSetup {
    val address = Address(ByteString(Hex.decode("abbb6bebfa05aa13e908eaa492bd7a8343760477")))

    import MerklePatriciaTrie.defaultByteArraySerializable

    val mpt =
      MerklePatriciaTrie[Array[Byte], Account](storagesInstance.storages.stateStorage.getBackingStorage(0))
        .put(
          crypto.kec256(address.bytes.toArray[Byte]),
          Account(0, UInt256(123), ByteString(""), ByteString("code hash"))
        )

    val newBlockHeader = blockToRequest.header.copy(stateRoot = ByteString(mpt.getRootHash))
    val newblock = blockToRequest.copy(header = newBlockHeader)
    blockchain.storeBlock(newblock).commit()
    blockchain.saveBestKnownBlocks(newblock.header.number)

    val response = ethUserService.getBalance(GetBalanceRequest(address, BlockParam.Latest))

    response.runSyncUnsafe() shouldEqual Right(GetBalanceResponse(123))
  }

  it should "handle MissingNodeException when getting balance" in new TestSetup {
    val address = Address(ByteString(Hex.decode("abbb6bebfa05aa13e908eaa492bd7a8343760477")))

    val newBlockHeader = blockToRequest.header
    val newblock = blockToRequest.copy(header = newBlockHeader)
    blockchain.storeBlock(newblock).commit()
    blockchain.saveBestKnownBlocks(newblock.header.number)

    val response = ethUserService.getBalance(GetBalanceRequest(address, BlockParam.Latest))

    response.runSyncUnsafe() shouldEqual Left(JsonRpcError.NodeNotFound)
  }
  it should "handle getStorageAt request" in new TestSetup {

    val address = Address(ByteString(Hex.decode("abbb6bebfa05aa13e908eaa492bd7a8343760477")))

    import MerklePatriciaTrie.defaultByteArraySerializable

    val storageMpt =
      io.iohk.ethereum.domain.EthereumUInt256Mpt
        .storageMpt(
          ByteString(MerklePatriciaTrie.EmptyRootHash),
          storagesInstance.storages.stateStorage.getBackingStorage(0)
        )
        .put(UInt256(333), UInt256(123))

    val mpt =
      MerklePatriciaTrie[Array[Byte], Account](storagesInstance.storages.stateStorage.getBackingStorage(0))
        .put(
          crypto.kec256(address.bytes.toArray[Byte]),
          Account(0, UInt256(0), ByteString(storageMpt.getRootHash), ByteString(""))
        )

    val newBlockHeader = blockToRequest.header.copy(stateRoot = ByteString(mpt.getRootHash))
    val newblock = blockToRequest.copy(header = newBlockHeader)
    blockchain.storeBlock(newblock).commit()
    blockchain.saveBestKnownBlocks(newblock.header.number)

    val response = ethUserService.getStorageAt(GetStorageAtRequest(address, 333, BlockParam.Latest))
    response.runSyncUnsafe().map(v => UInt256(v.value)) shouldEqual Right(UInt256(123))
  }

  it should "handle get transaction count request" in new TestSetup {
    val address = Address(ByteString(Hex.decode("abbb6bebfa05aa13e908eaa492bd7a8343760477")))

    import MerklePatriciaTrie.defaultByteArraySerializable

    val mpt =
      MerklePatriciaTrie[Array[Byte], Account](storagesInstance.storages.stateStorage.getBackingStorage(0))
        .put(crypto.kec256(address.bytes.toArray[Byte]), Account(999, UInt256(0), ByteString(""), ByteString("")))

    val newBlockHeader = blockToRequest.header.copy(stateRoot = ByteString(mpt.getRootHash))
    val newblock = blockToRequest.copy(header = newBlockHeader)
    blockchain.storeBlock(newblock).commit()
    blockchain.saveBestKnownBlocks(newblock.header.number)

    val response = ethUserService.getTransactionCount(GetTransactionCountRequest(address, BlockParam.Latest))

    response.runSyncUnsafe() shouldEqual Right(GetTransactionCountResponse(BigInt(999)))
  }

  class TestSetup(implicit system: ActorSystem) extends MockFactory with EphemBlockchainTestSetup {
    lazy val ethUserService = new EthUserService(
      blockchain,
<<<<<<< HEAD
      consensus,
=======
      storagesInstance.storages.evmCodeStorage,
      ledger,
>>>>>>> 67d7870c
      blockchainConfig
    )
    val blockToRequest = Block(Fixtures.Blocks.Block3125369.header, Fixtures.Blocks.Block3125369.body)
  }

}<|MERGE_RESOLUTION|>--- conflicted
+++ resolved
@@ -137,12 +137,8 @@
   class TestSetup(implicit system: ActorSystem) extends MockFactory with EphemBlockchainTestSetup {
     lazy val ethUserService = new EthUserService(
       blockchain,
-<<<<<<< HEAD
       consensus,
-=======
       storagesInstance.storages.evmCodeStorage,
-      ledger,
->>>>>>> 67d7870c
       blockchainConfig
     )
     val blockToRequest = Block(Fixtures.Blocks.Block3125369.header, Fixtures.Blocks.Block3125369.body)
