--- conflicted
+++ resolved
@@ -113,10 +113,10 @@
 
   it should "generate and submit work when generating block for mining with restricted ethash generator" in new TestSetup {
     val testConsensus = buildTestConsensus()
-    lazy val restrictedGenerator = new RestrictedPoWBlockGeneratorImpl(
+    override lazy val restrictedGenerator = new RestrictedPoWBlockGeneratorImpl(
       evmCodeStorage = storagesInstance.storages.evmCodeStorage,
       validators = MockValidatorsAlwaysSucceed,
-      blockchain = blockchain,
+      blockchainReader = blockchainReader,
       blockchainConfig = blockchainConfig,
       consensusConfig = consensusConfig,
       blockPreparator = testConsensus.blockPreparator,
@@ -233,8 +233,6 @@
 
     lazy val difficultyCalc = new EthashDifficultyCalculator(blockchainConfig)
 
-<<<<<<< HEAD
-=======
     lazy val restrictedGenerator = new RestrictedPoWBlockGeneratorImpl(
       evmCodeStorage = storagesInstance.storages.evmCodeStorage,
       validators = MockValidatorsAlwaysSucceed,
@@ -246,7 +244,6 @@
       minerKey
     )
 
->>>>>>> e6317890
     val jsonRpcConfig = JsonRpcConfig(Config.config, available)
 
     lazy val ethMiningService = new EthMiningService(
