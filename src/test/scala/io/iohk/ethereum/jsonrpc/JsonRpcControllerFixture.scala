--- conflicted
+++ resolved
@@ -106,12 +106,7 @@
   )
 
   val ethMiningService = new EthMiningService(
-<<<<<<< HEAD
-    blockchain,
-=======
-    blockchainReader,
-    blockchainConfig,
->>>>>>> 41d24422
+    blockchainReader,
     consensus,
     config,
     ommersPool.ref,
