--- conflicted
+++ resolved
@@ -148,51 +148,6 @@
 
     response should haveResult(
       JObject(
-<<<<<<< HEAD
-        "net" -> "1.0",
-        "rpc" -> "1.0",
-        "personal" -> "1.0",
-        "eth" -> "1.0",
-        "web3" -> "1.0",
-        "daedalus" -> "1.0",
-        "debug" -> "1.0",
-        "qa" -> "1.0",
-        "checkpointing" -> "1.0"
-      )
-    )
-  }
-
-  it should "daedalus_getAccountTransactions" in new JsonRpcControllerFixture {
-    val mockEthService: EthService = mock[EthService]
-    override val jsonRpcController = newJsonRpcController(mockEthService)
-
-    val block = Fixtures.Blocks.Block3125369
-    val txns = block.body.transactionsAsIndexedSeq
-    val sentTx = txns.head
-    val receivedTx = txns.last
-
-    (mockEthService.getAccountTransactions _)
-      .expects(*)
-      .returning(
-        Task.now(
-          Right(
-            GetAccountTransactionsResponse(
-              Seq(
-                TransactionResponse(sentTx, Some(block.header), isOutgoing = Some(true)),
-                TransactionResponse(receivedTx, Some(block.header), isOutgoing = Some(false))
-              )
-            )
-          )
-        )
-      )
-
-    val request: JsonRpcRequest = newJsonRpcRequest(
-      "daedalus_getAccountTransactions",
-      List(
-        JString(s"0x7B9Bc474667Db2fFE5b08d000F1Acc285B2Ae47D"),
-        JInt(100),
-        JInt(200)
-=======
         "net" -> JString("1.0"),
         "rpc" -> JString("1.0"),
         "personal" -> JString("1.0"),
@@ -202,7 +157,6 @@
         "debug" -> JString("1.0"),
         "qa" -> JString("1.0"),
         "checkpointing" -> JString("1.0")
->>>>>>> eee0f7b9
       )
     )
   }
