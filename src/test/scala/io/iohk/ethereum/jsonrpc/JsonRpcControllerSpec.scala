package io.iohk.ethereum.jsonrpc

<<<<<<< HEAD
import java.time.Duration

import akka.actor.ActorSystem
import akka.testkit.TestProbe
import akka.util.ByteString
import io.iohk.ethereum.blockchain.sync.EphemBlockchainTestSetup
import io.iohk.ethereum.consensus.blocks.PendingBlock
import io.iohk.ethereum.consensus.ethash.blocks.EthashBlockGenerator
import io.iohk.ethereum.consensus.ethash.validators.ValidatorsExecutor
import io.iohk.ethereum.consensus.validators.SignedTransactionValidator
import io.iohk.ethereum.consensus.{Consensus, ConsensusConfigs, TestConsensus}
import io.iohk.ethereum.crypto.{ECDSASignature, kec256}
import io.iohk.ethereum.db.storage.AppStateStorage
import io.iohk.ethereum.domain.{Address, Block, BlockBody, BlockHeader, SignedTransaction, SignedTransactionWithSender, Transaction}
=======
>>>>>>> 294d8144
import io.iohk.ethereum.jsonrpc.DebugService.{ListPeersInfoRequest, ListPeersInfoResponse}
import io.iohk.ethereum.jsonrpc.EthService._
import io.iohk.ethereum.jsonrpc.JsonRpcController.JsonRpcConfig
import io.iohk.ethereum.jsonrpc.JsonSerializers.{OptionNoneToJNullSerializer, QuantitiesSerializer, UnformattedDataJsonSerializer}
import io.iohk.ethereum.jsonrpc.NetService.{ListeningResponse, PeerCountResponse, VersionResponse}
import io.iohk.ethereum.jsonrpc.server.http.JsonRpcHttpServer
import io.iohk.ethereum.jsonrpc.server.ipc.JsonRpcIpcServer
import io.iohk.ethereum.network.EtcPeerManagerActor.PeerInfo
import io.iohk.ethereum.network.p2p.messages.CommonMessages.Status
import io.iohk.ethereum.network.p2p.messages.Versions
<<<<<<< HEAD
import io.iohk.ethereum.ommers.OmmersPool
import io.iohk.ethereum.ommers.OmmersPool.Ommers
import io.iohk.ethereum.transactions.PendingTransactionsManager
import io.iohk.ethereum.transactions.PendingTransactionsManager.PendingTransaction
import io.iohk.ethereum.utils._
import io.iohk.ethereum.{Fixtures, LongPatience, Timeouts}
import org.bouncycastle.util.encoders.Hex
=======
import io.iohk.ethereum.{Fixtures, LongPatience}
>>>>>>> 294d8144
import org.json4s.JsonAST._
import org.json4s.JsonDSL._
import org.json4s.{DefaultFormats, Extraction, Formats}
import org.scalatest.concurrent.{Eventually, ScalaFutures}
import org.scalatest.flatspec.AnyFlatSpec
import org.scalatest.matchers.should.Matchers
import org.scalatestplus.scalacheck.ScalaCheckPropertyChecks

import scala.concurrent.Future
import scala.concurrent.duration._

class JsonRpcControllerSpec
  extends AnyFlatSpec
    with Matchers
    with JRCMatchers
    with ScalaCheckPropertyChecks
    with ScalaFutures
    with LongPatience
    with Eventually {

  implicit val formats: Formats = DefaultFormats.preservingEmptyValues + OptionNoneToJNullSerializer +
    QuantitiesSerializer + UnformattedDataJsonSerializer

  "JsonRpcController" should "handle valid sha3 request" in new JsonRpcControllerFixture {
    val rpcRequest = newJsonRpcRequest("web3_sha3", JString("0x1234") :: Nil)

    val response = jsonRpcController.handleRequest(rpcRequest).futureValue

    response should haveStringResult("0x56570de287d73cd1cb6092bb8fdee6173974955fdef345ae579ee9f475ea7432")
  }

  it should "fail when invalid request is received" in new JsonRpcControllerFixture {
    val rpcRequest = newJsonRpcRequest("web3_sha3", JString("asdasd") :: Nil)

    val response = jsonRpcController.handleRequest(rpcRequest).futureValue

    response should haveError(JsonRpcErrors.InvalidParams("Invalid method parameters"))
  }

  it should "handle clientVersion request" in new JsonRpcControllerFixture {
    val rpcRequest = newJsonRpcRequest("web3_clientVersion")

    val response = jsonRpcController.handleRequest(rpcRequest).futureValue

    response should haveStringResult(version)
  }

  it should "Handle net_peerCount request" in new JsonRpcControllerFixture {
    (netService.peerCount _).expects(*).returning(Future.successful(Right(PeerCountResponse(123))))

    val rpcRequest = newJsonRpcRequest("net_peerCount")

    val response = jsonRpcController.handleRequest(rpcRequest).futureValue

    response should haveStringResult("0x7b")
  }

  it should "Handle net_listening request" in new JsonRpcControllerFixture {
    (netService.listening _).expects(*).returning(Future.successful(Right(ListeningResponse(false))))

    val rpcRequest = newJsonRpcRequest("net_listening")
    val response = jsonRpcController.handleRequest(rpcRequest).futureValue

    response should haveBooleanResult(false)
  }

  it should "Handle net_version request" in new JsonRpcControllerFixture {
    val netVersion = "99"

    (netService.version _).expects(*).returning(Future.successful(Right(VersionResponse(netVersion))))

    val rpcRequest = newJsonRpcRequest("net_version")
    val response = jsonRpcController.handleRequest(rpcRequest).futureValue

    response should haveStringResult(netVersion)
  }

  it should "only allow to call methods of enabled apis" in new JsonRpcControllerFixture {
    override def config: JsonRpcConfig = new JsonRpcConfig {
      override val apis = Seq("web3")
      override val accountTransactionsMaxBlocks = 50000
      override def minerActiveTimeout: FiniteDuration = ???
      override def httpServerConfig: JsonRpcHttpServer.JsonRpcHttpServerConfig = ???
      override def ipcServerConfig: JsonRpcIpcServer.JsonRpcIpcServerConfig = ???
    }

    val ethRpcRequest = newJsonRpcRequest("eth_protocolVersion")
    val ethResponse = jsonRpcController.handleRequest(ethRpcRequest).futureValue

    ethResponse should haveError(JsonRpcErrors.MethodNotFound)

    val web3RpcRequest = newJsonRpcRequest("web3_clientVersion")
    val web3Response = jsonRpcController.handleRequest(web3RpcRequest).futureValue

    web3Response should haveStringResult(version)
  }

  it should "debug_listPeersInfo" in new JsonRpcControllerFixture {
    val peerStatus = Status(
      protocolVersion = Versions.PV63,
      networkId = 1,
      totalDifficulty = BigInt("10000"),
      bestHash = Fixtures.Blocks.Block3125369.header.hash,
      genesisHash = Fixtures.Blocks.Genesis.header.hash
    )
    val initialPeerInfo = PeerInfo(
      remoteStatus = peerStatus,
      totalDifficulty = peerStatus.totalDifficulty,
      forkAccepted = true,
      maxBlockNumber = Fixtures.Blocks.Block3125369.header.number,
      bestBlockHash = peerStatus.bestHash
    )
    val peers = List(initialPeerInfo)

    (debugService.listPeersInfo _)
      .expects(ListPeersInfoRequest())
      .returning(Future.successful(Right(ListPeersInfoResponse(peers))))

    val rpcRequest = newJsonRpcRequest("debug_listPeersInfo")
    val response: JsonRpcResponse = jsonRpcController.handleRequest(rpcRequest).futureValue

    response should haveResult(JArray(peers.map(info => JString(info.toString))))
  }

  it should "rpc_modules" in new JsonRpcControllerFixture {
    val request: JsonRpcRequest = newJsonRpcRequest("rpc_modules")

    val response = jsonRpcController.handleRequest(request).futureValue

    response should haveResult(
      JObject(
        "net" -> "1.0",
        "rpc" -> "1.0",
        "personal" -> "1.0",
        "eth" -> "1.0",
        "web3" -> "1.0",
        "daedalus" -> "1.0",
        "debug" -> "1.0",
        "qa" -> "1.0",
        "checkpointing" -> "1.0"
      )
    )
  }

  it should "daedalus_getAccountTransactions" in new JsonRpcControllerFixture {
    val mockEthService: EthService = mock[EthService]
    override val jsonRpcController = newJsonRpcController(mockEthService)

    val block = Fixtures.Blocks.Block3125369
    val sentTx = block.body.transactionList.head
    val receivedTx = block.body.transactionList.last

    (mockEthService.getAccountTransactions _)
      .expects(*)
      .returning(
        Future.successful(
          Right(
            GetAccountTransactionsResponse(
              Seq(
                TransactionResponse(sentTx, Some(block.header), isOutgoing = Some(true)),
                TransactionResponse(receivedTx, Some(block.header), isOutgoing = Some(false))
              )
            )
          )
        )
      )

    val request: JsonRpcRequest = newJsonRpcRequest(
      "daedalus_getAccountTransactions",
      List(
        JString(s"0x7B9Bc474667Db2fFE5b08d000F1Acc285B2Ae47D"),
        JInt(100),
        JInt(200)
      )
    )

    val response = jsonRpcController.handleRequest(request).futureValue
    val expectedTxs = Seq(
      Extraction.decompose(TransactionResponse(sentTx, Some(block.header), isOutgoing = Some(true))),
      Extraction.decompose(TransactionResponse(receivedTx, Some(block.header), isOutgoing = Some(false)))
    )

    response should haveObjectResult("transactions" -> JArray(expectedTxs.toList))
  }
<<<<<<< HEAD

  "eth_pendingTransactions" should "request pending transactions and return valid response when mempool is empty" in new TestSetup {
    val mockEthService = mock[EthService]
    (mockEthService.ethPendingTransactions _)
      .expects(*)
      .returning(Future.successful(Right(EthPendingTransactionsResponse(List()))))
    val jRpcController =
      new JsonRpcController(
        web3Service,
        netService,
        mockEthService,
        personalService,
        None,
        debugService,
        qaService,
        checkpointingService,
        config
      )

    val request = JsonRpcRequest(
      "2.0",
      "eth_pendingTransactions",
      Some(
        JArray(
          List()
        )
      ),
      Some(JInt(1))
    )

    val response: JsonRpcResponse = jRpcController.handleRequest(request).futureValue

    response should haveResult(JArray(List()))
  }

  it should "request pending transactions and return valid response when mempool has transactions" in new TestSetup {
    val transactions = (0 to 1).map(_ => {
      val fakeTransaction = SignedTransactionWithSender(
        Transaction(
          nonce = 0,
          gasPrice = 123,
          gasLimit = 123,
          receivingAddress = Address("0x1234"),
          value = 0,
          payload = ByteString()
        ),
        signature = ECDSASignature(0, 0, 0.toByte),
        sender = Address("0x1234")
      )
      PendingTransaction(fakeTransaction, System.currentTimeMillis)
    })

    val mockEthService = mock[EthService]
    (mockEthService.ethPendingTransactions _)
      .expects(*)
      .returning(Future.successful(Right(EthPendingTransactionsResponse(transactions))))
    val jRpcController =
      new JsonRpcController(
        web3Service,
        netService,
        mockEthService,
        personalService,
        None,
        debugService,
        qaService,
        checkpointingService,
        config
      )
    val request = JsonRpcRequest(
      "2.0",
      "eth_pendingTransactions",
      Some(
        JArray(
          List()
        )
      ),
      Some(JInt(1))
    )

    val response: JsonRpcResponse = jRpcController.handleRequest(request).futureValue

    val result = JArray(
      transactions
        .map(tx => {
          encodeAsHex(tx.stx.tx.hash)
        })
        .toList
    )

    response should haveResult(result)
  }

  trait TestSetup extends MockFactory with EphemBlockchainTestSetup with JsonMethodsImplicits {
    def config: JsonRpcConfig = JsonRpcConfig(Config.config)

    def rawTrnHex(xs: Seq[SignedTransaction], idx: Int): Option[JString] =
      xs.lift(idx)
        .map(encodeSignedTrx)

    def encodeSignedTrx(x: SignedTransaction) =
      encodeAsHex(RawTransactionCodec.asRawTransaction(x))

    val version = Config.clientVersion
    val blockGenerator = mock[EthashBlockGenerator]

    override implicit lazy val system = ActorSystem("JsonRpcControllerSpec_System")

    val syncingController = TestProbe()
    override lazy val ledger = mock[Ledger]
    override lazy val stxLedger = mock[StxLedger]
    override lazy val validators = mock[ValidatorsExecutor]
    override lazy val consensus: TestConsensus = buildTestConsensus()
      .withValidators(validators)
      .withBlockGenerator(blockGenerator)

    val keyStore = mock[KeyStore]

    val pendingTransactionsManager = TestProbe()
    val ommersPool = TestProbe()
    val filterManager = TestProbe()

    val ethashConfig = ConsensusConfigs.ethashConfig
    override lazy val consensusConfig = ConsensusConfigs.consensusConfig
    val fullConsensusConfig = ConsensusConfigs.fullConsensusConfig
    val getTransactionFromPoolTimeout: FiniteDuration = 5.seconds

    val filterConfig = new FilterConfig {
      override val filterTimeout: FiniteDuration = Timeouts.normalTimeout
      override val filterManagerQueryTimeout: FiniteDuration = Timeouts.normalTimeout
    }

    val currentProtocolVersion = 63

    val appStateStorage = mock[AppStateStorage]
    val web3Service = new Web3Service
    val netService = mock[NetService]
    val personalService = mock[PersonalService]
    val debugService = mock[DebugService]
    val qaService = mock[QAService]
    val checkpointingService = mock[CheckpointingService]

    val ethService = new EthService(
      blockchain,
      appStateStorage,
      ledger,
      stxLedger,
      keyStore,
      pendingTransactionsManager.ref,
      syncingController.ref,
      ommersPool.ref,
      filterManager.ref,
      filterConfig,
      blockchainConfig,
      currentProtocolVersion,
      config,
      getTransactionFromPoolTimeout
    )

    val jsonRpcController =
      new JsonRpcController(web3Service, netService, ethService, personalService, None, debugService, qaService, checkpointingService, config)

    val blockHeader = Fixtures.Blocks.ValidBlock.header.copy(
      logsBloom = BloomFilter.EmptyBloomFilter,
      difficulty = 10,
      number = 2,
      gasLimit = 0,
      gasUsed = 0,
      unixTimestamp = 0
    )

    val parentBlock = Block(blockHeader.copy(number = 1), BlockBody.empty)

    val r: ByteString = ByteString(Hex.decode("a3f20717a250c2b0b729b7e5becbff67fdaef7e0699da4de7ca5895b02a170a1"))
    val s: ByteString = ByteString(Hex.decode("2d887fd3b17bfdce3481f10bea41f45ba9f709d39ce8325427b57afcfc994cee"))
    val v: Byte = ByteString(Hex.decode("1b")).last
    val sig = ECDSASignature(r, s, v)
  }
=======
>>>>>>> 294d8144
}<|MERGE_RESOLUTION|>--- conflicted
+++ resolved
@@ -1,22 +1,8 @@
 package io.iohk.ethereum.jsonrpc
 
-<<<<<<< HEAD
-import java.time.Duration
-
-import akka.actor.ActorSystem
-import akka.testkit.TestProbe
 import akka.util.ByteString
-import io.iohk.ethereum.blockchain.sync.EphemBlockchainTestSetup
-import io.iohk.ethereum.consensus.blocks.PendingBlock
-import io.iohk.ethereum.consensus.ethash.blocks.EthashBlockGenerator
-import io.iohk.ethereum.consensus.ethash.validators.ValidatorsExecutor
-import io.iohk.ethereum.consensus.validators.SignedTransactionValidator
-import io.iohk.ethereum.consensus.{Consensus, ConsensusConfigs, TestConsensus}
-import io.iohk.ethereum.crypto.{ECDSASignature, kec256}
-import io.iohk.ethereum.db.storage.AppStateStorage
-import io.iohk.ethereum.domain.{Address, Block, BlockBody, BlockHeader, SignedTransaction, SignedTransactionWithSender, Transaction}
-=======
->>>>>>> 294d8144
+import io.iohk.ethereum.crypto.ECDSASignature
+import io.iohk.ethereum.domain._
 import io.iohk.ethereum.jsonrpc.DebugService.{ListPeersInfoRequest, ListPeersInfoResponse}
 import io.iohk.ethereum.jsonrpc.EthService._
 import io.iohk.ethereum.jsonrpc.JsonRpcController.JsonRpcConfig
@@ -27,17 +13,8 @@
 import io.iohk.ethereum.network.EtcPeerManagerActor.PeerInfo
 import io.iohk.ethereum.network.p2p.messages.CommonMessages.Status
 import io.iohk.ethereum.network.p2p.messages.Versions
-<<<<<<< HEAD
-import io.iohk.ethereum.ommers.OmmersPool
-import io.iohk.ethereum.ommers.OmmersPool.Ommers
-import io.iohk.ethereum.transactions.PendingTransactionsManager
 import io.iohk.ethereum.transactions.PendingTransactionsManager.PendingTransaction
-import io.iohk.ethereum.utils._
-import io.iohk.ethereum.{Fixtures, LongPatience, Timeouts}
-import org.bouncycastle.util.encoders.Hex
-=======
 import io.iohk.ethereum.{Fixtures, LongPatience}
->>>>>>> 294d8144
 import org.json4s.JsonAST._
 import org.json4s.JsonDSL._
 import org.json4s.{DefaultFormats, Extraction, Formats}
@@ -119,8 +96,11 @@
     override def config: JsonRpcConfig = new JsonRpcConfig {
       override val apis = Seq("web3")
       override val accountTransactionsMaxBlocks = 50000
+
       override def minerActiveTimeout: FiniteDuration = ???
+
       override def httpServerConfig: JsonRpcHttpServer.JsonRpcHttpServerConfig = ???
+
       override def ipcServerConfig: JsonRpcIpcServer.JsonRpcIpcServerConfig = ???
     }
 
@@ -222,184 +202,4 @@
 
     response should haveObjectResult("transactions" -> JArray(expectedTxs.toList))
   }
-<<<<<<< HEAD
-
-  "eth_pendingTransactions" should "request pending transactions and return valid response when mempool is empty" in new TestSetup {
-    val mockEthService = mock[EthService]
-    (mockEthService.ethPendingTransactions _)
-      .expects(*)
-      .returning(Future.successful(Right(EthPendingTransactionsResponse(List()))))
-    val jRpcController =
-      new JsonRpcController(
-        web3Service,
-        netService,
-        mockEthService,
-        personalService,
-        None,
-        debugService,
-        qaService,
-        checkpointingService,
-        config
-      )
-
-    val request = JsonRpcRequest(
-      "2.0",
-      "eth_pendingTransactions",
-      Some(
-        JArray(
-          List()
-        )
-      ),
-      Some(JInt(1))
-    )
-
-    val response: JsonRpcResponse = jRpcController.handleRequest(request).futureValue
-
-    response should haveResult(JArray(List()))
-  }
-
-  it should "request pending transactions and return valid response when mempool has transactions" in new TestSetup {
-    val transactions = (0 to 1).map(_ => {
-      val fakeTransaction = SignedTransactionWithSender(
-        Transaction(
-          nonce = 0,
-          gasPrice = 123,
-          gasLimit = 123,
-          receivingAddress = Address("0x1234"),
-          value = 0,
-          payload = ByteString()
-        ),
-        signature = ECDSASignature(0, 0, 0.toByte),
-        sender = Address("0x1234")
-      )
-      PendingTransaction(fakeTransaction, System.currentTimeMillis)
-    })
-
-    val mockEthService = mock[EthService]
-    (mockEthService.ethPendingTransactions _)
-      .expects(*)
-      .returning(Future.successful(Right(EthPendingTransactionsResponse(transactions))))
-    val jRpcController =
-      new JsonRpcController(
-        web3Service,
-        netService,
-        mockEthService,
-        personalService,
-        None,
-        debugService,
-        qaService,
-        checkpointingService,
-        config
-      )
-    val request = JsonRpcRequest(
-      "2.0",
-      "eth_pendingTransactions",
-      Some(
-        JArray(
-          List()
-        )
-      ),
-      Some(JInt(1))
-    )
-
-    val response: JsonRpcResponse = jRpcController.handleRequest(request).futureValue
-
-    val result = JArray(
-      transactions
-        .map(tx => {
-          encodeAsHex(tx.stx.tx.hash)
-        })
-        .toList
-    )
-
-    response should haveResult(result)
-  }
-
-  trait TestSetup extends MockFactory with EphemBlockchainTestSetup with JsonMethodsImplicits {
-    def config: JsonRpcConfig = JsonRpcConfig(Config.config)
-
-    def rawTrnHex(xs: Seq[SignedTransaction], idx: Int): Option[JString] =
-      xs.lift(idx)
-        .map(encodeSignedTrx)
-
-    def encodeSignedTrx(x: SignedTransaction) =
-      encodeAsHex(RawTransactionCodec.asRawTransaction(x))
-
-    val version = Config.clientVersion
-    val blockGenerator = mock[EthashBlockGenerator]
-
-    override implicit lazy val system = ActorSystem("JsonRpcControllerSpec_System")
-
-    val syncingController = TestProbe()
-    override lazy val ledger = mock[Ledger]
-    override lazy val stxLedger = mock[StxLedger]
-    override lazy val validators = mock[ValidatorsExecutor]
-    override lazy val consensus: TestConsensus = buildTestConsensus()
-      .withValidators(validators)
-      .withBlockGenerator(blockGenerator)
-
-    val keyStore = mock[KeyStore]
-
-    val pendingTransactionsManager = TestProbe()
-    val ommersPool = TestProbe()
-    val filterManager = TestProbe()
-
-    val ethashConfig = ConsensusConfigs.ethashConfig
-    override lazy val consensusConfig = ConsensusConfigs.consensusConfig
-    val fullConsensusConfig = ConsensusConfigs.fullConsensusConfig
-    val getTransactionFromPoolTimeout: FiniteDuration = 5.seconds
-
-    val filterConfig = new FilterConfig {
-      override val filterTimeout: FiniteDuration = Timeouts.normalTimeout
-      override val filterManagerQueryTimeout: FiniteDuration = Timeouts.normalTimeout
-    }
-
-    val currentProtocolVersion = 63
-
-    val appStateStorage = mock[AppStateStorage]
-    val web3Service = new Web3Service
-    val netService = mock[NetService]
-    val personalService = mock[PersonalService]
-    val debugService = mock[DebugService]
-    val qaService = mock[QAService]
-    val checkpointingService = mock[CheckpointingService]
-
-    val ethService = new EthService(
-      blockchain,
-      appStateStorage,
-      ledger,
-      stxLedger,
-      keyStore,
-      pendingTransactionsManager.ref,
-      syncingController.ref,
-      ommersPool.ref,
-      filterManager.ref,
-      filterConfig,
-      blockchainConfig,
-      currentProtocolVersion,
-      config,
-      getTransactionFromPoolTimeout
-    )
-
-    val jsonRpcController =
-      new JsonRpcController(web3Service, netService, ethService, personalService, None, debugService, qaService, checkpointingService, config)
-
-    val blockHeader = Fixtures.Blocks.ValidBlock.header.copy(
-      logsBloom = BloomFilter.EmptyBloomFilter,
-      difficulty = 10,
-      number = 2,
-      gasLimit = 0,
-      gasUsed = 0,
-      unixTimestamp = 0
-    )
-
-    val parentBlock = Block(blockHeader.copy(number = 1), BlockBody.empty)
-
-    val r: ByteString = ByteString(Hex.decode("a3f20717a250c2b0b729b7e5becbff67fdaef7e0699da4de7ca5895b02a170a1"))
-    val s: ByteString = ByteString(Hex.decode("2d887fd3b17bfdce3481f10bea41f45ba9f709d39ce8325427b57afcfc994cee"))
-    val v: Byte = ByteString(Hex.decode("1b")).last
-    val sig = ECDSASignature(r, s, v)
-  }
-=======
->>>>>>> 294d8144
 }