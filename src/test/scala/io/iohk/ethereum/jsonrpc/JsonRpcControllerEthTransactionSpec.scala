package io.iohk.ethereum.jsonrpc

import akka.actor.ActorSystem
import akka.testkit.TestKit
import akka.util.ByteString
import io.iohk.ethereum.crypto.ECDSASignature
import io.iohk.ethereum.domain._
import io.iohk.ethereum.jsonrpc.EthService._
import io.iohk.ethereum.jsonrpc.FilterManager.TxLog
import io.iohk.ethereum.jsonrpc.JsonSerializers.{
  OptionNoneToJNullSerializer,
  QuantitiesSerializer,
  UnformattedDataJsonSerializer
}
import io.iohk.ethereum.jsonrpc.PersonalService._
import io.iohk.ethereum.transactions.PendingTransactionsManager.PendingTransaction
<<<<<<< HEAD
import io.iohk.ethereum.Fixtures
import monix.eval.Task
import monix.execution.Scheduler
import monix.execution.schedulers.TestScheduler
=======
import io.iohk.ethereum.{Fixtures, LongPatience, WithActorSystemShutDown}
>>>>>>> 61fbcacd
import org.bouncycastle.util.encoders.Hex
import org.json4s.JsonAST._
import org.json4s.JsonDSL._
import org.json4s.{DefaultFormats, Extraction, Formats}
<<<<<<< HEAD
import org.scalatest.flatspec.AnyFlatSpec
=======
import org.scalatest.concurrent.{Eventually, ScalaFutures}
import org.scalatest.flatspec.AnyFlatSpecLike
>>>>>>> 61fbcacd
import org.scalatest.matchers.should.Matchers
import org.scalatestplus.scalacheck.ScalaCheckPropertyChecks

// scalastyle:off magic.number
class JsonRpcControllerEthTransactionSpec
    extends TestKit(ActorSystem("JsonRpcControllerEthTransactionSpec_System"))
    with AnyFlatSpecLike
    with WithActorSystemShutDown
    with Matchers
    with JRCMatchers
    with ScalaCheckPropertyChecks {

  implicit val tx: Scheduler = TestScheduler()

  implicit val formats: Formats = DefaultFormats.preservingEmptyValues + OptionNoneToJNullSerializer +
    QuantitiesSerializer + UnformattedDataJsonSerializer

  it should "handle eth_getTransactionByBlockHashAndIndex request" in new JsonRpcControllerFixture {
    val blockToRequest = Block(Fixtures.Blocks.Block3125369.header, Fixtures.Blocks.Block3125369.body)
    val txIndexToRequest = blockToRequest.body.transactionList.size / 2

    blockchain.storeBlock(blockToRequest).commit()
    blockchain.saveBestKnownBlocks(blockToRequest.header.number)

    val request: JsonRpcRequest = newJsonRpcRequest(
      "eth_getTransactionByBlockHashAndIndex",
      List(
        JString(s"0x${blockToRequest.header.hashAsHexString}"),
        JString(s"0x${Hex.toHexString(BigInt(txIndexToRequest).toByteArray)}")
      )
    )
    val response = jsonRpcController.handleRequest(request).runSyncUnsafe()
    val expectedStx = blockToRequest.body.transactionList.apply(txIndexToRequest)
    val expectedTxResponse = Extraction.decompose(
      TransactionResponse(expectedStx, Some(blockToRequest.header), Some(txIndexToRequest))
    )

    response should haveResult(expectedTxResponse)
  }

  it should "handle eth_getRawTransactionByBlockHashAndIndex request" in new JsonRpcControllerFixture {
    val blockToRequest = Block(Fixtures.Blocks.Block3125369.header, Fixtures.Blocks.Block3125369.body)
    val txIndexToRequest = blockToRequest.body.transactionList.size / 2

    blockchain.storeBlock(blockToRequest).commit()
    blockchain.saveBestKnownBlocks(blockToRequest.header.number)

    val request: JsonRpcRequest = newJsonRpcRequest(
      "eth_getRawTransactionByBlockHashAndIndex",
      List(
        JString(s"0x${blockToRequest.header.hashAsHexString}"),
        JString(s"0x${Hex.toHexString(BigInt(txIndexToRequest).toByteArray)}")
      )
    )
    val response = jsonRpcController.handleRequest(request).runSyncUnsafe()
    val expectedTxResponse = rawTrnHex(blockToRequest.body.transactionList, txIndexToRequest)

    response should haveResult(expectedTxResponse)
  }

  it should "handle eth_getRawTransactionByHash request" in new JsonRpcControllerFixture {
    val mockEthService = mock[EthService]
    override val jsonRpcController = newJsonRpcController(mockEthService)

    val txResponse: SignedTransaction = Fixtures.Blocks.Block3125369.body.transactionList.head
    (mockEthService.getRawTransactionByHash _)
      .expects(*)
      .returning(Task.now(Right(RawTransactionResponse(Some(txResponse)))))

    val request: JsonRpcRequest = newJsonRpcRequest(
      "eth_getRawTransactionByHash",
      List(
        JString("0xe9b2d3e8a2bc996a1c7742de825fdae2466ae783ce53484304efffe304ff232d")
      )
    )

    val response = jsonRpcController.handleRequest(request).runSyncUnsafe()
    response should haveResult(encodeSignedTrx(txResponse))
  }

  it should "eth_sendTransaction" in new JsonRpcControllerFixture {
    val params = JObject(
      "from" -> Address(42).toString,
      "to" -> Address(123).toString,
      "value" -> 1000
    ) :: Nil

    val txHash = ByteString(1, 2, 3, 4)

    (personalService
      .sendTransaction(_: SendTransactionRequest))
      .expects(*)
      .returning(Task.now(Right(SendTransactionResponse(txHash))))

    val rpcRequest = newJsonRpcRequest("eth_sendTransaction", params)
    val response = jsonRpcController.handleRequest(rpcRequest).runSyncUnsafe()

    response should haveResult(JString(s"0x${Hex.toHexString(txHash.toArray)}"))
  }

  it should "eth_getTransactionByBlockNumberAndIndex by tag" in new JsonRpcControllerFixture {
    val blockToRequest = Block(Fixtures.Blocks.Block3125369.header, Fixtures.Blocks.Block3125369.body)
    val txIndex = 1

    blockchain.storeBlock(blockToRequest).commit()
    blockchain.saveBestKnownBlocks(blockToRequest.header.number)

    val request: JsonRpcRequest = newJsonRpcRequest(
      "eth_getTransactionByBlockNumberAndIndex",
      List(
        JString(s"latest"),
        JString(s"0x${Hex.toHexString(BigInt(txIndex).toByteArray)}")
      )
    )
    val response = jsonRpcController.handleRequest(request).runSyncUnsafe()
    val expectedStx = blockToRequest.body.transactionList(txIndex)
    val expectedTxResponse = Extraction.decompose(
      TransactionResponse(expectedStx, Some(blockToRequest.header), Some(txIndex))
    )

    response should haveResult(expectedTxResponse)
  }

  it should "eth_getTransactionByBlockNumberAndIndex by hex number" in new JsonRpcControllerFixture {
    val blockToRequest =
      Block(Fixtures.Blocks.Block3125369.header.copy(number = BigInt(0xc005)), Fixtures.Blocks.Block3125369.body)
    val txIndex = 1

    blockchain.storeBlock(blockToRequest).commit()

    val request: JsonRpcRequest = newJsonRpcRequest(
      "eth_getTransactionByBlockNumberAndIndex",
      List(
        JString(s"0xC005"),
        JString(s"0x${Hex.toHexString(BigInt(txIndex).toByteArray)}")
      )
    )
    val response = jsonRpcController.handleRequest(request).runSyncUnsafe()
    val expectedStx = blockToRequest.body.transactionList(txIndex)
    val expectedTxResponse = Extraction.decompose(
      TransactionResponse(expectedStx, Some(blockToRequest.header), Some(txIndex))
    )

    response should haveResult(expectedTxResponse)
  }

  it should "eth_getTransactionByBlockNumberAndIndex by number" in new JsonRpcControllerFixture {
    val blockToRequest = Block(Fixtures.Blocks.Block3125369.header, Fixtures.Blocks.Block3125369.body)
    val txIndex = 1

    blockchain.storeBlock(blockToRequest).commit()

    val request: JsonRpcRequest = newJsonRpcRequest(
      "eth_getTransactionByBlockNumberAndIndex",
      List(
        JInt(Fixtures.Blocks.Block3125369.header.number),
        JString(s"0x${Hex.toHexString(BigInt(txIndex).toByteArray)}")
      )
    )
    val response = jsonRpcController.handleRequest(request).runSyncUnsafe()
    val expectedStx = blockToRequest.body.transactionList(txIndex)
    val expectedTxResponse = Extraction.decompose(
      TransactionResponse(expectedStx, Some(blockToRequest.header), Some(txIndex))
    )

    response should haveResult(expectedTxResponse)
  }

  it should "eth_getRawTransactionByBlockNumberAndIndex by tag" in new JsonRpcControllerFixture {
    // given
    val blockToRequest: Block = Block(Fixtures.Blocks.Block3125369.header, Fixtures.Blocks.Block3125369.body)
    val txIndex = 1

    blockchain.storeBlock(blockToRequest).commit()
    blockchain.saveBestKnownBlocks(blockToRequest.header.number)

    val request: JsonRpcRequest = newJsonRpcRequest(
      "eth_getRawTransactionByBlockNumberAndIndex",
      List(
        JString(s"latest"),
        JString(s"0x${Hex.toHexString(BigInt(txIndex).toByteArray)}")
      )
    )

    // when
    val response = jsonRpcController.handleRequest(request).runSyncUnsafe()

    // then
    val expectedTxResponse = rawTrnHex(blockToRequest.body.transactionList, txIndex)

    response should haveResult(expectedTxResponse)
  }

  it should "eth_getRawTransactionByBlockNumberAndIndex by hex number" in new JsonRpcControllerFixture {
    // given
    val blockToRequest =
      Block(Fixtures.Blocks.Block3125369.header.copy(number = BigInt(0xc005)), Fixtures.Blocks.Block3125369.body)
    val txIndex = 1

    blockchain.storeBlock(blockToRequest).commit()

    val request: JsonRpcRequest = newJsonRpcRequest(
      "eth_getRawTransactionByBlockNumberAndIndex",
      List(
        JString(s"0xC005"),
        JString(s"0x${Hex.toHexString(BigInt(txIndex).toByteArray)}")
      )
    )

    // when
    val response = jsonRpcController.handleRequest(request).runSyncUnsafe()

    // then
    val expectedTxResponse = rawTrnHex(blockToRequest.body.transactionList, txIndex)

    response should haveResult(expectedTxResponse)
  }

  it should "eth_getRawTransactionByBlockNumberAndIndex by number" in new JsonRpcControllerFixture {
    val blockToRequest = Block(Fixtures.Blocks.Block3125369.header, Fixtures.Blocks.Block3125369.body)
    val txIndex = 1

    blockchain.storeBlock(blockToRequest).commit()

    val request: JsonRpcRequest = newJsonRpcRequest(
      "eth_getRawTransactionByBlockNumberAndIndex",
      List(
        JInt(Fixtures.Blocks.Block3125369.header.number),
        JString(s"0x${Hex.toHexString(BigInt(txIndex).toByteArray)}")
      )
    )
    val response = jsonRpcController.handleRequest(request).runSyncUnsafe()
    val expectedTxResponse = rawTrnHex(blockToRequest.body.transactionList, txIndex)

    response should haveResult(expectedTxResponse)
  }

  it should "eth_getTransactionByHash" in new JsonRpcControllerFixture {
    val mockEthService = mock[EthService]
    override val jsonRpcController = newJsonRpcController(mockEthService)

    val txResponse = TransactionResponse(Fixtures.Blocks.Block3125369.body.transactionList.head)
    (mockEthService.getTransactionByHash _)
      .expects(*)
      .returning(Task.now(Right(GetTransactionByHashResponse(Some(txResponse)))))

    val request: JsonRpcRequest = newJsonRpcRequest(
      "eth_getTransactionByHash",
      List(
        JString("0xe9b2d3e8a2bc996a1c7742de825fdae2466ae783ce53484304efffe304ff232d")
      )
    )

    val response = jsonRpcController.handleRequest(request).runSyncUnsafe()
    response should haveResult(Extraction.decompose(txResponse))
  }

  it should "eth_getTransactionCount" in new JsonRpcControllerFixture {
    val mockEthService = mock[EthService]
    override val jsonRpcController = newJsonRpcController(mockEthService)

    (mockEthService.getTransactionCount _)
      .expects(*)
      .returning(Task.now(Right(GetTransactionCountResponse(123))))

    val request: JsonRpcRequest = newJsonRpcRequest(
      "eth_getTransactionCount",
      List(
        JString(s"0x7B9Bc474667Db2fFE5b08d000F1Acc285B2Ae47D"),
        JString(s"latest")
      )
    )

    val response = jsonRpcController.handleRequest(request).runSyncUnsafe()
    response should haveStringResult("0x7b")
  }

  it should "eth_getBlockTransactionCountByNumber " in new JsonRpcControllerFixture {
    val mockEthService = mock[EthService]
    override val jsonRpcController = newJsonRpcController(mockEthService)

    (mockEthService.getBlockTransactionCountByNumber _)
      .expects(*)
      .returning(Task.now(Right(GetBlockTransactionCountByNumberResponse(17))))

    val request: JsonRpcRequest = newJsonRpcRequest(
      "eth_getBlockTransactionCountByNumber",
      List(
        JString(s"0x123")
      )
    )

    val response = jsonRpcController.handleRequest(request).runSyncUnsafe()
    response should haveStringResult("0x11")
  }

  it should "handle eth_getBlockTransactionCountByHash request" in new JsonRpcControllerFixture {
    val blockToRequest = Block(Fixtures.Blocks.Block3125369.header, Fixtures.Blocks.Block3125369.body)

    blockchain.storeBlock(blockToRequest).commit()

    val rpcRequest = newJsonRpcRequest(
      "eth_getBlockTransactionCountByHash",
      List(JString(s"0x${blockToRequest.header.hashAsHexString}"))
    )
    val response = jsonRpcController.handleRequest(rpcRequest).runSyncUnsafe()

    val expectedTxCount = Extraction.decompose(BigInt(blockToRequest.body.transactionList.size))
    response should haveResult(expectedTxCount)
  }

  it should "eth_getTransactionReceipt" in new JsonRpcControllerFixture {
    val mockEthService = mock[EthService]
    override val jsonRpcController = newJsonRpcController(mockEthService)

    val arbitraryValue = 42

    val mockRequest = GetTransactionReceiptRequest(
      ByteString(Hex.decode("b903239f8543d04b5dc1ba6579132b143087c68db1b2168786408fcbce568238"))
    )

    val mockResponse = Right(
      GetTransactionReceiptResponse(
        Some(
          TransactionReceiptResponse(
            transactionHash = ByteString(Hex.decode("23" * 32)),
            transactionIndex = 1,
            blockNumber = Fixtures.Blocks.Block3125369.header.number,
            blockHash = Fixtures.Blocks.Block3125369.header.hash,
            cumulativeGasUsed = arbitraryValue * 10,
            gasUsed = arbitraryValue,
            contractAddress = Some(Address(arbitraryValue)),
            logs = Seq(
              TxLog(
                logIndex = 0,
                transactionIndex = 1,
                transactionHash = ByteString(Hex.decode("23" * 32)),
                blockHash = Fixtures.Blocks.Block3125369.header.hash,
                blockNumber = Fixtures.Blocks.Block3125369.header.number,
                address = Address(arbitraryValue),
                data = ByteString(Hex.decode("43" * 32)),
                topics = Seq(ByteString(Hex.decode("44" * 32)), ByteString(Hex.decode("45" * 32)))
              )
            )
          )
        )
      )
    )

    (mockEthService.getTransactionReceipt _).expects(*).returning(Task.now(mockResponse))

    val request: JsonRpcRequest = newJsonRpcRequest(
      "eth_getTransactionReceipt",
      List(JString(s"0xb903239f8543d04b5dc1ba6579132b143087c68db1b2168786408fcbce568238"))
    )

    val response = jsonRpcController.handleRequest(request).runSyncUnsafe()
    response should haveResult(
      JObject(
        JField("transactionHash", JString("0x" + "23" * 32)),
        JField("transactionIndex", JString("0x1")),
        JField("blockNumber", JString("0x2fb079")),
        JField("blockHash", JString("0x" + Hex.toHexString(Fixtures.Blocks.Block3125369.header.hash.toArray[Byte]))),
        JField("cumulativeGasUsed", JString("0x1a4")),
        JField("gasUsed", JString("0x2a")),
        JField("contractAddress", JString("0x000000000000000000000000000000000000002a")),
        JField(
          "logs",
          JArray(
            List(
              JObject(
                JField("logIndex", JString("0x0")),
                JField("transactionIndex", JString("0x1")),
                JField("transactionHash", JString("0x" + "23" * 32)),
                JField(
                  "blockHash",
                  JString("0x" + Hex.toHexString(Fixtures.Blocks.Block3125369.header.hash.toArray[Byte]))
                ),
                JField("blockNumber", JString("0x2fb079")),
                JField("address", JString("0x000000000000000000000000000000000000002a")),
                JField("data", JString("0x" + "43" * 32)),
                JField("topics", JArray(List(JString("0x" + "44" * 32), JString("0x" + "45" * 32))))
              )
            )
          )
        )
      )
    )
  }

  "eth_pendingTransactions" should "request pending transactions and return valid response when mempool is empty" in new JsonRpcControllerFixture {
    val mockEthService = mock[EthService]
    (mockEthService.ethPendingTransactions _)
      .expects(*)
      .returning(Task.now(Right(EthPendingTransactionsResponse(List()))))
    val jRpcController =
      new JsonRpcController(
        web3Service,
        netService,
        mockEthService,
        personalService,
        None,
        debugService,
        qaService,
        checkpointingService,
        config
      )

    val request = JsonRpcRequest(
      "2.0",
      "eth_pendingTransactions",
      Some(
        JArray(
          List()
        )
      ),
      Some(JInt(1))
    )

    val response: JsonRpcResponse = jRpcController.handleRequest(request).runSyncUnsafe()

    response should haveResult(JArray(List()))
  }

  it should "request pending transactions and return valid response when mempool has transactions" in new JsonRpcControllerFixture {
    val transactions = (0 to 1).map(_ => {
      val fakeTransaction = SignedTransactionWithSender(
        Transaction(
          nonce = 0,
          gasPrice = 123,
          gasLimit = 123,
          receivingAddress = Address("0x1234"),
          value = 0,
          payload = ByteString()
        ),
        signature = ECDSASignature(0, 0, 0.toByte),
        sender = Address("0x1234")
      )
      PendingTransaction(fakeTransaction, System.currentTimeMillis)
    })

    val mockEthService = mock[EthService]
    (mockEthService.ethPendingTransactions _)
      .expects(*)
      .returning(Task.now(Right(EthPendingTransactionsResponse(transactions))))
    val jRpcController =
      new JsonRpcController(
        web3Service,
        netService,
        mockEthService,
        personalService,
        None,
        debugService,
        qaService,
        checkpointingService,
        config
      )
    val request = JsonRpcRequest(
      "2.0",
      "eth_pendingTransactions",
      Some(
        JArray(
          List()
        )
      ),
      Some(JInt(1))
    )

    val response: JsonRpcResponse = jRpcController.handleRequest(request).runSyncUnsafe()

    val result = JArray(
      transactions
        .map(tx => {
          encodeAsHex(tx.stx.tx.hash)
        })
        .toList
    )

    response should haveResult(result)
  }
}<|MERGE_RESOLUTION|>--- conflicted
+++ resolved
@@ -7,42 +7,35 @@
 import io.iohk.ethereum.domain._
 import io.iohk.ethereum.jsonrpc.EthService._
 import io.iohk.ethereum.jsonrpc.FilterManager.TxLog
-import io.iohk.ethereum.jsonrpc.JsonSerializers.{
-  OptionNoneToJNullSerializer,
-  QuantitiesSerializer,
-  UnformattedDataJsonSerializer
-}
+import io.iohk.ethereum.jsonrpc.JsonSerializers.{OptionNoneToJNullSerializer, QuantitiesSerializer, UnformattedDataJsonSerializer}
 import io.iohk.ethereum.jsonrpc.PersonalService._
 import io.iohk.ethereum.transactions.PendingTransactionsManager.PendingTransaction
-<<<<<<< HEAD
+import io.iohk.ethereum.{Fixtures, LongPatience, WithActorSystemShutDown}
 import io.iohk.ethereum.Fixtures
 import monix.eval.Task
 import monix.execution.Scheduler
 import monix.execution.schedulers.TestScheduler
-=======
-import io.iohk.ethereum.{Fixtures, LongPatience, WithActorSystemShutDown}
->>>>>>> 61fbcacd
 import org.bouncycastle.util.encoders.Hex
 import org.json4s.JsonAST._
 import org.json4s.JsonDSL._
 import org.json4s.{DefaultFormats, Extraction, Formats}
-<<<<<<< HEAD
-import org.scalatest.flatspec.AnyFlatSpec
-=======
 import org.scalatest.concurrent.{Eventually, ScalaFutures}
 import org.scalatest.flatspec.AnyFlatSpecLike
->>>>>>> 61fbcacd
+import org.scalatest.flatspec.AnyFlatSpec
 import org.scalatest.matchers.should.Matchers
 import org.scalatestplus.scalacheck.ScalaCheckPropertyChecks
 
 // scalastyle:off magic.number
 class JsonRpcControllerEthTransactionSpec
     extends TestKit(ActorSystem("JsonRpcControllerEthTransactionSpec_System"))
-    with AnyFlatSpecLike
-    with WithActorSystemShutDown
-    with Matchers
-    with JRCMatchers
-    with ScalaCheckPropertyChecks {
+      with AnyFlatSpecLike
+      with WithActorSystemShutDown
+      with Matchers
+      with JRCMatchers
+      with ScalaCheckPropertyChecks
+      with ScalaFutures
+      with LongPatience
+      with Eventually {
 
   implicit val tx: Scheduler = TestScheduler()
 
