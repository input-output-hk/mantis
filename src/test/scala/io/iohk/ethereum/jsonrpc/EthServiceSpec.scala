package io.iohk.ethereum.jsonrpc

import akka.actor.ActorSystem
import akka.testkit.{TestKit, TestProbe}
import akka.util.ByteString
import io.iohk.ethereum.Mocks.MockValidatorsAlwaysSucceed
import io.iohk.ethereum._
import io.iohk.ethereum.blockchain.sync.SyncProtocol.Status.Progress
import io.iohk.ethereum.blockchain.sync.{EphemBlockchainTestSetup, SyncProtocol}
import io.iohk.ethereum.consensus._
import io.iohk.ethereum.consensus.blocks.{PendingBlock, PendingBlockAndState}
import io.iohk.ethereum.consensus.ethash.blocks.{EthashBlockGenerator, RestrictedEthashBlockGeneratorImpl}
import io.iohk.ethereum.consensus.ethash.difficulty.EthashDifficultyCalculator
import io.iohk.ethereum.crypto.{ECDSASignature, kec256}
import io.iohk.ethereum.db.storage.AppStateStorage
import io.iohk.ethereum.domain.BlockHeader.getEncodedWithoutNonce
import io.iohk.ethereum.domain.{Address, Block, BlockHeader, BlockchainImpl, UInt256, _}
import io.iohk.ethereum.jsonrpc.EthService.{ProtocolVersionRequest, _}
import io.iohk.ethereum.jsonrpc.server.controllers.JsonRpcBaseController.JsonRpcConfig
import io.iohk.ethereum.keystore.KeyStore
import io.iohk.ethereum.ledger.Ledger.TxResult
import io.iohk.ethereum.ledger.{Ledger, StxLedger}
import io.iohk.ethereum.mpt.{ByteArrayEncoder, ByteArraySerializable, MerklePatriciaTrie}
import io.iohk.ethereum.nodebuilder.ApisBuilder
import io.iohk.ethereum.ommers.OmmersPool
import io.iohk.ethereum.testing.ActorsTesting.simpleAutoPilot
import io.iohk.ethereum.transactions.PendingTransactionsManager
import io.iohk.ethereum.transactions.PendingTransactionsManager.{
  GetPendingTransactions,
  PendingTransaction,
  PendingTransactionsResponse
}
import io.iohk.ethereum.utils._
import monix.execution.Scheduler.Implicits.global
import org.bouncycastle.util.encoders.Hex
import org.scalactic.TypeCheckedTripleEquals
import org.scalamock.scalatest.MockFactory
import org.scalatest.OptionValues
import org.scalatest.concurrent.ScalaFutures
import org.scalatest.flatspec.AnyFlatSpecLike
import org.scalatest.matchers.should.Matchers

import scala.concurrent.duration.{Duration, DurationInt, FiniteDuration}

// scalastyle:off file.size.limit
class EthServiceSpec
    extends TestKit(ActorSystem("EthServiceSpec_ActorSystem"))
    with AnyFlatSpecLike
    with WithActorSystemShutDown
    with Matchers
    with ScalaFutures
    with OptionValues
    with MockFactory
    with NormalPatience
    with TypeCheckedTripleEquals {

  "EthService" should "answer eth_blockNumber with the latest block number" in new TestSetup {
    val bestBlockNumber = 10
    blockchain.saveBestKnownBlocks(bestBlockNumber)

    val response = ethService.bestBlockNumber(BestBlockNumberRequest()).runSyncUnsafe(Duration.Inf).right.get
    response.bestBlockNumber shouldEqual bestBlockNumber
  }

  it should "return ethereum protocol version" in new TestSetup {
    val response = ethService.protocolVersion(ProtocolVersionRequest()).runSyncUnsafe()
    val protocolVersion = response.right.get.value

    Integer.parseInt(protocolVersion.drop(2), 16) shouldEqual currentProtocolVersion
  }

  it should "return configured chain id" in new TestSetup {
    val response = ethService.chainId(ChainIdRequest()).runSyncUnsafe().right.get

    assert(response === ChainIdResponse(blockchainConfig.chainId))
  }

  it should "answer eth_getBlockTransactionCountByHash with None when the requested block isn't in the blockchain" in new TestSetup {
    val request = TxCountByBlockHashRequest(blockToRequestHash)
    val response = ethService.getBlockTransactionCountByHash(request).runSyncUnsafe(Duration.Inf).right.get
    response.txsQuantity shouldBe None
  }

  it should "answer eth_getBlockTransactionCountByHash with the block has no tx when the requested block is in the blockchain and has no tx" in new TestSetup {
    blockchain.storeBlock(blockToRequest.copy(body = BlockBody(Nil, Nil))).commit()
    val request = TxCountByBlockHashRequest(blockToRequestHash)
    val response = ethService.getBlockTransactionCountByHash(request).runSyncUnsafe(Duration.Inf).right.get
    response.txsQuantity shouldBe Some(0)
  }

  it should "answer eth_getBlockTransactionCountByHash correctly when the requested block is in the blockchain and has some tx" in new TestSetup {
    blockchain.storeBlock(blockToRequest).commit()
    val request = TxCountByBlockHashRequest(blockToRequestHash)
    val response = ethService.getBlockTransactionCountByHash(request).runSyncUnsafe(Duration.Inf).right.get
    response.txsQuantity shouldBe Some(blockToRequest.body.numberOfTxs)
  }

  it should "answer eth_getTransactionByBlockHashAndIndex with None when there is no block with the requested hash" in new TestSetup {
    val txIndexToRequest = blockToRequest.body.numberOfTxs / 2
    val request = GetTransactionByBlockHashAndIndexRequest(blockToRequest.header.hash, txIndexToRequest)
    val response = ethService.getTransactionByBlockHashAndIndex(request).runSyncUnsafe(Duration.Inf).right.get

    response.transactionResponse shouldBe None
  }

  it should "answer eth_getTransactionByBlockHashAndIndex with None when there is no tx in requested index" in new TestSetup {
    blockchain.storeBlock(blockToRequest).commit()

    val invalidTxIndex = blockToRequest.body.numberOfTxs
    val requestWithInvalidIndex = GetTransactionByBlockHashAndIndexRequest(blockToRequest.header.hash, invalidTxIndex)
    val response = ethService
      .getTransactionByBlockHashAndIndex(requestWithInvalidIndex)
      .runSyncUnsafe(Duration.Inf)
      .right
      .get

    response.transactionResponse shouldBe None
  }

  it should "answer eth_getTransactionByBlockHashAndIndex with the transaction response correctly when the requested index has one" in new TestSetup {
    blockchain.storeBlock(blockToRequest).commit()

    val txIndexToRequest = blockToRequest.body.numberOfTxs / 2
    val request = GetTransactionByBlockHashAndIndexRequest(blockToRequest.header.hash, txIndexToRequest)
    val response = ethService.getTransactionByBlockHashAndIndex(request).runSyncUnsafe(Duration.Inf).right.get

    val requestedStx = blockToRequest.body.getTransactionByIndex(txIndexToRequest).get
    val expectedTxResponse = TransactionResponse(requestedStx, Some(blockToRequest.header), Some(txIndexToRequest))
    response.transactionResponse shouldBe Some(expectedTxResponse)
  }

  it should "answer eth_getRawTransactionByBlockHashAndIndex with None when there is no block with the requested hash" in new TestSetup {
    // given
    val txIndexToRequest = blockToRequest.body.numberOfTxs / 2
    val request = GetTransactionByBlockHashAndIndexRequest(blockToRequest.header.hash, txIndexToRequest)

    // when
    val response = ethService.getRawTransactionByBlockHashAndIndex(request).runSyncUnsafe(Duration.Inf).right.get

    // then
    response.transactionResponse shouldBe None
  }

  it should "answer eth_getRawTransactionByBlockHashAndIndex with None when there is no tx in requested index" in new TestSetup {
    // given
    blockchain.storeBlock(blockToRequest).commit()

    val invalidTxIndex = blockToRequest.body.numberOfTxs
    val requestWithInvalidIndex = GetTransactionByBlockHashAndIndexRequest(blockToRequest.header.hash, invalidTxIndex)

    // when
    val response = ethService
      .getRawTransactionByBlockHashAndIndex(requestWithInvalidIndex)
      .runSyncUnsafe(Duration.Inf)
      .toOption
      .value

    // then
    response.transactionResponse shouldBe None
  }

  it should "answer eth_getRawTransactionByBlockHashAndIndex with the transaction response correctly when the requested index has one" in new TestSetup {
    // given
    blockchain.storeBlock(blockToRequest).commit()
    val txIndexToRequest = blockToRequest.body.numberOfTxs / 2
    val request = GetTransactionByBlockHashAndIndexRequest(blockToRequest.header.hash, txIndexToRequest)

    // when
    val response = ethService.getRawTransactionByBlockHashAndIndex(request).runSyncUnsafe(Duration.Inf).right.get

    // then
    val expectedTxResponse = blockToRequest.body.getTransactionByIndex(txIndexToRequest)
    response.transactionResponse shouldBe expectedTxResponse
  }

  it should "handle eth_getRawTransactionByHash if the tx is not on the blockchain and not in the tx pool" in new TestSetup {
    // given
    (ledger.consensus _: (() => Consensus)).expects().returns(consensus)
    val request = GetTransactionByHashRequest(txToRequestHash)

    // when
    val response = ethService.getRawTransactionByHash(request).runSyncUnsafe()

    // then
    pendingTransactionsManager.expectMsg(PendingTransactionsManager.GetPendingTransactions)
    pendingTransactionsManager.reply(PendingTransactionsResponse(Nil))

    response shouldEqual Right(RawTransactionResponse(None))
  }

  it should "handle eth_getRawTransactionByHash if the tx is still pending" in new TestSetup {
    // given
    (ledger.consensus _: (() => Consensus)).expects().returns(consensus)
    val request = GetTransactionByHashRequest(txToRequestHash)

    // when
    val response = ethService.getRawTransactionByHash(request).runToFuture

    // then
    pendingTransactionsManager.expectMsg(PendingTransactionsManager.GetPendingTransactions)
    pendingTransactionsManager.reply(
      PendingTransactionsResponse(Seq(PendingTransaction(txToRequestWithSender, System.currentTimeMillis)))
    )

    response.futureValue shouldEqual Right(RawTransactionResponse(Some(txToRequest)))
  }

  it should "handle eth_getRawTransactionByHash if the tx was already executed" in new TestSetup {
    // given
    (ledger.consensus _: (() => Consensus)).expects().returns(consensus)

    val blockWithTx = Block(Fixtures.Blocks.Block3125369.header, Fixtures.Blocks.Block3125369.body)
    blockchain.storeBlock(blockWithTx).commit()
    val request = GetTransactionByHashRequest(txToRequestHash)

    // when
    val response = ethService.getRawTransactionByHash(request).runSyncUnsafe()

    // then
    pendingTransactionsManager.expectMsg(PendingTransactionsManager.GetPendingTransactions)
    pendingTransactionsManager.reply(PendingTransactionsResponse(Nil))

    response shouldEqual Right(RawTransactionResponse(Some(txToRequest)))
  }

  it should "answer eth_getBlockByNumber with the correct block when the pending block is requested" in new TestSetup {
    (ledger.consensus _: (() => Consensus)).expects().returns(consensus)

    (appStateStorage.getBestBlockNumber _: () => BigInt).expects().returns(blockToRequest.header.number)

    (blockGenerator.getPendingBlockAndState _)
      .expects()
      .returns(Some(PendingBlockAndState(PendingBlock(blockToRequest, Nil), fakeWorld)))

    val request = BlockByNumberRequest(BlockParam.Pending, fullTxs = true)
    val response = ethService.getBlockByNumber(request).runSyncUnsafe().right.get

    response.blockResponse.isDefined should be(true)
    val blockResponse = response.blockResponse.get

    blockResponse.hash shouldBe None
    blockResponse.nonce shouldBe None
    blockResponse.miner shouldBe None
    blockResponse.number shouldBe blockToRequest.header.number
  }

  it should "answer eth_getBlockByNumber with the latest block pending block is requested and there are no pending ones" in new TestSetup {

    (ledger.consensus _: (() => Consensus)).expects().returns(consensus)

    blockchain
      .storeBlock(blockToRequest)
      .and(blockchain.storeChainWeight(blockToRequestHash, blockWeight))
      .commit()
    blockchain.saveBestKnownBlocks(blockToRequest.header.number)

    (blockGenerator.getPendingBlockAndState _).expects().returns(None)

    val request = BlockByNumberRequest(BlockParam.Pending, fullTxs = true)
    val response = ethService.getBlockByNumber(request).runSyncUnsafe().right.get
    response.blockResponse.get.hash.get shouldEqual blockToRequest.header.hash
  }

  it should "answer eth_getBlockByNumber with None when the requested block isn't in the blockchain" in new TestSetup {
    val request = BlockByNumberRequest(BlockParam.WithNumber(blockToRequestNumber), fullTxs = true)
    val response = ethService.getBlockByNumber(request).runSyncUnsafe(Duration.Inf).right.get
    response.blockResponse shouldBe None
  }

  it should "answer eth_getBlockByNumber with the block response correctly when it's chain weight is in blockchain" in new TestSetup {
    blockchain
      .storeBlock(blockToRequest)
      .and(blockchain.storeChainWeight(blockToRequestHash, blockWeight))
      .commit()

    val request = BlockByNumberRequest(BlockParam.WithNumber(blockToRequestNumber), fullTxs = true)
    val response = ethService.getBlockByNumber(request).runSyncUnsafe(Duration.Inf).right.get

    val stxResponses = blockToRequest.body.transactionEnumerator.map { case (stx, txIndex) =>
      TransactionResponse(stx, Some(blockToRequest.header), Some(txIndex))
    }

    response.blockResponse shouldBe Some(
      BlockResponse(blockToRequest, fullTxs = true, weight = Some(blockWeight))
    )
    response.blockResponse.get.chainWeight shouldBe Some(blockWeight)
    response.blockResponse.get.transactions.right.toOption shouldBe Some(stxResponses.toSeq)
  }

  it should "answer eth_getBlockByNumber with the block response correctly when it's chain weight is not in blockchain" in new TestSetup {
    blockchain.storeBlock(blockToRequest).commit()

    val request = BlockByNumberRequest(BlockParam.WithNumber(blockToRequestNumber), fullTxs = true)
    val response = ethService.getBlockByNumber(request).runSyncUnsafe(Duration.Inf).right.get

    val stxResponses = blockToRequest.body.transactionEnumerator.map { case (stx, txIndex) =>
      TransactionResponse(stx, Some(blockToRequest.header), Some(txIndex))
    }

    response.blockResponse shouldBe Some(BlockResponse(blockToRequest, fullTxs = true))
    response.blockResponse.get.chainWeight shouldBe None
    response.blockResponse.get.transactions.right.toOption shouldBe Some(stxResponses.toSeq)
  }

  it should "answer eth_getBlockByNumber with the block response correctly when the txs should be hashed" in new TestSetup {
    blockchain
      .storeBlock(blockToRequest)
      .and(blockchain.storeChainWeight(blockToRequestHash, blockWeight))
      .commit()

    val request = BlockByNumberRequest(BlockParam.WithNumber(blockToRequestNumber), fullTxs = true)
    val response = ethService.getBlockByNumber(request.copy(fullTxs = false)).runSyncUnsafe(Duration.Inf).right.get

    response.blockResponse shouldBe Some(
      BlockResponse(blockToRequest, fullTxs = false, weight = Some(blockWeight))
    )
    response.blockResponse.get.chainWeight shouldBe Some(blockWeight)
    response.blockResponse.get.transactions.left.toOption shouldBe Some(blockToRequest.body.transactionsAsIndexedSeq.map(_.hash))
  }

  it should "answer eth_getBlockByHash with None when the requested block isn't in the blockchain" in new TestSetup {
    val request = BlockByBlockHashRequest(blockToRequestHash, fullTxs = true)
    val response = ethService.getByBlockHash(request).runSyncUnsafe(Duration.Inf).right.get
    response.blockResponse shouldBe None
  }

  it should "answer eth_getBlockByHash with the block response correctly when it's chain weight is in blockchain" in new TestSetup {
    blockchain
      .storeBlock(blockToRequest)
      .and(blockchain.storeChainWeight(blockToRequestHash, blockWeight))
      .commit()

    val request = BlockByBlockHashRequest(blockToRequestHash, fullTxs = true)
    val response = ethService.getByBlockHash(request).runSyncUnsafe(Duration.Inf).right.get

    val stxResponses = blockToRequest.body.transactionEnumerator.map { case (stx, txIndex) =>
      TransactionResponse(stx, Some(blockToRequest.header), Some(txIndex))
    }

    response.blockResponse shouldBe Some(
      BlockResponse(blockToRequest, fullTxs = true, weight = Some(blockWeight))
    )
    response.blockResponse.get.chainWeight shouldBe Some(blockWeight)
    response.blockResponse.get.transactions.right.toOption shouldBe Some(stxResponses.toSeq)
  }

  it should "answer eth_getBlockByHash with the block response correctly when it's chain weight is not in blockchain" in new TestSetup {
    blockchain.storeBlock(blockToRequest).commit()

    val request = BlockByBlockHashRequest(blockToRequestHash, fullTxs = true)
    val response = ethService.getByBlockHash(request).runSyncUnsafe(Duration.Inf).right.get

    val stxResponses = blockToRequest.body.transactionEnumerator.map { case (stx, txIndex) =>
      TransactionResponse(stx, Some(blockToRequest.header), Some(txIndex))
    }

    response.blockResponse shouldBe Some(BlockResponse(blockToRequest, fullTxs = true))
    response.blockResponse.get.chainWeight shouldBe None
    response.blockResponse.get.transactions.right.toOption shouldBe Some(stxResponses.toSeq)
  }

  it should "answer eth_getBlockByHash with the block response correctly when the txs should be hashed" in new TestSetup {
    blockchain
      .storeBlock(blockToRequest)
      .and(blockchain.storeChainWeight(blockToRequestHash, blockWeight))
      .commit()

    val request = BlockByBlockHashRequest(blockToRequestHash, fullTxs = true)
    val response = ethService.getByBlockHash(request.copy(fullTxs = false)).runSyncUnsafe(Duration.Inf).right.get

    response.blockResponse shouldBe Some(
      BlockResponse(blockToRequest, fullTxs = false, weight = Some(blockWeight))
    )
    response.blockResponse.get.chainWeight shouldBe Some(blockWeight)
    response.blockResponse.get.transactions.left.toOption shouldBe Some(blockToRequest.body.transactionsAsSeq.map(_.hash))
  }

  it should "answer eth_getUncleByBlockHashAndIndex with None when the requested block isn't in the blockchain" in new TestSetup {
    val uncleIndexToRequest = 0
    val request = UncleByBlockHashAndIndexRequest(blockToRequestHash, uncleIndexToRequest)
    val response = ethService.getUncleByBlockHashAndIndex(request).runSyncUnsafe(Duration.Inf).right.get
    response.uncleBlockResponse shouldBe None
  }

  it should "answer eth_getUncleByBlockHashAndIndex with None when there's no uncle" in new TestSetup {
    blockchain.storeBlock(blockToRequest).commit()

    val uncleIndexToRequest = 0
    val request = UncleByBlockHashAndIndexRequest(blockToRequestHash, uncleIndexToRequest)
    val response = ethService.getUncleByBlockHashAndIndex(request).runSyncUnsafe(Duration.Inf).right.get

    response.uncleBlockResponse shouldBe None
  }

  it should "answer eth_getUncleByBlockHashAndIndex with None when there's no uncle in the requested index" in new TestSetup {
    blockchain.storeBlock(blockToRequestWithUncles).commit()

    val uncleIndexToRequest = 0
    val request = UncleByBlockHashAndIndexRequest(blockToRequestHash, uncleIndexToRequest)
    val response1 =
      ethService.getUncleByBlockHashAndIndex(request.copy(uncleIndex = 1)).runSyncUnsafe(Duration.Inf).right.get
    val response2 =
      ethService.getUncleByBlockHashAndIndex(request.copy(uncleIndex = -1)).runSyncUnsafe(Duration.Inf).right.get

    response1.uncleBlockResponse shouldBe None
    response2.uncleBlockResponse shouldBe None
  }

  it should "answer eth_getUncleByBlockHashAndIndex correctly when the requested index has one but there's no chain weight for it" in new TestSetup {
    blockchain.storeBlock(blockToRequestWithUncles).commit()

    val uncleIndexToRequest = 0
    val request = UncleByBlockHashAndIndexRequest(blockToRequestHash, uncleIndexToRequest)
    val response = ethService.getUncleByBlockHashAndIndex(request).runSyncUnsafe(Duration.Inf).right.get

    response.uncleBlockResponse shouldBe Some(BlockResponse(uncle, None, pendingBlock = false))
    response.uncleBlockResponse.get.chainWeight shouldBe None
    response.uncleBlockResponse.get.transactions shouldBe Left(Nil)
    response.uncleBlockResponse.get.uncles shouldBe Nil
  }

  it should "anwer eth_getUncleByBlockHashAndIndex correctly when the requested index has one and there's chain weight for it" in new TestSetup {
    blockchain
      .storeBlock(blockToRequestWithUncles)
      .and(blockchain.storeChainWeight(uncle.hash, uncleWeight))
      .commit()

    val uncleIndexToRequest = 0
    val request = UncleByBlockHashAndIndexRequest(blockToRequestHash, uncleIndexToRequest)
    val response = ethService.getUncleByBlockHashAndIndex(request).runSyncUnsafe(Duration.Inf).right.get

    response.uncleBlockResponse shouldBe Some(BlockResponse(uncle, Some(uncleWeight), pendingBlock = false))
    response.uncleBlockResponse.get.chainWeight shouldBe Some(uncleWeight)
    response.uncleBlockResponse.get.transactions shouldBe Left(Nil)
    response.uncleBlockResponse.get.uncles shouldBe Nil
  }

  it should "answer eth_getUncleByBlockNumberAndIndex with None when the requested block isn't in the blockchain" in new TestSetup {
    val uncleIndexToRequest = 0
    val request = UncleByBlockNumberAndIndexRequest(BlockParam.WithNumber(blockToRequestNumber), uncleIndexToRequest)
    val response = ethService.getUncleByBlockNumberAndIndex(request).runSyncUnsafe(Duration.Inf).right.get
    response.uncleBlockResponse shouldBe None
  }

  it should "answer eth_getUncleByBlockNumberAndIndex with None when there's no uncle" in new TestSetup {
    blockchain.storeBlock(blockToRequest).commit()

    val uncleIndexToRequest = 0
    val request = UncleByBlockNumberAndIndexRequest(BlockParam.WithNumber(blockToRequestNumber), uncleIndexToRequest)
    val response = ethService.getUncleByBlockNumberAndIndex(request).runSyncUnsafe(Duration.Inf).right.get

    response.uncleBlockResponse shouldBe None
  }

  it should "answer eth_getUncleByBlockNumberAndIndex with None when there's no uncle in the requested index" in new TestSetup {
    blockchain.storeBlock(blockToRequestWithUncles).commit()

    val uncleIndexToRequest = 0
    val request = UncleByBlockNumberAndIndexRequest(BlockParam.WithNumber(blockToRequestNumber), uncleIndexToRequest)
    val response1 =
      ethService.getUncleByBlockNumberAndIndex(request.copy(uncleIndex = 1)).runSyncUnsafe(Duration.Inf).right.get
    val response2 =
      ethService.getUncleByBlockNumberAndIndex(request.copy(uncleIndex = -1)).runSyncUnsafe(Duration.Inf).right.get

    response1.uncleBlockResponse shouldBe None
    response2.uncleBlockResponse shouldBe None
  }

  it should "answer eth_getUncleByBlockNumberAndIndex correctly when the requested index has one but there's no chain weight for it" in new TestSetup {
    blockchain.storeBlock(blockToRequestWithUncles).commit()

    val uncleIndexToRequest = 0
    val request = UncleByBlockNumberAndIndexRequest(BlockParam.WithNumber(blockToRequestNumber), uncleIndexToRequest)
    val response = ethService.getUncleByBlockNumberAndIndex(request).runSyncUnsafe(Duration.Inf).right.get

    response.uncleBlockResponse shouldBe Some(BlockResponse(uncle, None, pendingBlock = false))
    response.uncleBlockResponse.get.chainWeight shouldBe None
    response.uncleBlockResponse.get.transactions shouldBe Left(Nil)
    response.uncleBlockResponse.get.uncles shouldBe Nil
  }

  it should "anwer eth_getUncleByBlockNumberAndIndex correctly when the requested index has one and there's chain weight for it" in new TestSetup {
    blockchain
      .storeBlock(blockToRequestWithUncles)
      .and(blockchain.storeChainWeight(uncle.hash, uncleWeight))
      .commit()

    val uncleIndexToRequest = 0
    val request = UncleByBlockNumberAndIndexRequest(BlockParam.WithNumber(blockToRequestNumber), uncleIndexToRequest)
    val response = ethService.getUncleByBlockNumberAndIndex(request).runSyncUnsafe(Duration.Inf).right.get

    response.uncleBlockResponse shouldBe Some(BlockResponse(uncle, Some(uncleWeight), pendingBlock = false))
    response.uncleBlockResponse.get.chainWeight shouldBe Some(uncleWeight)
    response.uncleBlockResponse.get.transactions shouldBe Left(Nil)
    response.uncleBlockResponse.get.uncles shouldBe Nil
  }

  it should "return syncing info if the peer is syncing" in new TestSetup {
    syncingController.setAutoPilot(simpleAutoPilot { case SyncProtocol.GetStatus =>
      SyncProtocol.Status.Syncing(999, Progress(200, 10000), Some(Progress(100, 144)))
    })

    val response = ethService.syncing(SyncingRequest()).runSyncUnsafe().right.get

    response shouldEqual SyncingResponse(
      Some(
        EthService.SyncingStatus(
          startingBlock = 999,
          currentBlock = 200,
          highestBlock = 10000,
          knownStates = 144,
          pulledStates = 100
        )
      )
    )
  }

  // scalastyle:off magic.number
  it should "return no syncing info if the peer is not syncing" in new TestSetup {
    syncingController.setAutoPilot(simpleAutoPilot { case SyncProtocol.GetStatus =>
      SyncProtocol.Status.NotSyncing
    })

    val response = ethService.syncing(SyncingRequest()).runSyncUnsafe()

    response shouldEqual Right(SyncingResponse(None))
  }

  it should "return no syncing info if sync is done" in new TestSetup {
    syncingController.setAutoPilot(simpleAutoPilot { case SyncProtocol.GetStatus =>
      SyncProtocol.Status.SyncDone
    })

    val response = ethService.syncing(SyncingRequest()).runSyncUnsafe()

    response shouldEqual Right(SyncingResponse(None))
  }

  it should "return requested work" in new TestSetup {
    (ledger.consensus _: (() => Consensus)).expects().returns(consensus).anyNumberOfTimes()

    (blockGenerator.generateBlock _)
      .expects(parentBlock, Nil, *, *, *)
      .returning(PendingBlockAndState(PendingBlock(block, Nil), fakeWorld))
    blockchain.save(parentBlock, Nil, ChainWeight.totalDifficultyOnly(parentBlock.header.difficulty), true)

    val response = ethService.getWork(GetWorkRequest()).runSyncUnsafe()
    pendingTransactionsManager.expectMsg(PendingTransactionsManager.GetPendingTransactions)
    pendingTransactionsManager.reply(PendingTransactionsManager.PendingTransactionsResponse(Nil))

    ommersPool.expectMsg(OmmersPool.GetOmmers(parentBlock.hash))
    ommersPool.reply(OmmersPool.Ommers(Nil))

    response shouldEqual Right(GetWorkResponse(powHash, seedHash, target))
  }

  it should "generate and submit work when generating block for mining with restricted ethash generator" in new TestSetup {
    lazy val cons = buildTestConsensus().withBlockGenerator(restrictedGenerator)

    (ledger.consensus _: (() => Consensus)).expects().returns(cons).anyNumberOfTimes()

    blockchain.save(parentBlock, Nil, ChainWeight.totalDifficultyOnly(parentBlock.header.difficulty), true)

    val response = ethService.getWork(GetWorkRequest()).runSyncUnsafe()
    pendingTransactionsManager.expectMsg(PendingTransactionsManager.GetPendingTransactions)
    pendingTransactionsManager.reply(PendingTransactionsManager.PendingTransactionsResponse(Nil))

    ommersPool.expectMsg(OmmersPool.GetOmmers(parentBlock.hash))
    ommersPool.reply(OmmersPool.Ommers(Nil))

    assert(response.isRight)
    val responseData = response.right.get

    val submitRequest =
      SubmitWorkRequest(ByteString("nonce"), responseData.powHeaderHash, ByteString(Hex.decode("01" * 32)))
    val response1 = ethService.submitWork(submitRequest).runSyncUnsafe()
    response1 shouldEqual Right(SubmitWorkResponse(true))
  }

  it should "accept submitted correct PoW" in new TestSetup {
    (ledger.consensus _: (() => Consensus)).expects().returns(consensus)

    val headerHash = ByteString(Hex.decode("01" * 32))

    (blockGenerator.getPrepared _).expects(headerHash).returning(Some(PendingBlock(block, Nil)))
    (appStateStorage.getBestBlockNumber _).expects().returning(0)

    val req = SubmitWorkRequest(ByteString("nonce"), headerHash, ByteString(Hex.decode("01" * 32)))

    val response = ethService.submitWork(req)
    response.runSyncUnsafe() shouldEqual Right(SubmitWorkResponse(true))
  }

  it should "reject submitted correct PoW when header is no longer in cache" in new TestSetup {
    (ledger.consensus _: (() => Consensus)).expects().returns(consensus)

    val headerHash = ByteString(Hex.decode("01" * 32))

    (blockGenerator.getPrepared _).expects(headerHash).returning(None)
    (appStateStorage.getBestBlockNumber _).expects().returning(0)

    val req = SubmitWorkRequest(ByteString("nonce"), headerHash, ByteString(Hex.decode("01" * 32)))

    val response = ethService.submitWork(req)
    response.runSyncUnsafe() shouldEqual Right(SubmitWorkResponse(false))
  }

  it should "execute call and return a value" in new TestSetup {
    blockchain.storeBlock(blockToRequest).commit()
    blockchain.saveBestKnownBlocks(blockToRequest.header.number)

    val txResult = TxResult(
      BlockchainImpl(storagesInstance.storages)
        .getWorldStateProxy(-1, UInt256.Zero, ByteString.empty, noEmptyAccounts = false, ethCompatibleStorage = true),
      123,
      Nil,
      ByteString("return_value"),
      None
    )
    (stxLedger.simulateTransaction _).expects(*, *, *).returning(txResult)

    val tx = CallTx(
      Some(ByteString(Hex.decode("da714fe079751fa7a1ad80b76571ea6ec52a446c"))),
      Some(ByteString(Hex.decode("abbb6bebfa05aa13e908eaa492bd7a8343760477"))),
      Some(1),
      2,
      3,
      ByteString("")
    )
    val response = ethService.call(CallRequest(tx, BlockParam.Latest))

    response.runSyncUnsafe() shouldEqual Right(CallResponse(ByteString("return_value")))
  }

  it should "execute estimateGas and return a value" in new TestSetup {
    blockchain.storeBlock(blockToRequest).commit()
    blockchain.saveBestKnownBlocks(blockToRequest.header.number)

    val estimatedGas = BigInt(123)
    (stxLedger.binarySearchGasEstimation _).expects(*, *, *).returning(estimatedGas)

    val tx = CallTx(
      Some(ByteString(Hex.decode("da714fe079751fa7a1ad80b76571ea6ec52a446c"))),
      Some(ByteString(Hex.decode("abbb6bebfa05aa13e908eaa492bd7a8343760477"))),
      Some(1),
      2,
      3,
      ByteString("")
    )
    val response = ethService.estimateGas(CallRequest(tx, BlockParam.Latest))

    response.runSyncUnsafe() shouldEqual Right(EstimateGasResponse(123))
  }

  it should "get uncle count by block number" in new TestSetup {
    blockchain.storeBlock(blockToRequest).commit()
    blockchain.saveBestKnownBlocks(blockToRequest.header.number)

    val response = ethService.getUncleCountByBlockNumber(GetUncleCountByBlockNumberRequest(BlockParam.Latest))

    response.runSyncUnsafe() shouldEqual Right(
      GetUncleCountByBlockNumberResponse(blockToRequest.body.uncleNodesList.size)
    )
  }

  it should "get uncle count by block hash" in new TestSetup {
    blockchain.storeBlock(blockToRequest).commit()

    val response = ethService.getUncleCountByBlockHash(GetUncleCountByBlockHashRequest(blockToRequest.header.hash))

    response.runSyncUnsafe() shouldEqual Right(
      GetUncleCountByBlockHashResponse(blockToRequest.body.uncleNodesList.size)
    )
  }

  it should "get transaction count by block number" in new TestSetup {
    blockchain.storeBlock(blockToRequest).commit()

    val response = ethService.getBlockTransactionCountByNumber(
      GetBlockTransactionCountByNumberRequest(BlockParam.WithNumber(blockToRequest.header.number))
    )

    response.runSyncUnsafe() shouldEqual Right(
      GetBlockTransactionCountByNumberResponse(blockToRequest.body.numberOfTxs)
    )
  }

  it should "get transaction count by latest block number" in new TestSetup {
    blockchain.storeBlock(blockToRequest).commit()
    blockchain.saveBestKnownBlocks(blockToRequest.header.number)

    val response =
      ethService.getBlockTransactionCountByNumber(GetBlockTransactionCountByNumberRequest(BlockParam.Latest))

    response.runSyncUnsafe() shouldEqual Right(
      GetBlockTransactionCountByNumberResponse(blockToRequest.body.numberOfTxs)
    )
  }

  it should "handle getCode request" in new TestSetup {
    val address = Address(ByteString(Hex.decode("abbb6bebfa05aa13e908eaa492bd7a8343760477")))
    storagesInstance.storages.evmCodeStorage.put(ByteString("code hash"), ByteString("code code code")).commit()

    import MerklePatriciaTrie.defaultByteArraySerializable

    val mpt =
      MerklePatriciaTrie[Array[Byte], Account](storagesInstance.storages.stateStorage.getBackingStorage(0))
        .put(
          crypto.kec256(address.bytes.toArray[Byte]),
          Account(0, UInt256(0), ByteString(""), ByteString("code hash"))
        )

    val newBlockHeader = blockToRequest.header.copy(stateRoot = ByteString(mpt.getRootHash))
    val newblock = blockToRequest.copy(header = newBlockHeader)
    blockchain.storeBlock(newblock).commit()
    blockchain.saveBestKnownBlocks(newblock.header.number)

    val response = ethService.getCode(GetCodeRequest(address, BlockParam.Latest))

    response.runSyncUnsafe() shouldEqual Right(GetCodeResponse(ByteString("code code code")))
  }

  it should "accept and report hashrate" in new TestSetup {
    (ledger.consensus _: (() => Consensus)).expects().returns(consensus).anyNumberOfTimes()

    val rate: BigInt = 42
    val id = ByteString("id")

    ethService.submitHashRate(SubmitHashRateRequest(12, id)).runSyncUnsafe() shouldEqual Right(
      SubmitHashRateResponse(true)
    )
    ethService.submitHashRate(SubmitHashRateRequest(rate, id)).runSyncUnsafe() shouldEqual Right(
      SubmitHashRateResponse(true)
    )

    val response = ethService.getHashRate(GetHashRateRequest())
    response.runSyncUnsafe() shouldEqual Right(GetHashRateResponse(rate))
  }

  it should "combine hashrates from many miners and remove timed out rates" in new TestSetup {
    (ledger.consensus _: (() => Consensus)).expects().returns(consensus).anyNumberOfTimes()

    val rate: BigInt = 42
    val id1 = ByteString("id1")
    val id2 = ByteString("id2")

    ethService.submitHashRate(SubmitHashRateRequest(rate, id1)).runSyncUnsafe() shouldEqual Right(
      SubmitHashRateResponse(true)
    )
    Thread.sleep(minerActiveTimeout.toMillis / 2)
    ethService.submitHashRate(SubmitHashRateRequest(rate, id2)).runSyncUnsafe() shouldEqual Right(
      SubmitHashRateResponse(true)
    )

    val response1 = ethService.getHashRate(GetHashRateRequest())
    response1.runSyncUnsafe() shouldEqual Right(GetHashRateResponse(rate * 2))

    Thread.sleep(minerActiveTimeout.toMillis / 2)
    val response2 = ethService.getHashRate(GetHashRateRequest())
    response2.runSyncUnsafe() shouldEqual Right(GetHashRateResponse(rate))
  }

  it should "return if node is mining base on getWork" in new TestSetup {
    (ledger.consensus _: (() => Consensus)).expects().returns(consensus).anyNumberOfTimes()

    ethService.getMining(GetMiningRequest()).runSyncUnsafe() shouldEqual Right(GetMiningResponse(false))

    (blockGenerator.generateBlock _)
      .expects(parentBlock, *, *, *, *)
      .returning(PendingBlockAndState(PendingBlock(block, Nil), fakeWorld))
    blockchain.storeBlock(parentBlock).commit()
    ethService.getWork(GetWorkRequest())

    val response = ethService.getMining(GetMiningRequest())

    response.runSyncUnsafe() shouldEqual Right(GetMiningResponse(true))
  }

  it should "return if node is mining base on submitWork" in new TestSetup {
    (ledger.consensus _: (() => Consensus)).expects().returns(consensus).anyNumberOfTimes()

    ethService.getMining(GetMiningRequest()).runSyncUnsafe() shouldEqual Right(GetMiningResponse(false))

    (blockGenerator.getPrepared _).expects(*).returning(Some(PendingBlock(block, Nil)))
    (appStateStorage.getBestBlockNumber _).expects().returning(0)
    ethService.submitWork(
      SubmitWorkRequest(ByteString("nonce"), ByteString(Hex.decode("01" * 32)), ByteString(Hex.decode("01" * 32)))
    )

    val response = ethService.getMining(GetMiningRequest())

    response.runSyncUnsafe() shouldEqual Right(GetMiningResponse(true))
  }

  it should "return if node is mining base on submitHashRate" in new TestSetup {
    (ledger.consensus _: (() => Consensus)).expects().returns(consensus).anyNumberOfTimes()

    ethService.getMining(GetMiningRequest()).runSyncUnsafe() shouldEqual Right(GetMiningResponse(false))

    ethService.submitHashRate(SubmitHashRateRequest(42, ByteString("id")))

    val response = ethService.getMining(GetMiningRequest())

    response.runSyncUnsafe() shouldEqual Right(GetMiningResponse(true))
  }

  it should "return if node is mining after time out" in new TestSetup {
    (ledger.consensus _: (() => Consensus)).expects().returns(consensus).anyNumberOfTimes()

    (blockGenerator.generateBlock _)
      .expects(parentBlock, *, *, *, *)
      .returning(PendingBlockAndState(PendingBlock(block, Nil), fakeWorld))
    blockchain.storeBlock(parentBlock).commit()
    ethService.getWork(GetWorkRequest())

    Thread.sleep(minerActiveTimeout.toMillis)

    val response = ethService.getMining(GetMiningRequest())

    response.runSyncUnsafe() shouldEqual Right(GetMiningResponse(false))
  }

  it should "return correct coinbase" in new TestSetup {
    (ledger.consensus _: (() => Consensus)).expects().returns(consensus)

    val response = ethService.getCoinbase(GetCoinbaseRequest())
    response.runSyncUnsafe() shouldEqual Right(GetCoinbaseResponse(consensusConfig.coinbase))
  }

  it should "return 0 gas price if there are no transactions" in new TestSetup {
    (appStateStorage.getBestBlockNumber _).expects().returning(42)

    val response = ethService.getGetGasPrice(GetGasPriceRequest())
    response.runSyncUnsafe() shouldEqual Right(GetGasPriceResponse(0))
  }

  it should "return average gas price" in new TestSetup {
    blockchain.saveBestKnownBlocks(42)
    blockchain
      .storeBlock(Block(Fixtures.Blocks.Block3125369.header.copy(number = 42), Fixtures.Blocks.Block3125369.body))
      .commit()

    val response = ethService.getGetGasPrice(GetGasPriceRequest())
    response.runSyncUnsafe() shouldEqual Right(GetGasPriceResponse(BigInt("20000000000")))
  }

  it should "getTransactionByBlockNumberAndIndexRequest return transaction by index" in new TestSetup {
    blockchain.storeBlock(blockToRequest).commit()
    blockchain.saveBestKnownBlocks(blockToRequest.header.number)

    val txIndex: Int = 1
    val request = GetTransactionByBlockNumberAndIndexRequest(BlockParam.Latest, txIndex)
    val response = ethService.getTransactionByBlockNumberAndIndex(request).runSyncUnsafe(Duration.Inf).right.get

    val expectedTxResponse =
      TransactionResponse(blockToRequest.body.getTransactionByIndex(txIndex).get, Some(blockToRequest.header), Some(txIndex))
    response.transactionResponse shouldBe Some(expectedTxResponse)
  }

  it should "getTransactionByBlockNumberAndIndexRequest return empty response if transaction does not exists when getting by index" in new TestSetup {
    blockchain.storeBlock(blockToRequest).commit()

    val txIndex: Int = blockToRequest.body.numberOfTxs + 42
    val request =
      GetTransactionByBlockNumberAndIndexRequest(BlockParam.WithNumber(blockToRequest.header.number), txIndex)
    val response = ethService.getTransactionByBlockNumberAndIndex(request).runSyncUnsafe(Duration.Inf).right.get

    response.transactionResponse shouldBe None
  }

  it should "getTransactionByBlockNumberAndIndex return empty response if block does not exists when getting by index" in new TestSetup {
    blockchain.storeBlock(blockToRequest).commit()

    val txIndex: Int = 1
    val request =
      GetTransactionByBlockNumberAndIndexRequest(BlockParam.WithNumber(blockToRequest.header.number - 42), txIndex)
    val response = ethService.getTransactionByBlockNumberAndIndex(request).runSyncUnsafe(Duration.Inf).right.get

    response.transactionResponse shouldBe None
  }

  it should "getRawTransactionByBlockNumberAndIndex return transaction by index" in new TestSetup {
    blockchain.storeBlock(blockToRequest).commit()
    blockchain.saveBestKnownBlocks(blockToRequest.header.number)

    val txIndex: Int = 1
    val request = GetTransactionByBlockNumberAndIndexRequest(BlockParam.Latest, txIndex)
    val response = ethService.getRawTransactionByBlockNumberAndIndex(request).runSyncUnsafe(Duration.Inf).right.get

    val expectedTxResponse = blockToRequest.body.getTransactionByIndex(txIndex)
    response.transactionResponse shouldBe expectedTxResponse
  }

  it should "getRawTransactionByBlockNumberAndIndex return empty response if transaction does not exists when getting by index" in new TestSetup {
    blockchain.storeBlock(blockToRequest).commit()

    val txIndex: Int = blockToRequest.body.numberOfTxs + 42
    val request =
      GetTransactionByBlockNumberAndIndexRequest(BlockParam.WithNumber(blockToRequest.header.number), txIndex)
    val response = ethService.getRawTransactionByBlockNumberAndIndex(request).runSyncUnsafe(Duration.Inf).right.get

    response.transactionResponse shouldBe None
  }

  it should "getRawTransactionByBlockNumberAndIndex return empty response if block does not exists when getting by index" in new TestSetup {
    blockchain.storeBlock(blockToRequest).commit()

    val txIndex: Int = 1
    val request =
      GetTransactionByBlockNumberAndIndexRequest(BlockParam.WithNumber(blockToRequest.header.number - 42), txIndex)
    val response = ethService.getRawTransactionByBlockNumberAndIndex(request).runSyncUnsafe(Duration.Inf).right.get

    response.transactionResponse shouldBe None
  }

  it should "handle getBalance request" in new TestSetup {
    val address = Address(ByteString(Hex.decode("abbb6bebfa05aa13e908eaa492bd7a8343760477")))

    import MerklePatriciaTrie.defaultByteArraySerializable

    val mpt =
      MerklePatriciaTrie[Array[Byte], Account](storagesInstance.storages.stateStorage.getBackingStorage(0))
        .put(
          crypto.kec256(address.bytes.toArray[Byte]),
          Account(0, UInt256(123), ByteString(""), ByteString("code hash"))
        )

    val newBlockHeader = blockToRequest.header.copy(stateRoot = ByteString(mpt.getRootHash))
    val newblock = blockToRequest.copy(header = newBlockHeader)
    blockchain.storeBlock(newblock).commit()
    blockchain.saveBestKnownBlocks(newblock.header.number)

    val response = ethService.getBalance(GetBalanceRequest(address, BlockParam.Latest))

    response.runSyncUnsafe() shouldEqual Right(GetBalanceResponse(123))
  }

  it should "handle MissingNodeException when getting balance" in new TestSetup {
    val address = Address(ByteString(Hex.decode("abbb6bebfa05aa13e908eaa492bd7a8343760477")))

    val newBlockHeader = blockToRequest.header
    val newblock = blockToRequest.copy(header = newBlockHeader)
    blockchain.storeBlock(newblock).commit()
    blockchain.saveBestKnownBlocks(newblock.header.number)

    val response = ethService.getBalance(GetBalanceRequest(address, BlockParam.Latest))

    response.runSyncUnsafe() shouldEqual Left(JsonRpcError.NodeNotFound)
  }

  it should "handle getStorageAt request" in new TestSetup {
    import io.iohk.ethereum.rlp.UInt256RLPImplicits._

    val address = Address(ByteString(Hex.decode("abbb6bebfa05aa13e908eaa492bd7a8343760477")))

    import MerklePatriciaTrie.defaultByteArraySerializable

    val byteArrayUInt256Serializer = new ByteArrayEncoder[UInt256] {
      override def toBytes(input: UInt256): Array[Byte] = input.bytes.toArray[Byte]
    }

    val rlpUInt256Serializer = new ByteArraySerializable[UInt256] {
      override def fromBytes(bytes: Array[Byte]): UInt256 = ByteString(bytes).toUInt256
      override def toBytes(input: UInt256): Array[Byte] = input.toBytes
    }

    val storageMpt =
      io.iohk.ethereum.domain.EthereumUInt256Mpt
        .storageMpt(
          ByteString(MerklePatriciaTrie.EmptyRootHash),
          storagesInstance.storages.stateStorage.getBackingStorage(0)
        )
        .put(UInt256(333), UInt256(123))

    val mpt =
      MerklePatriciaTrie[Array[Byte], Account](storagesInstance.storages.stateStorage.getBackingStorage(0))
        .put(
          crypto.kec256(address.bytes.toArray[Byte]),
          Account(0, UInt256(0), ByteString(storageMpt.getRootHash), ByteString(""))
        )

    val newBlockHeader = blockToRequest.header.copy(stateRoot = ByteString(mpt.getRootHash))
    val newblock = blockToRequest.copy(header = newBlockHeader)
    blockchain.storeBlock(newblock).commit()
    blockchain.saveBestKnownBlocks(newblock.header.number)

    val response = ethService.getStorageAt(GetStorageAtRequest(address, 333, BlockParam.Latest))
    response.runSyncUnsafe().map(v => UInt256(v.value)) shouldEqual Right(UInt256(123))
  }

  it should "handle get transaction count request" in new TestSetup {
    val address = Address(ByteString(Hex.decode("abbb6bebfa05aa13e908eaa492bd7a8343760477")))

    import MerklePatriciaTrie.defaultByteArraySerializable

    val mpt =
      MerklePatriciaTrie[Array[Byte], Account](storagesInstance.storages.stateStorage.getBackingStorage(0))
        .put(crypto.kec256(address.bytes.toArray[Byte]), Account(999, UInt256(0), ByteString(""), ByteString("")))

    val newBlockHeader = blockToRequest.header.copy(stateRoot = ByteString(mpt.getRootHash))
    val newblock = blockToRequest.copy(header = newBlockHeader)
    blockchain.storeBlock(newblock).commit()
    blockchain.saveBestKnownBlocks(newblock.header.number)

    val response = ethService.getTransactionCount(GetTransactionCountRequest(address, BlockParam.Latest))

    response.runSyncUnsafe() shouldEqual Right(GetTransactionCountResponse(BigInt(999)))
  }

  it should "handle get transaction by hash if the tx is not on the blockchain and not in the tx pool" in new TestSetup {
    (ledger.consensus _: (() => Consensus)).expects().returns(consensus)

    val request = GetTransactionByHashRequest(txToRequestHash)
    val response = ethService.getTransactionByHash(request).runSyncUnsafe()

    pendingTransactionsManager.expectMsg(PendingTransactionsManager.GetPendingTransactions)
    pendingTransactionsManager.reply(PendingTransactionsResponse(Nil))

    response shouldEqual Right(GetTransactionByHashResponse(None))
  }

  it should "handle get transaction by hash if the tx is still pending" in new TestSetup {
    (ledger.consensus _: (() => Consensus)).expects().returns(consensus)

    val request = GetTransactionByHashRequest(txToRequestHash)
    val response = ethService.getTransactionByHash(request).runToFuture

    pendingTransactionsManager.expectMsg(PendingTransactionsManager.GetPendingTransactions)
    pendingTransactionsManager.reply(
      PendingTransactionsResponse(Seq(PendingTransaction(txToRequestWithSender, System.currentTimeMillis)))
    )

    response.futureValue shouldEqual Right(GetTransactionByHashResponse(Some(TransactionResponse(txToRequest))))
  }

  it should "handle get transaction by hash if the tx was already executed" in new TestSetup {
    (ledger.consensus _: (() => Consensus)).expects().returns(consensus)

    val blockWithTx = Block(Fixtures.Blocks.Block3125369.header, Fixtures.Blocks.Block3125369.body)
    blockchain.storeBlock(blockWithTx).commit()

    val request = GetTransactionByHashRequest(txToRequestHash)
    val response = ethService.getTransactionByHash(request).runSyncUnsafe()

    pendingTransactionsManager.expectMsg(PendingTransactionsManager.GetPendingTransactions)
    pendingTransactionsManager.reply(PendingTransactionsResponse(Nil))

    response shouldEqual Right(
      GetTransactionByHashResponse(Some(TransactionResponse(txToRequest, Some(blockWithTx.header), Some(0))))
    )
  }

  it should "calculate correct contract address for contract creating by transaction" in new TestSetup {
    val body = BlockBody(Seq(Fixtures.Blocks.Block3125369.body.transactionIterator.next, contractCreatingTransaction), Nil)
    val blockWithTx = Block(Fixtures.Blocks.Block3125369.header, body)
    val gasUsedByTx = 4242
    blockchain
      .storeBlock(blockWithTx)
      .and(
        blockchain.storeReceipts(
          Fixtures.Blocks.Block3125369.header.hash,
          Seq(fakeReceipt, fakeReceipt.copy(cumulativeGasUsed = fakeReceipt.cumulativeGasUsed + gasUsedByTx))
        )
      )
      .commit()

    val request = GetTransactionReceiptRequest(contractCreatingTransaction.hash)
    val response = ethService.getTransactionReceipt(request)

    response.runSyncUnsafe() shouldEqual Right(
      GetTransactionReceiptResponse(
        Some(
          TransactionReceiptResponse(
            receipt = fakeReceipt.copy(cumulativeGasUsed = fakeReceipt.cumulativeGasUsed + gasUsedByTx),
            stx = contractCreatingTransaction,
            signedTransactionSender = contractCreatingTransactionSender,
            transactionIndex = 1,
            blockHeader = Fixtures.Blocks.Block3125369.header,
            gasUsedByTransaction = gasUsedByTx
          )
        )
      )
    )
  }

<<<<<<< HEAD
  it should "return account recent transactions in newest -> oldest order" in new TestSetup {
    (ledger.consensus _: (() => Consensus)).expects().returns(consensus)

    val address = Address("0xee4439beb5c71513b080bbf9393441697a29f478")

    val keyPair = crypto.generateKeyPair(new SecureRandom)

    val tx1 = SignedTransaction.sign(Transaction(0, 123, 456, Some(address), 1, ByteString()), keyPair, None).tx
    val tx2 = SignedTransaction.sign(Transaction(0, 123, 456, Some(address), 2, ByteString()), keyPair, None).tx
    val tx3 = SignedTransaction.sign(Transaction(0, 123, 456, Some(address), 3, ByteString()), keyPair, None).tx

    val blockWithTx1 =
      Block(Fixtures.Blocks.Block3125369.header, Fixtures.Blocks.Block3125369.body.withTransactions(Seq(tx1)))

    val blockWithTxs2and3 = Block(
      Fixtures.Blocks.Block3125369.header.copy(number = 3125370),
      Fixtures.Blocks.Block3125369.body.withTransactions(Seq(tx2, tx3))
    )

    blockchain
      .storeBlock(blockWithTx1)
      .and(blockchain.storeBlock(blockWithTxs2and3))
      .commit()

    val request = GetAccountTransactionsRequest(address, 3125360, 3125370)

    val response = ethService.getAccountTransactions(request).runSyncUnsafe()
    pendingTransactionsManager.expectMsg(PendingTransactionsManager.GetPendingTransactions)
    pendingTransactionsManager.reply(PendingTransactionsResponse(Nil))

    val expectedTxs = Seq(
      TransactionResponse(
        tx3,
        blockHeader = Some(blockWithTxs2and3.header),
        pending = Some(false),
        isOutgoing = Some(false)
      ),
      TransactionResponse(
        tx2,
        blockHeader = Some(blockWithTxs2and3.header),
        pending = Some(false),
        isOutgoing = Some(false)
      ),
      TransactionResponse(tx1, blockHeader = Some(blockWithTx1.header), pending = Some(false), isOutgoing = Some(false))
    )

    response shouldEqual Right(GetAccountTransactionsResponse(expectedTxs))
  }

  it should "not return account recent transactions from older blocks and return pending txs" in new TestSetup {
    (ledger.consensus _: (() => Consensus)).expects().returns(consensus)

    val blockWithTx = Block(Fixtures.Blocks.Block3125369.header, Fixtures.Blocks.Block3125369.body)
    blockchain.storeBlock(blockWithTx).commit()

    val keyPair = crypto.generateKeyPair(new SecureRandom)

    val tx = Transaction(0, 123, 456, None, 99, ByteString())
    val signedTx = SignedTransaction.sign(tx, keyPair, None)
    val pendingTx = PendingTransaction(signedTx, System.currentTimeMillis)

    val request = GetAccountTransactionsRequest(signedTx.senderAddress, 3125371, 3125381)

    val response = ethService.getAccountTransactions(request).runToFuture
    pendingTransactionsManager.expectMsg(PendingTransactionsManager.GetPendingTransactions)
    pendingTransactionsManager.reply(PendingTransactionsResponse(Seq(pendingTx)))

    val expectedSent =
      Seq(TransactionResponse(signedTx.tx, blockHeader = None, pending = Some(true), isOutgoing = Some(true)))

    response.futureValue shouldEqual Right(GetAccountTransactionsResponse(expectedSent))
  }

=======
>>>>>>> eee0f7b9
  it should "send message to pendingTransactionsManager and return an empty GetPendingTransactionsResponse" in new TestSetup {
    val res = ethService.getTransactionsFromPool.runSyncUnsafe()

    pendingTransactionsManager.expectMsg(GetPendingTransactions)
    pendingTransactionsManager.reply(PendingTransactionsResponse(Nil))

    res shouldBe PendingTransactionsResponse(Nil)
  }

  it should "send message to pendingTransactionsManager and return GetPendingTransactionsResponse with two transactions" in new TestSetup {
    val transactions = (0 to 1)
      .map(_ => {
        val fakeTransaction = SignedTransactionWithSender(
          Transaction(
            nonce = 0,
            gasPrice = 123,
            gasLimit = 123,
            receivingAddress = Address("0x1234"),
            value = 0,
            payload = ByteString()
          ),
          signature = ECDSASignature(0, 0, 0.toByte),
          sender = Address("0x1234")
        )
        PendingTransaction(fakeTransaction, System.currentTimeMillis)
      })
      .toList

    val res = ethService.getTransactionsFromPool.runToFuture

    pendingTransactionsManager.expectMsg(GetPendingTransactions)
    pendingTransactionsManager.reply(PendingTransactionsResponse(transactions))

    res.futureValue shouldBe PendingTransactionsResponse(transactions)
  }

  it should "send message to pendingTransactionsManager and return an empty GetPendingTransactionsResponse in case of error" in new TestSetup {
    val res = ethService.getTransactionsFromPool.runSyncUnsafe()

    pendingTransactionsManager.expectMsg(GetPendingTransactions)
    pendingTransactionsManager.reply(new ClassCastException("error"))

    res shouldBe PendingTransactionsResponse(Nil)
  }

  // NOTE TestSetup uses Ethash consensus; check `consensusConfig`.
  class TestSetup(implicit system: ActorSystem) extends MockFactory with EphemBlockchainTestSetup with ApisBuilder {
    val blockGenerator = mock[EthashBlockGenerator]
    val appStateStorage = mock[AppStateStorage]
    val keyStore = mock[KeyStore]
    override lazy val ledger = mock[Ledger]
    override lazy val stxLedger = mock[StxLedger]

    override lazy val consensus: TestConsensus = buildTestConsensus().withBlockGenerator(blockGenerator)

    val syncingController = TestProbe()
    val pendingTransactionsManager = TestProbe()
    val ommersPool = TestProbe()
    val filterManager = TestProbe()

    override lazy val consensusConfig = ConsensusConfigs.consensusConfig
    val miningConfig = ConsensusConfigs.ethashConfig
    val fullConsensusConfig = ConsensusConfigs.fullConsensusConfig
    val minerActiveTimeout: FiniteDuration = 5.seconds
    val getTransactionFromPoolTimeout: FiniteDuration = 5.seconds

    val filterConfig = new FilterConfig {
      override val filterTimeout: FiniteDuration = Timeouts.normalTimeout
      override val filterManagerQueryTimeout: FiniteDuration = Timeouts.normalTimeout
    }

    lazy val minerKey = crypto.keyPairFromPrvKey(
      ByteStringUtils.string2hash("00f7500a7178548b8a4488f78477660b548c9363e16b584c21e0208b3f1e0dc61f")
    )

    lazy val difficultyCalc = new EthashDifficultyCalculator(blockchainConfig)

    lazy val restrictedGenerator = new RestrictedEthashBlockGeneratorImpl(
      validators = MockValidatorsAlwaysSucceed,
      blockchain = blockchain,
      blockchainConfig = blockchainConfig,
      consensusConfig = consensusConfig,
      blockPreparator = consensus.blockPreparator,
      difficultyCalc,
      minerKey
    )

    val currentProtocolVersion = 11

    val jsonRpcConfig = JsonRpcConfig(Config.config, available)

    lazy val ethService = new EthService(
      blockchain,
      ledger,
      stxLedger,
      keyStore,
      pendingTransactionsManager.ref,
      syncingController.ref,
      ommersPool.ref,
      filterManager.ref,
      filterConfig,
      blockchainConfig,
      currentProtocolVersion,
      jsonRpcConfig,
      getTransactionFromPoolTimeout,
      Timeouts.shortTimeout
    )

    val blockToRequest = Block(Fixtures.Blocks.Block3125369.header, Fixtures.Blocks.Block3125369.body)
    val blockToRequestNumber = blockToRequest.header.number
    val blockToRequestHash = blockToRequest.header.hash
    val blockWeight = ChainWeight.totalDifficultyOnly(blockToRequest.header.difficulty)

    val uncle = Fixtures.Blocks.DaoForkBlock.header
    val uncleWeight = ChainWeight.totalDifficultyOnly(uncle.difficulty)
    val blockToRequestWithUncles = blockToRequest.copy(body = BlockBody(Nil, Seq(uncle)))

    val difficulty = 131072
    val parentBlock = Block(
      header = BlockHeader(
        parentHash = ByteString.empty,
        ommersHash = ByteString.empty,
        beneficiary = ByteString.empty,
        stateRoot = ByteString(MerklePatriciaTrie.EmptyRootHash),
        transactionsRoot = ByteString.empty,
        receiptsRoot = ByteString.empty,
        logsBloom = ByteString.empty,
        difficulty = difficulty,
        number = 0,
        gasLimit = 16733003,
        gasUsed = 0,
        unixTimestamp = 1494604900,
        extraData = ByteString.empty,
        mixHash = ByteString.empty,
        nonce = ByteString.empty
      ),
      body = BlockBody.empty
    )
    val block = Block(
      header = BlockHeader(
        parentHash = parentBlock.header.hash,
        ommersHash = ByteString(Hex.decode("1dcc4de8dec75d7aab85b567b6ccd41ad312451b948a7413f0a142fd40d49347")),
        beneficiary = ByteString(Hex.decode("000000000000000000000000000000000000002a")),
        stateRoot = ByteString(Hex.decode("2627314387b135a548040d3ca99dbf308265a3f9bd9246bee3e34d12ea9ff0dc")),
        transactionsRoot = ByteString(Hex.decode("56e81f171bcc55a6ff8345e692c0f86e5b48e01b996cadc001622fb5e363b421")),
        receiptsRoot = ByteString(Hex.decode("56e81f171bcc55a6ff8345e692c0f86e5b48e01b996cadc001622fb5e363b421")),
        logsBloom = ByteString(Hex.decode("00" * 256)),
        difficulty = difficulty,
        number = 1,
        gasLimit = 16733003,
        gasUsed = 0,
        unixTimestamp = 1494604913,
        extraData = ByteString(Hex.decode("6d696e6564207769746820657463207363616c61")),
        mixHash = ByteString.empty,
        nonce = ByteString.empty
      ),
      body = BlockBody.empty
    )
    val mixHash = ByteString(Hex.decode("40d9bd2064406d7f22390766d6fe5eccd2a67aa89bf218e99df35b2dbb425fb1"))
    val nonce = ByteString(Hex.decode("ce1b500070aeec4f"))
    val seedHash = ByteString(Hex.decode("00" * 32))
    val powHash = ByteString(kec256(getEncodedWithoutNonce(block.header)))
    val target = ByteString((BigInt(2).pow(256) / difficulty).toByteArray)

    val v: Byte = 0x1c
    val r = ByteString(Hex.decode("b3493e863e48a8d67572910933114a4c0e49dac0cb199e01df1575f35141a881"))
    val s = ByteString(Hex.decode("5ba423ae55087e013686f89ad71a449093745f7edb4eb39f30acd30a8964522d"))

    val payload = ByteString(
      Hex.decode(
        "60606040526040516101e43803806101e483398101604052808051820191906020018051906020019091908051" +
          "9060200190919050505b805b83835b600060018351016001600050819055503373ffffffffffffffffffffffff" +
          "ffffffffffffffff16600260005060016101008110156100025790900160005b50819055506001610102600050" +
          "60003373ffffffffffffffffffffffffffffffffffffffff168152602001908152602001600020600050819055" +
          "50600090505b82518110156101655782818151811015610002579060200190602002015173ffffffffffffffff" +
          "ffffffffffffffffffffffff166002600050826002016101008110156100025790900160005b50819055508060" +
          "0201610102600050600085848151811015610002579060200190602002015173ffffffffffffffffffffffffff" +
          "ffffffffffffff168152602001908152602001600020600050819055505b80600101905080506100b9565b8160" +
          "00600050819055505b50505080610105600050819055506101866101a3565b610107600050819055505b505b50" +
          "5050602f806101b56000396000f35b600062015180420490506101b2565b905636600080376020600036600073" +
          "6ab9dd83108698b9ca8d03af3c7eb91c0e54c3fc60325a03f41560015760206000f30000000000000000000000" +
          "000000000000000000000000000000000000000060000000000000000000000000000000000000000000000000" +
          "000000000000000200000000000000000000000000000000000000000000000000000000000000000000000000" +
          "0000000000000000000000000000000000000000000000000000020000000000000000000000006c9fbd9a7f06" +
          "d62ce37db2ab1e1b0c288edc797a000000000000000000000000c482d695f42b07e0d6a22925d7e49b46fd9a3f80"
      )
    )

    //tx 0xb7b8cc9154896b25839ede4cd0c2ad193adf06489fdd9c0a9dfce05620c04ec1
    val contractCreatingTransaction: SignedTransaction = SignedTransaction(
      Transaction(
        nonce = 2550,
        gasPrice = BigInt("20000000000"),
        gasLimit = 3000000,
        receivingAddress = None,
        value = 0,
        payload
      ),
      v,
      r,
      s,
      0x3d.toByte
    )

    val contractCreatingTransactionSender = SignedTransaction.getSender(contractCreatingTransaction).get

    val fakeReceipt = Receipt.withHashOutcome(
      postTransactionStateHash = ByteString(Hex.decode("01" * 32)),
      cumulativeGasUsed = 43,
      logsBloomFilter = ByteString(Hex.decode("00" * 256)),
      logs = Seq(TxLogEntry(Address(42), Seq(ByteString(Hex.decode("01" * 32))), ByteString(Hex.decode("03" * 32))))
    )

    val createdContractAddress = Address(Hex.decode("c1d93b46be245617e20e75978f5283c889ae048d"))

    val txToRequest = Fixtures.Blocks.Block3125369.body.transactionIterator.next
    val txSender = SignedTransaction.getSender(txToRequest).get
    val txToRequestWithSender = SignedTransactionWithSender(txToRequest, txSender)

    val txToRequestHash = txToRequest.hash
    val fakeWorld = blockchain.getReadOnlyWorldStateProxy(
      None,
      UInt256.Zero,
      ByteString.empty,
      noEmptyAccounts = false,
      ethCompatibleStorage = true
    )
  }
}<|MERGE_RESOLUTION|>--- conflicted
+++ resolved
@@ -1083,82 +1083,6 @@
     )
   }
 
-<<<<<<< HEAD
-  it should "return account recent transactions in newest -> oldest order" in new TestSetup {
-    (ledger.consensus _: (() => Consensus)).expects().returns(consensus)
-
-    val address = Address("0xee4439beb5c71513b080bbf9393441697a29f478")
-
-    val keyPair = crypto.generateKeyPair(new SecureRandom)
-
-    val tx1 = SignedTransaction.sign(Transaction(0, 123, 456, Some(address), 1, ByteString()), keyPair, None).tx
-    val tx2 = SignedTransaction.sign(Transaction(0, 123, 456, Some(address), 2, ByteString()), keyPair, None).tx
-    val tx3 = SignedTransaction.sign(Transaction(0, 123, 456, Some(address), 3, ByteString()), keyPair, None).tx
-
-    val blockWithTx1 =
-      Block(Fixtures.Blocks.Block3125369.header, Fixtures.Blocks.Block3125369.body.withTransactions(Seq(tx1)))
-
-    val blockWithTxs2and3 = Block(
-      Fixtures.Blocks.Block3125369.header.copy(number = 3125370),
-      Fixtures.Blocks.Block3125369.body.withTransactions(Seq(tx2, tx3))
-    )
-
-    blockchain
-      .storeBlock(blockWithTx1)
-      .and(blockchain.storeBlock(blockWithTxs2and3))
-      .commit()
-
-    val request = GetAccountTransactionsRequest(address, 3125360, 3125370)
-
-    val response = ethService.getAccountTransactions(request).runSyncUnsafe()
-    pendingTransactionsManager.expectMsg(PendingTransactionsManager.GetPendingTransactions)
-    pendingTransactionsManager.reply(PendingTransactionsResponse(Nil))
-
-    val expectedTxs = Seq(
-      TransactionResponse(
-        tx3,
-        blockHeader = Some(blockWithTxs2and3.header),
-        pending = Some(false),
-        isOutgoing = Some(false)
-      ),
-      TransactionResponse(
-        tx2,
-        blockHeader = Some(blockWithTxs2and3.header),
-        pending = Some(false),
-        isOutgoing = Some(false)
-      ),
-      TransactionResponse(tx1, blockHeader = Some(blockWithTx1.header), pending = Some(false), isOutgoing = Some(false))
-    )
-
-    response shouldEqual Right(GetAccountTransactionsResponse(expectedTxs))
-  }
-
-  it should "not return account recent transactions from older blocks and return pending txs" in new TestSetup {
-    (ledger.consensus _: (() => Consensus)).expects().returns(consensus)
-
-    val blockWithTx = Block(Fixtures.Blocks.Block3125369.header, Fixtures.Blocks.Block3125369.body)
-    blockchain.storeBlock(blockWithTx).commit()
-
-    val keyPair = crypto.generateKeyPair(new SecureRandom)
-
-    val tx = Transaction(0, 123, 456, None, 99, ByteString())
-    val signedTx = SignedTransaction.sign(tx, keyPair, None)
-    val pendingTx = PendingTransaction(signedTx, System.currentTimeMillis)
-
-    val request = GetAccountTransactionsRequest(signedTx.senderAddress, 3125371, 3125381)
-
-    val response = ethService.getAccountTransactions(request).runToFuture
-    pendingTransactionsManager.expectMsg(PendingTransactionsManager.GetPendingTransactions)
-    pendingTransactionsManager.reply(PendingTransactionsResponse(Seq(pendingTx)))
-
-    val expectedSent =
-      Seq(TransactionResponse(signedTx.tx, blockHeader = None, pending = Some(true), isOutgoing = Some(true)))
-
-    response.futureValue shouldEqual Right(GetAccountTransactionsResponse(expectedSent))
-  }
-
-=======
->>>>>>> eee0f7b9
   it should "send message to pendingTransactionsManager and return an empty GetPendingTransactionsResponse" in new TestSetup {
     val res = ethService.getTransactionsFromPool.runSyncUnsafe()
 
