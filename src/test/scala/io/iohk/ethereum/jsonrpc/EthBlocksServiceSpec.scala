package io.iohk.ethereum.jsonrpc

import akka.actor.ActorSystem
import akka.testkit.TestKit
import akka.util.ByteString
import io.iohk.ethereum.blockchain.sync.EphemBlockchainTestSetup
import io.iohk.ethereum.consensus.blocks.{PendingBlock, PendingBlockAndState}
import io.iohk.ethereum.consensus.pow.blocks.PoWBlockGenerator
import io.iohk.ethereum.consensus.{ConsensusConfigs, TestConsensus}
import io.iohk.ethereum.db.storage.AppStateStorage
import io.iohk.ethereum.domain.{Block, BlockBody, ChainWeight, UInt256}
import io.iohk.ethereum.jsonrpc.EthBlocksService._
import io.iohk.ethereum.ledger.InMemoryWorldStateProxy
import io.iohk.ethereum.{Fixtures, NormalPatience, WithActorSystemShutDown}
import monix.execution.Scheduler.Implicits.global
import org.scalactic.TypeCheckedTripleEquals
import org.scalamock.scalatest.MockFactory
import org.scalatest.OptionValues
import org.scalatest.concurrent.ScalaFutures
import org.scalatest.flatspec.AnyFlatSpecLike
import org.scalatest.matchers.should.Matchers

import scala.concurrent.duration.Duration

class EthBlocksServiceSpec
    extends TestKit(ActorSystem("EthBlocksServiceSpec_ActorSystem"))
    with AnyFlatSpecLike
    with WithActorSystemShutDown
    with Matchers
    with ScalaFutures
    with OptionValues
    with MockFactory
    with NormalPatience
    with TypeCheckedTripleEquals {

  "EthBlocksService" should "answer eth_blockNumber with the latest block number" in new TestSetup {
    val bestBlockNumber = 10
    blockchain.saveBestKnownBlocks(bestBlockNumber)

    val response = ethBlocksService.bestBlockNumber(BestBlockNumberRequest()).runSyncUnsafe(Duration.Inf).toOption.get
    response.bestBlockNumber shouldEqual bestBlockNumber
  }

  it should "answer eth_getBlockTransactionCountByHash with None when the requested block isn't in the blockchain" in new TestSetup {
    val request = TxCountByBlockHashRequest(blockToRequestHash)
    val response = ethBlocksService.getBlockTransactionCountByHash(request).runSyncUnsafe(Duration.Inf).toOption.get
    response.txsQuantity shouldBe None
  }

  it should "answer eth_getBlockTransactionCountByHash with the block has no tx when the requested block is in the blockchain and has no tx" in new TestSetup {
    blockchain.storeBlock(blockToRequest.copy(body = BlockBody(Nil, Nil))).commit()
    val request = TxCountByBlockHashRequest(blockToRequestHash)
    val response = ethBlocksService.getBlockTransactionCountByHash(request).runSyncUnsafe(Duration.Inf).toOption.get
    response.txsQuantity shouldBe Some(0)
  }

  it should "answer eth_getBlockTransactionCountByHash correctly when the requested block is in the blockchain and has some tx" in new TestSetup {
    blockchain.storeBlock(blockToRequest).commit()
    val request = TxCountByBlockHashRequest(blockToRequestHash)
    val response = ethBlocksService.getBlockTransactionCountByHash(request).runSyncUnsafe(Duration.Inf).toOption.get
    response.txsQuantity shouldBe Some(blockToRequest.body.transactionList.size)
  }

  it should "answer eth_getBlockByHash with None when the requested block isn't in the blockchain" in new TestSetup {
    val request = BlockByBlockHashRequest(blockToRequestHash, fullTxs = true)
    val response = ethBlocksService.getByBlockHash(request).runSyncUnsafe(Duration.Inf).toOption.get
    response.blockResponse shouldBe None
  }

  it should "answer eth_getBlockByHash with the block response correctly when it's chain weight is in blockchain" in new TestSetup {
    blockchain
      .storeBlock(blockToRequest)
      .and(blockchain.storeChainWeight(blockToRequestHash, blockWeight))
      .commit()

    val request = BlockByBlockHashRequest(blockToRequestHash, fullTxs = true)
    val response = ethBlocksService.getByBlockHash(request).runSyncUnsafe(Duration.Inf).toOption.get

    val stxResponses = blockToRequest.body.transactionList.zipWithIndex.map { case (stx, txIndex) =>
      TransactionResponse(stx, Some(blockToRequest.header), Some(txIndex))
    }

    response.blockResponse shouldBe Some(
      BlockResponse(blockToRequest, fullTxs = true, weight = Some(blockWeight))
    )
    response.blockResponse.get.asInstanceOf[BlockResponse].chainWeight shouldBe Some(blockWeight)
    response.blockResponse.get.transactions.toOption shouldBe Some(stxResponses)
  }

  it should "answer eth_getBlockByHash with the block response correctly when it's chain weight is not in blockchain" in new TestSetup {
    blockchain.storeBlock(blockToRequest).commit()

    val request = BlockByBlockHashRequest(blockToRequestHash, fullTxs = true)
    val response = ethBlocksService.getByBlockHash(request).runSyncUnsafe(Duration.Inf).toOption.get

    val stxResponses = blockToRequest.body.transactionList.zipWithIndex.map { case (stx, txIndex) =>
      TransactionResponse(stx, Some(blockToRequest.header), Some(txIndex))
    }

    response.blockResponse shouldBe Some(BlockResponse(blockToRequest, fullTxs = true))
    response.blockResponse.get.asInstanceOf[BlockResponse].chainWeight shouldBe None
    response.blockResponse.get.transactions.toOption shouldBe Some(stxResponses)
  }

  it should "answer eth_getBlockByHash with the block response correctly when the txs should be hashed" in new TestSetup {
    blockchain
      .storeBlock(blockToRequest)
      .and(blockchain.storeChainWeight(blockToRequestHash, blockWeight))
      .commit()

    val request = BlockByBlockHashRequest(blockToRequestHash, fullTxs = true)
    val response =
      ethBlocksService.getByBlockHash(request.copy(fullTxs = false)).runSyncUnsafe(Duration.Inf).toOption.get

    response.blockResponse shouldBe Some(
      BlockResponse(blockToRequest, fullTxs = false, weight = Some(blockWeight))
    )
    response.blockResponse.get.asInstanceOf[BlockResponse].chainWeight shouldBe Some(blockWeight)
    response.blockResponse.get.transactions.left.toOption shouldBe Some(blockToRequest.body.transactionList.map(_.hash))
  }

  it should "answer eth_getBlockByNumber with the correct block when the pending block is requested" in new TestSetup {
    (appStateStorage.getBestBlockNumber _: () => BigInt).expects().returns(blockToRequest.header.number)

    (() => blockGenerator.getPendingBlockAndState)
      .expects()
      .returns(Some(PendingBlockAndState(PendingBlock(blockToRequest, Nil), fakeWorld)))

    val request = BlockByNumberRequest(BlockParam.Pending, fullTxs = true)
    val response = ethBlocksService.getBlockByNumber(request).runSyncUnsafe().toOption.get

    response.blockResponse.isDefined should be(true)
    val blockResponse = response.blockResponse.get

    blockResponse.hash shouldBe None
    blockResponse.nonce shouldBe None
    blockResponse.miner shouldBe None
    blockResponse.number shouldBe blockToRequest.header.number
  }

  it should "answer eth_getBlockByNumber with the latest block pending block is requested and there are no pending ones" in new TestSetup {
    blockchain
      .storeBlock(blockToRequest)
      .and(blockchain.storeChainWeight(blockToRequestHash, blockWeight))
      .commit()
    blockchain.saveBestKnownBlocks(blockToRequest.header.number)

    (() => blockGenerator.getPendingBlockAndState).expects().returns(None)

    val request = BlockByNumberRequest(BlockParam.Pending, fullTxs = true)
    val response = ethBlocksService.getBlockByNumber(request).runSyncUnsafe().toOption.get
    response.blockResponse.get.hash.get shouldEqual blockToRequest.header.hash
  }

  it should "answer eth_getBlockByNumber with None when the requested block isn't in the blockchain" in new TestSetup {
    val request = BlockByNumberRequest(BlockParam.WithNumber(blockToRequestNumber), fullTxs = true)
    val response = ethBlocksService.getBlockByNumber(request).runSyncUnsafe(Duration.Inf).toOption.get
    response.blockResponse shouldBe None
  }

  it should "answer eth_getBlockByNumber with the block response correctly when it's chain weight is in blockchain" in new TestSetup {
    blockchain
      .storeBlock(blockToRequest)
      .and(blockchain.storeChainWeight(blockToRequestHash, blockWeight))
      .commit()

    val request = BlockByNumberRequest(BlockParam.WithNumber(blockToRequestNumber), fullTxs = true)
    val response = ethBlocksService.getBlockByNumber(request).runSyncUnsafe(Duration.Inf).toOption.get

    val stxResponses = blockToRequest.body.transactionList.zipWithIndex.map { case (stx, txIndex) =>
      TransactionResponse(stx, Some(blockToRequest.header), Some(txIndex))
    }

    response.blockResponse shouldBe Some(
      BlockResponse(blockToRequest, fullTxs = true, weight = Some(blockWeight))
    )
    response.blockResponse.get.asInstanceOf[BlockResponse].chainWeight shouldBe Some(blockWeight)
    response.blockResponse.get.transactions.toOption shouldBe Some(stxResponses)
  }

  it should "answer eth_getBlockByNumber with the block response correctly when it's chain weight is not in blockchain" in new TestSetup {
    blockchain.storeBlock(blockToRequest).commit()

    val request = BlockByNumberRequest(BlockParam.WithNumber(blockToRequestNumber), fullTxs = true)
    val response = ethBlocksService.getBlockByNumber(request).runSyncUnsafe(Duration.Inf).toOption.get

    val stxResponses = blockToRequest.body.transactionList.zipWithIndex.map { case (stx, txIndex) =>
      TransactionResponse(stx, Some(blockToRequest.header), Some(txIndex))
    }

    response.blockResponse shouldBe Some(BlockResponse(blockToRequest, fullTxs = true))
    response.blockResponse.get.asInstanceOf[BlockResponse].chainWeight shouldBe None
    response.blockResponse.get.transactions.toOption shouldBe Some(stxResponses)
  }

  it should "answer eth_getBlockByNumber with the block response correctly when the txs should be hashed" in new TestSetup {
    blockchain
      .storeBlock(blockToRequest)
      .and(blockchain.storeChainWeight(blockToRequestHash, blockWeight))
      .commit()

    val request = BlockByNumberRequest(BlockParam.WithNumber(blockToRequestNumber), fullTxs = true)
    val response =
      ethBlocksService.getBlockByNumber(request.copy(fullTxs = false)).runSyncUnsafe(Duration.Inf).toOption.get

    response.blockResponse shouldBe Some(
      BlockResponse(blockToRequest, fullTxs = false, weight = Some(blockWeight))
    )
    response.blockResponse.get.asInstanceOf[BlockResponse].chainWeight shouldBe Some(blockWeight)
    response.blockResponse.get.transactions.left.toOption shouldBe Some(blockToRequest.body.transactionList.map(_.hash))
  }

  it should "get transaction count by block number" in new TestSetup {
    blockchain.storeBlock(blockToRequest).commit()

    val response = ethBlocksService.getBlockTransactionCountByNumber(
      GetBlockTransactionCountByNumberRequest(BlockParam.WithNumber(blockToRequest.header.number))
    )

    response.runSyncUnsafe() shouldEqual Right(
      GetBlockTransactionCountByNumberResponse(blockToRequest.body.transactionList.size)
    )
  }

  it should "get transaction count by latest block number" in new TestSetup {
    blockchain.storeBlock(blockToRequest).commit()
    blockchain.saveBestKnownBlocks(blockToRequest.header.number)

    val response =
      ethBlocksService.getBlockTransactionCountByNumber(GetBlockTransactionCountByNumberRequest(BlockParam.Latest))

    response.runSyncUnsafe() shouldEqual Right(
      GetBlockTransactionCountByNumberResponse(blockToRequest.body.transactionList.size)
    )
  }

  it should "answer eth_getUncleByBlockHashAndIndex with None when the requested block isn't in the blockchain" in new TestSetup {
    val uncleIndexToRequest = 0
    val request = UncleByBlockHashAndIndexRequest(blockToRequestHash, uncleIndexToRequest)
    val response = ethBlocksService.getUncleByBlockHashAndIndex(request).runSyncUnsafe(Duration.Inf).toOption.get
    response.uncleBlockResponse shouldBe None
  }

  it should "answer eth_getUncleByBlockHashAndIndex with None when there's no uncle" in new TestSetup {
    blockchain.storeBlock(blockToRequest).commit()

    val uncleIndexToRequest = 0
    val request = UncleByBlockHashAndIndexRequest(blockToRequestHash, uncleIndexToRequest)
    val response = ethBlocksService.getUncleByBlockHashAndIndex(request).runSyncUnsafe(Duration.Inf).toOption.get

    response.uncleBlockResponse shouldBe None
  }

  it should "answer eth_getUncleByBlockHashAndIndex with None when there's no uncle in the requested index" in new TestSetup {
    blockchain.storeBlock(blockToRequestWithUncles).commit()

    val uncleIndexToRequest = 0
    val request = UncleByBlockHashAndIndexRequest(blockToRequestHash, uncleIndexToRequest)
    val response1 =
      ethBlocksService
        .getUncleByBlockHashAndIndex(request.copy(uncleIndex = 1))
        .runSyncUnsafe(Duration.Inf)
        .toOption
        .get
    val response2 =
      ethBlocksService
        .getUncleByBlockHashAndIndex(request.copy(uncleIndex = -1))
        .runSyncUnsafe(Duration.Inf)
        .toOption
        .get

    response1.uncleBlockResponse shouldBe None
    response2.uncleBlockResponse shouldBe None
  }

  it should "answer eth_getUncleByBlockHashAndIndex correctly when the requested index has one but there's no chain weight for it" in new TestSetup {
    blockchain.storeBlock(blockToRequestWithUncles).commit()

    val uncleIndexToRequest = 0
    val request = UncleByBlockHashAndIndexRequest(blockToRequestHash, uncleIndexToRequest)
    val response = ethBlocksService.getUncleByBlockHashAndIndex(request).runSyncUnsafe(Duration.Inf).toOption.get

    response.uncleBlockResponse shouldBe Some(BlockResponse(uncle, None, pendingBlock = false))
    response.uncleBlockResponse.get.asInstanceOf[BlockResponse].chainWeight shouldBe None
    response.uncleBlockResponse.get.transactions shouldBe Left(Nil)
    response.uncleBlockResponse.get.uncles shouldBe Nil
  }

  it should "anwer eth_getUncleByBlockHashAndIndex correctly when the requested index has one and there's chain weight for it" in new TestSetup {
    blockchain
      .storeBlock(blockToRequestWithUncles)
      .and(blockchain.storeChainWeight(uncle.hash, uncleWeight))
      .commit()

    val uncleIndexToRequest = 0
    val request = UncleByBlockHashAndIndexRequest(blockToRequestHash, uncleIndexToRequest)
    val response = ethBlocksService.getUncleByBlockHashAndIndex(request).runSyncUnsafe(Duration.Inf).toOption.get

    response.uncleBlockResponse shouldBe Some(BlockResponse(uncle, Some(uncleWeight), pendingBlock = false))
    response.uncleBlockResponse.get.asInstanceOf[BlockResponse].chainWeight shouldBe Some(uncleWeight)
    response.uncleBlockResponse.get.transactions shouldBe Left(Nil)
    response.uncleBlockResponse.get.uncles shouldBe Nil
  }

  it should "answer eth_getUncleByBlockNumberAndIndex with None when the requested block isn't in the blockchain" in new TestSetup {
    val uncleIndexToRequest = 0
    val request = UncleByBlockNumberAndIndexRequest(BlockParam.WithNumber(blockToRequestNumber), uncleIndexToRequest)
    val response = ethBlocksService.getUncleByBlockNumberAndIndex(request).runSyncUnsafe(Duration.Inf).toOption.get
    response.uncleBlockResponse shouldBe None
  }

  it should "answer eth_getUncleByBlockNumberAndIndex with None when there's no uncle" in new TestSetup {

    blockchain.storeBlock(blockToRequest).commit()

    val uncleIndexToRequest = 0
    val request = UncleByBlockNumberAndIndexRequest(BlockParam.WithNumber(blockToRequestNumber), uncleIndexToRequest)
    val response = ethBlocksService.getUncleByBlockNumberAndIndex(request).runSyncUnsafe(Duration.Inf).toOption.get

    response.uncleBlockResponse shouldBe None
  }

  it should "answer eth_getUncleByBlockNumberAndIndex with None when there's no uncle in the requested index" in new TestSetup {

    blockchain.storeBlock(blockToRequestWithUncles).commit()

    val uncleIndexToRequest = 0
    val request = UncleByBlockNumberAndIndexRequest(BlockParam.WithNumber(blockToRequestNumber), uncleIndexToRequest)
    val response1 =
      ethBlocksService
        .getUncleByBlockNumberAndIndex(request.copy(uncleIndex = 1))
        .runSyncUnsafe(Duration.Inf)
        .toOption
        .get
    val response2 =
      ethBlocksService
        .getUncleByBlockNumberAndIndex(request.copy(uncleIndex = -1))
        .runSyncUnsafe(Duration.Inf)
        .toOption
        .get

    response1.uncleBlockResponse shouldBe None
    response2.uncleBlockResponse shouldBe None
  }

  it should "answer eth_getUncleByBlockNumberAndIndex correctly when the requested index has one but there's no chain weight for it" in new TestSetup {
    blockchain.storeBlock(blockToRequestWithUncles).commit()

    val uncleIndexToRequest = 0
    val request = UncleByBlockNumberAndIndexRequest(BlockParam.WithNumber(blockToRequestNumber), uncleIndexToRequest)
    val response = ethBlocksService.getUncleByBlockNumberAndIndex(request).runSyncUnsafe(Duration.Inf).toOption.get

    response.uncleBlockResponse shouldBe Some(BlockResponse(uncle, None, pendingBlock = false))
    response.uncleBlockResponse.get.asInstanceOf[BlockResponse].chainWeight shouldBe None
    response.uncleBlockResponse.get.transactions shouldBe Left(Nil)
    response.uncleBlockResponse.get.uncles shouldBe Nil
  }

  it should "anwer eth_getUncleByBlockNumberAndIndex correctly when the requested index has one and there's chain weight for it" in new TestSetup {
    blockchain
      .storeBlock(blockToRequestWithUncles)
      .and(blockchain.storeChainWeight(uncle.hash, uncleWeight))
      .commit()

    val uncleIndexToRequest = 0
    val request = UncleByBlockNumberAndIndexRequest(BlockParam.WithNumber(blockToRequestNumber), uncleIndexToRequest)
    val response = ethBlocksService.getUncleByBlockNumberAndIndex(request).runSyncUnsafe(Duration.Inf).toOption.get

    response.uncleBlockResponse shouldBe Some(BlockResponse(uncle, Some(uncleWeight), pendingBlock = false))
    response.uncleBlockResponse.get.asInstanceOf[BlockResponse].chainWeight shouldBe Some(uncleWeight)
    response.uncleBlockResponse.get.transactions shouldBe Left(Nil)
    response.uncleBlockResponse.get.uncles shouldBe Nil
  }

  it should "get uncle count by block number" in new TestSetup {
    blockchain.storeBlock(blockToRequest).commit()
    blockchain.saveBestKnownBlocks(blockToRequest.header.number)

    val response = ethBlocksService.getUncleCountByBlockNumber(GetUncleCountByBlockNumberRequest(BlockParam.Latest))

    response.runSyncUnsafe() shouldEqual Right(
      GetUncleCountByBlockNumberResponse(blockToRequest.body.uncleNodesList.size)
    )
  }

  it should "get uncle count by block hash" in new TestSetup {
    blockchain.storeBlock(blockToRequest).commit()

    val response =
      ethBlocksService.getUncleCountByBlockHash(GetUncleCountByBlockHashRequest(blockToRequest.header.hash))

    response.runSyncUnsafe() shouldEqual Right(
      GetUncleCountByBlockHashResponse(blockToRequest.body.uncleNodesList.size)
    )
  }

  class TestSetup(implicit system: ActorSystem) extends MockFactory with EphemBlockchainTestSetup {
    val blockGenerator = mock[PoWBlockGenerator]
    val appStateStorage = mock[AppStateStorage]
    override lazy val consensus: TestConsensus = buildTestConsensus().withBlockGenerator(blockGenerator)
    override lazy val consensusConfig = ConsensusConfigs.consensusConfig

    lazy val ethBlocksService = new EthBlocksService(
      blockchain,
<<<<<<< HEAD
      consensus
=======
      blockchainReader,
      ledger
>>>>>>> e6317890
    )

    val blockToRequest = Block(Fixtures.Blocks.Block3125369.header, Fixtures.Blocks.Block3125369.body)
    val blockToRequestNumber = blockToRequest.header.number
    val blockToRequestHash = blockToRequest.header.hash
    val blockWeight = ChainWeight.totalDifficultyOnly(blockToRequest.header.difficulty)

    val uncle = Fixtures.Blocks.DaoForkBlock.header
    val uncleWeight = ChainWeight.totalDifficultyOnly(uncle.difficulty)
    val blockToRequestWithUncles = blockToRequest.copy(body = BlockBody(Nil, Seq(uncle)))

    val fakeWorld = InMemoryWorldStateProxy(
      storagesInstance.storages.evmCodeStorage,
      blockchain.getBackingMptStorage(-1),
      (number: BigInt) => blockchainReader.getBlockHeaderByNumber(number).map(_.hash),
      UInt256.Zero,
      ByteString.empty,
      noEmptyAccounts = false,
      ethCompatibleStorage = true
    )
  }
}<|MERGE_RESOLUTION|>--- conflicted
+++ resolved
@@ -402,12 +402,8 @@
 
     lazy val ethBlocksService = new EthBlocksService(
       blockchain,
-<<<<<<< HEAD
+      blockchainReader,
       consensus
-=======
-      blockchainReader,
-      ledger
->>>>>>> e6317890
     )
 
     val blockToRequest = Block(Fixtures.Blocks.Block3125369.header, Fixtures.Blocks.Block3125369.body)
