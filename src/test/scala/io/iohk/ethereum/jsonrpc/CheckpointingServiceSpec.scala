package io.iohk.ethereum.jsonrpc

import akka.actor.ActorSystem
import akka.testkit.{TestKit, TestProbe}
import io.iohk.ethereum.blockchain.sync.regular.RegularSync.NewCheckpoint
import io.iohk.ethereum.consensus.blocks.CheckpointBlockGenerator
import io.iohk.ethereum.domain.{Block, BlockBody, BlockchainImpl, BlockchainReader, Checkpoint}
import io.iohk.ethereum.jsonrpc.CheckpointingService._
import io.iohk.ethereum.{Fixtures, NormalPatience, WithActorSystemShutDown}
import monix.execution.Scheduler.Implicits.global
import org.scalacheck.Gen
import org.scalamock.scalatest.MockFactory
import org.scalatest.concurrent.ScalaFutures
import org.scalatest.flatspec.AnyFlatSpecLike
import org.scalatest.matchers.should.Matchers
import org.scalatestplus.scalacheck.ScalaCheckPropertyChecks
import io.iohk.ethereum.ledger.BlockQueue

class CheckpointingServiceSpec
    extends TestKit(ActorSystem("CheckpointingServiceSpec_System"))
    with AnyFlatSpecLike
    with WithActorSystemShutDown
    with MockFactory
    with ScalaFutures
    with NormalPatience
    with ScalaCheckPropertyChecks
    with Matchers {

  "CheckpointService" should "get latest block (at a correct checkpointing interval) from Blockchain" in new TestSetup {
    val nums = for {
      k <- Gen.choose[Int](1, 10) // checkpointing interval
      m <- Gen.choose(0, 1000) // number of checkpoints in the chain
      n <- Gen.choose(0, k - 1) // distance from best block to checkpointed block
    } yield (k, m, n)

    forAll(nums) { case (k, m, n) =>
      val checkpointedBlockNum: BigInt = k * m
      val bestBlockNum: BigInt = checkpointedBlockNum + n

      val block = Block(Fixtures.Blocks.ValidBlock.header.copy(number = checkpointedBlockNum), BlockBody.empty)

      val request = GetLatestBlockRequest(k, None)
      val expectedResponse = GetLatestBlockResponse(Some(BlockInfo(block.hash, block.number)))

      (blockchain.getBestBlockNumber _).expects().returning(bestBlockNum)
      (blockchainReader.getBlockByNumber _).expects(checkpointedBlockNum).returning(Some(block))
      val result = service.getLatestBlock(request)

      result.runSyncUnsafe() shouldEqual Right(expectedResponse)
    }
  }

  it should "get latest block that is a descendant of the passed parent checkpoint block" in new TestSetup {
    val nums = for {
      k <- Gen.choose[Int](1, 10) // checkpointing interval
      m <- Gen.choose(0, 1000) // number of checkpoints in the chain
      n <- Gen.choose(0, k - 1) // distance from best block to checkpointed block
    } yield (k, m, n)

    val previousCheckpoint = Fixtures.Blocks.Block3125369.block
    val hash = previousCheckpoint.hash

    forAll(nums) { case (k, m, n) =>
      val checkpointedBlockNum: BigInt = k * m
      val bestBlockNum: BigInt = checkpointedBlockNum + n

      val block = Block(Fixtures.Blocks.ValidBlock.header.copy(number = checkpointedBlockNum), BlockBody.empty)

      val request = GetLatestBlockRequest(k, Some(hash))
      val expectedResponse = GetLatestBlockResponse(Some(BlockInfo(block.hash, block.number)))

      (blockchain.getBestBlockNumber _).expects().returning(bestBlockNum)
      (blockchainReader.getBlockHeaderByHash _)
        .expects(hash)
        .returning(Some(previousCheckpoint.header.copy(number = 0)))
      (blockchainReader.getBlockByNumber _).expects(checkpointedBlockNum).returning(Some(block))
      val result = service.getLatestBlock(request)

      result.runSyncUnsafe() shouldEqual Right(expectedResponse)
    }
  }

  it should "not return a block that is at the same height as the passed parent checkpoint block" in new TestSetup {
    val nums = for {
      k <- Gen.choose[Int](1, 10) // checkpointing interval
      m <- Gen.choose(0, 1000) // number of checkpoints in the chain
      n <- Gen.choose(0, k - 1) // distance from best block to checkpointed block
    } yield (k, m, n)

    val previousCheckpoint = Fixtures.Blocks.ValidBlock.block
    val hash = previousCheckpoint.hash

    forAll(nums) { case (k, m, n) =>
      val checkpointedBlockNum: BigInt = k * m
      val bestBlockNum: BigInt = checkpointedBlockNum + n

      val request = GetLatestBlockRequest(k, Some(hash))
      val expectedResponse = GetLatestBlockResponse(None)

      (blockchain.getBestBlockNumber _).expects().returning(bestBlockNum)
      (blockchainReader.getBlockHeaderByHash _)
        .expects(hash)
        .returning(Some(previousCheckpoint.header.copy(number = bestBlockNum)))
      (blockchainReader.getBlockByNumber _).expects(*).returning(Some(previousCheckpoint))
      val result = service.getLatestBlock(request)

      result.runSyncUnsafe() shouldEqual Right(expectedResponse)
    }
  }

  it should "return an empty response if the descendant is not a part of a local blockchain" in new TestSetup {
    val nums = for {
      k <- Gen.choose[Int](1, 10) // checkpointing interval
      m <- Gen.choose(0, 1000) // number of checkpoints in the chain
      n <- Gen.choose(0, k - 1) // distance from best block to checkpointed block
    } yield (k, m, n)

    val previousCheckpoint = Fixtures.Blocks.ValidBlock.block
    val hash = previousCheckpoint.hash

    forAll(nums) { case (k, m, n) =>
      val checkpointedBlockNum: BigInt = k * m
      val bestBlockNum: BigInt = checkpointedBlockNum + n

      val block = Block(Fixtures.Blocks.ValidBlock.header.copy(number = checkpointedBlockNum), BlockBody.empty)

      val request = GetLatestBlockRequest(k, Some(hash))
      val expectedResponse = GetLatestBlockResponse(None)

      (blockchain.getBestBlockNumber _).expects().returning(bestBlockNum)
      (blockchainReader.getBlockHeaderByHash _).expects(hash).returning(None)
      (blockchainReader.getBlockByNumber _).expects(checkpointedBlockNum).returning(Some(block))
      val result = service.getLatestBlock(request)

      result.runSyncUnsafe() shouldEqual Right(expectedResponse)
    }
  }

  it should "send new checkpoint to Sync" in new TestSetup {
    val parentBlock = Fixtures.Blocks.ValidBlock.block
    val hash = parentBlock.hash
    val signatures = Nil
    val request = PushCheckpointRequest(hash, signatures)
    val expectedResponse = PushCheckpointResponse()

    (blockchain.getBlockByHash _).expects(hash).returning(Some(parentBlock)).once()

    val result = service.pushCheckpoint(request).runSyncUnsafe()
    val checkpointBlock = checkpointBlockGenerator.generate(parentBlock, Checkpoint(signatures))
    syncController.expectMsg(NewCheckpoint(checkpointBlock))
    result shouldEqual Right(expectedResponse)
  }

  it should "get latest block in case of blockchain re-org" in new TestSetup {
    val block = Fixtures.Blocks.ValidBlock.block
    val expectedResponse = GetLatestBlockResponse(Some(BlockInfo(block.hash, block.number)))
    (blockchain.getBestBlockNumber _)
      .expects()
      .returning(7)
    (blockchainReader.getBlockByNumber _)
      .expects(BigInt(4))
      .returning(None)
    (blockchain.getBestBlockNumber _)
      .expects()
      .returning(7)
    (blockchainReader.getBlockByNumber _)
      .expects(BigInt(4))
      .returning(Some(block))

    val result = service.getLatestBlock(GetLatestBlockRequest(4, None))

    result.runSyncUnsafe() shouldEqual Right(expectedResponse)
  }

  trait TestSetup {
    val blockchain = mock[BlockchainImpl]
<<<<<<< HEAD
    val blockQueue = mock[BlockQueue]
    val syncController = TestProbe()
    val checkpointBlockGenerator: CheckpointBlockGenerator = new CheckpointBlockGenerator()
    val service = new CheckpointingService(blockchain, blockQueue, checkpointBlockGenerator, syncController.ref)
=======
    val blockchainReader = mock[BlockchainReader]
    val ledger = mock[Ledger]
    val syncController = TestProbe()
    val checkpointBlockGenerator: CheckpointBlockGenerator = new CheckpointBlockGenerator()
    val service =
      new CheckpointingService(blockchain, blockchainReader, ledger, checkpointBlockGenerator, syncController.ref)
>>>>>>> e6317890
  }
}<|MERGE_RESOLUTION|>--- conflicted
+++ resolved
@@ -143,7 +143,7 @@
     val request = PushCheckpointRequest(hash, signatures)
     val expectedResponse = PushCheckpointResponse()
 
-    (blockchain.getBlockByHash _).expects(hash).returning(Some(parentBlock)).once()
+    (blockchainReader.getBlockByHash _).expects(hash).returning(Some(parentBlock)).once()
 
     val result = service.pushCheckpoint(request).runSyncUnsafe()
     val checkpointBlock = checkpointBlockGenerator.generate(parentBlock, Checkpoint(signatures))
@@ -174,18 +174,11 @@
 
   trait TestSetup {
     val blockchain = mock[BlockchainImpl]
-<<<<<<< HEAD
+    val blockchainReader = mock[BlockchainReader]
     val blockQueue = mock[BlockQueue]
     val syncController = TestProbe()
     val checkpointBlockGenerator: CheckpointBlockGenerator = new CheckpointBlockGenerator()
-    val service = new CheckpointingService(blockchain, blockQueue, checkpointBlockGenerator, syncController.ref)
-=======
-    val blockchainReader = mock[BlockchainReader]
-    val ledger = mock[Ledger]
-    val syncController = TestProbe()
-    val checkpointBlockGenerator: CheckpointBlockGenerator = new CheckpointBlockGenerator()
     val service =
-      new CheckpointingService(blockchain, blockchainReader, ledger, checkpointBlockGenerator, syncController.ref)
->>>>>>> e6317890
+      new CheckpointingService(blockchain, blockchainReader, blockQueue, checkpointBlockGenerator, syncController.ref)
   }
 }