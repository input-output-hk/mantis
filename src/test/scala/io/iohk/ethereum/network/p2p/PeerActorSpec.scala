--- conflicted
+++ resolved
@@ -70,12 +70,7 @@
 
     val peerMessageBus = system.actorOf(PeerEventBusActor.props)
     var rlpxConnection = TestProbe() // var as we actually need new instances
-<<<<<<< HEAD
-    val peer = TestActorRef(Props(new PeerActor(
-      new InetSocketAddress("127.0.0.1", 0), nodeStatusHolder, _ => {
-=======
     val peer = TestActorRef(Props(new PeerActor(new InetSocketAddress("127.0.0.1", 0), _ => {
->>>>>>> 1ff5a748
         rlpxConnection = TestProbe()
         rlpxConnection.ref
       }, peerConf, peerMessageBus, Some(time.scheduler),
@@ -408,13 +403,7 @@
       new InetSocketAddress("127.0.0.1", 0),
       _ => rlpxConnection.ref,
       peerConf,
-<<<<<<< HEAD
-      storagesInstance.storages.appStateStorage,
-      blockchain,
       peerEventBus,
-=======
-      peerMessageBus,
->>>>>>> 1ff5a748
       Some(time.scheduler),
       handshaker,
       messageHandlerBuilder = messageHandlerBuilder)))
