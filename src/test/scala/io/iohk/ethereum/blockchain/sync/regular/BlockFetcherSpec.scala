--- conflicted
+++ resolved
@@ -129,7 +129,6 @@
       peersClient.expectMsgPF() { case PeersClient.Request(msg, _, _) if msg == firstGetBlockHeadersRequest => () }
     }
 
-<<<<<<< HEAD
     "should not append new blocks if the received data does not match" in new TestSetup {
 
       // Important: Here we are forcing the mismatch between request headers and received bodies
@@ -217,7 +216,8 @@
       peersClient.reply(PeersClient.Response(fakePeer, getBlockBodiesResponse1))
 
       peersClient.expectMsgPF() { case PeersClient.Request(msg, _, _) if msg == getBlockBodiesRequest1 => () }
-=======
+    }
+
     "should ensure blocks passed to importer are always forming chain" in new TestSetup {
       startFetcher()
 
@@ -288,7 +288,6 @@
 
         assert(HeadersSeq.areChain(headers))
       }
->>>>>>> 057f84ca
     }
   }
 
@@ -347,5 +346,4 @@
       blockFetcher ! MessageFromPeer(NewBlock(farAwayBlock, farAwayBlockWeight), fakePeer.id)
     }
   }
-
 }