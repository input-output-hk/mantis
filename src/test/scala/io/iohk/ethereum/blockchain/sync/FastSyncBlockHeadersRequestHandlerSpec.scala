package io.iohk.ethereum.blockchain.sync

import java.net.InetSocketAddress

import akka.actor.{ActorRef, ActorSystem}
import akka.agent.Agent
import akka.testkit.TestProbe
import akka.util.ByteString
import com.miguno.akka.testing.VirtualTime
import io.iohk.ethereum.crypto
import io.iohk.ethereum.domain.BlockHeader
<<<<<<< HEAD
import io.iohk.ethereum.network.PeerEventBusActor.PeerEvent.MessageFromPeer
import io.iohk.ethereum.network.PeerEventBusActor.SubscriptionClassifier.{MessageClassifier, PeerDisconnection}
import io.iohk.ethereum.network.PeerEventBusActor._
import io.iohk.ethereum.network.{PeerActor, PeerImpl}
=======
import io.iohk.ethereum.network.PeerMessageBusActor._
import io.iohk.ethereum.network.{Peer, PeerActor}
>>>>>>> 05f3e40c
import io.iohk.ethereum.network.p2p.messages.PV62.{BlockBodies, BlockHeaders, GetBlockHeaders}
import io.iohk.ethereum.utils.{Config, NodeStatus, ServerStatus}
import org.scalatest.{FlatSpec, Matchers}
import org.spongycastle.crypto.AsymmetricCipherKeyPair

import scala.concurrent.ExecutionContext.Implicits.global
import scala.concurrent.duration._

class FastSyncBlockHeadersRequestHandlerSpec extends FlatSpec with Matchers {

  "FastSyncBlockHeadersRequestHandler" should "handle successful response (and enqueue remaining receipts)" in new TestSetup {
    peerTestProbe.expectMsg(PeerActor.SendMessage(GetBlockHeaders(Left(block), maxHeaders, 0, reverse = false)))
<<<<<<< HEAD
    peerEventBus.expectMsg(Subscribe(PeerDisconnection(peer.id)))
    peerEventBus.expectMsg(Subscribe(MessageClassifier(Set(BlockHeaders.code), PeerSelector.WithId(peer.id))))
=======
    peerMessageBus.expectMsg(Subscribe(MessageClassifier(Set(BlockHeaders.code), PeerSelector.WithId(peer.id))))
>>>>>>> 05f3e40c

    val responseHeaders = Seq(BlockHeader(testGenesisHash, ByteString(""), ByteString(""),
      ByteString(""), ByteString(""), ByteString(""),
      ByteString(""), 0, block, 0, 0, 0, ByteString(""), ByteString(""), ByteString("")))

<<<<<<< HEAD
    peerEventBus.reply(MessageFromPeer(BlockHeaders(responseHeaders), peer.id))
=======
    peerMessageBus.reply(MessageFromPeer(BlockHeaders(responseHeaders), peer.id))
>>>>>>> 05f3e40c

    parent.expectMsgAllOf(
      SyncController.BlockHeadersReceived(peer, responseHeaders),
      FastSync.EnqueueBlockBodies(Seq(responseHeaders.head.hash)),
      FastSync.EnqueueReceipts(Seq(responseHeaders.head.hash)))

    parent.expectMsg(SyncRequestHandler.Done)

<<<<<<< HEAD
    peerEventBus.expectMsg(Unsubscribe(PeerDisconnection(peer.id)))
    peerEventBus.expectMsg(Unsubscribe(MessageClassifier(Set(BlockHeaders.code), PeerSelector.WithId(peer.id))))
=======
    peerMessageBus.expectMsg(Unsubscribe(MessageClassifier(Set(BlockHeaders.code), PeerSelector.WithId(peer.id))))
>>>>>>> 05f3e40c
  }

  it should "handle block header resolution request" in new TestSetup {
    val request = GetBlockHeaders(Left(block), maxHeaders, skip = 0, reverse = true)
    val resolverPeerTestProbe = TestProbe()
<<<<<<< HEAD
    val resolverPeer = PeerImpl(new InetSocketAddress("127.0.0.2", 9000), resolverPeerTestProbe.ref, peerEventBus.ref)
=======
    val resolverPeer = Peer(new InetSocketAddress("127.0.0.2", 9000), resolverPeerTestProbe.ref)
>>>>>>> 05f3e40c

    val resolver: ActorRef = {
      parent.childActorOf(SyncBlockHeadersRequestHandler.props(
        resolverPeer,
<<<<<<< HEAD
=======
        peerMessageBus.ref,
>>>>>>> 05f3e40c
        request,
        resolveBranches = true)(time.scheduler))
    }

    resolverPeerTestProbe.expectMsg(PeerActor.SendMessage(request))
<<<<<<< HEAD
    peerEventBus.expectMsg(Subscribe(PeerDisconnection(peer.id)))
    peerEventBus.expectMsg(Subscribe(MessageClassifier(Set(BlockHeaders.code), PeerSelector.WithId(peer.id))))
    peerEventBus.expectMsg(Subscribe(PeerDisconnection(resolverPeer.id)))
    peerEventBus.expectMsg(Subscribe(MessageClassifier(Set(BlockHeaders.code), PeerSelector.WithId(resolverPeer.id))))
=======
    peerMessageBus.expectMsgAllOf(
      Subscribe(MessageClassifier(Set(BlockHeaders.code), PeerSelector.WithId(peer.id))),
      Subscribe(MessageClassifier(Set(BlockHeaders.code), PeerSelector.WithId(resolverPeer.id))))
>>>>>>> 05f3e40c

    val responseHeaders = Seq(BlockHeader(testGenesisHash, ByteString(""), ByteString(""),
      ByteString(""), ByteString(""), ByteString(""),
      ByteString(""), 0, block, 0, 0, 0, ByteString(""), ByteString(""), ByteString("")))

<<<<<<< HEAD
    peerEventBus.reply(MessageFromPeer(BlockHeaders(responseHeaders), resolverPeer.id))
=======
    resolver ! MessageFromPeer(BlockHeaders(responseHeaders), resolverPeer.id)
>>>>>>> 05f3e40c

    parent.expectMsg(SyncController.BlockHeadersToResolve(resolverPeer, responseHeaders))

    parent.expectMsg(SyncRequestHandler.Done)

<<<<<<< HEAD
    peerEventBus.expectMsg(Unsubscribe(PeerDisconnection(resolverPeer.id)))
    peerEventBus.expectMsg(Unsubscribe(MessageClassifier(Set(BlockHeaders.code), PeerSelector.WithId(resolverPeer.id))))
=======
    peerMessageBus.expectMsg(Unsubscribe(MessageClassifier(Set(BlockHeaders.code), PeerSelector.WithId(resolverPeer.id))))
>>>>>>> 05f3e40c
  }

  it should "handle timeout" in new TestSetup {
    peerTestProbe.expectMsg(PeerActor.SendMessage(GetBlockHeaders(Left(block), maxHeaders, 0, reverse = false)))
<<<<<<< HEAD
    peerEventBus.expectMsg(Subscribe(PeerDisconnection(peer.id)))
    peerEventBus.expectMsg(Subscribe(MessageClassifier(Set(BlockHeaders.code), PeerSelector.WithId(peer.id))))
=======
    peerMessageBus.expectMsg(Subscribe(MessageClassifier(Set(BlockHeaders.code), PeerSelector.WithId(peer.id))))
>>>>>>> 05f3e40c

    time.advance(10.seconds)

    parent.expectMsg(BlacklistSupport.BlacklistPeer(peer.id, "got time out waiting for block headers response for requested: Left(1)"))
    parent.expectMsg(SyncRequestHandler.Done)

<<<<<<< HEAD
    peerEventBus.expectMsg(Unsubscribe(PeerDisconnection(peer.id)))
    peerEventBus.expectMsg(Unsubscribe(MessageClassifier(Set(BlockHeaders.code), PeerSelector.WithId(peer.id))))
=======
    peerMessageBus.expectMsg(Unsubscribe(MessageClassifier(Set(BlockHeaders.code), PeerSelector.WithId(peer.id))))
>>>>>>> 05f3e40c
  }

  trait TestSetup extends EphemBlockchainTestSetup {
    implicit val system = ActorSystem("FastSyncBlockHeadersRequestHandlerSpec_System")

    val testGenesisHash = ByteString("123")
    blockchain.save(testGenesisHash, 123)

    val time = new VirtualTime

<<<<<<< HEAD
    val peerEventBus = TestProbe()

    val peerTestProbe = TestProbe()
    val peer = PeerImpl(new InetSocketAddress("127.0.0.1", 8000), peerTestProbe.ref, peerEventBus.ref)
=======
    val peerTestProbe = TestProbe()

    val peer = Peer(new InetSocketAddress("127.0.0.1", 8000), peerTestProbe.ref)

    val peerMessageBus = TestProbe()
>>>>>>> 05f3e40c

    val requestedHashes = Seq(ByteString("1"), ByteString("2"))

    val parent = TestProbe()

    val block = BigInt(1)
    val maxHeaders = 1

    val fastSyncBlockHeadersRequestHandler: ActorRef = {
      val request = GetBlockHeaders(Left(block), maxHeaders, skip = 0, reverse = false)
      parent.childActorOf(SyncBlockHeadersRequestHandler.props(
        peer,
<<<<<<< HEAD
=======
        peerMessageBus.ref,
>>>>>>> 05f3e40c
        request,
        resolveBranches = false)(time.scheduler))
    }
  }

}<|MERGE_RESOLUTION|>--- conflicted
+++ resolved
@@ -9,15 +9,10 @@
 import com.miguno.akka.testing.VirtualTime
 import io.iohk.ethereum.crypto
 import io.iohk.ethereum.domain.BlockHeader
-<<<<<<< HEAD
 import io.iohk.ethereum.network.PeerEventBusActor.PeerEvent.MessageFromPeer
 import io.iohk.ethereum.network.PeerEventBusActor.SubscriptionClassifier.{MessageClassifier, PeerDisconnection}
 import io.iohk.ethereum.network.PeerEventBusActor._
 import io.iohk.ethereum.network.{PeerActor, PeerImpl}
-=======
-import io.iohk.ethereum.network.PeerMessageBusActor._
-import io.iohk.ethereum.network.{Peer, PeerActor}
->>>>>>> 05f3e40c
 import io.iohk.ethereum.network.p2p.messages.PV62.{BlockBodies, BlockHeaders, GetBlockHeaders}
 import io.iohk.ethereum.utils.{Config, NodeStatus, ServerStatus}
 import org.scalatest.{FlatSpec, Matchers}
@@ -30,22 +25,14 @@
 
   "FastSyncBlockHeadersRequestHandler" should "handle successful response (and enqueue remaining receipts)" in new TestSetup {
     peerTestProbe.expectMsg(PeerActor.SendMessage(GetBlockHeaders(Left(block), maxHeaders, 0, reverse = false)))
-<<<<<<< HEAD
     peerEventBus.expectMsg(Subscribe(PeerDisconnection(peer.id)))
     peerEventBus.expectMsg(Subscribe(MessageClassifier(Set(BlockHeaders.code), PeerSelector.WithId(peer.id))))
-=======
-    peerMessageBus.expectMsg(Subscribe(MessageClassifier(Set(BlockHeaders.code), PeerSelector.WithId(peer.id))))
->>>>>>> 05f3e40c
 
     val responseHeaders = Seq(BlockHeader(testGenesisHash, ByteString(""), ByteString(""),
       ByteString(""), ByteString(""), ByteString(""),
       ByteString(""), 0, block, 0, 0, 0, ByteString(""), ByteString(""), ByteString("")))
 
-<<<<<<< HEAD
     peerEventBus.reply(MessageFromPeer(BlockHeaders(responseHeaders), peer.id))
-=======
-    peerMessageBus.reply(MessageFromPeer(BlockHeaders(responseHeaders), peer.id))
->>>>>>> 05f3e40c
 
     parent.expectMsgAllOf(
       SyncController.BlockHeadersReceived(peer, responseHeaders),
@@ -54,88 +41,55 @@
 
     parent.expectMsg(SyncRequestHandler.Done)
 
-<<<<<<< HEAD
     peerEventBus.expectMsg(Unsubscribe(PeerDisconnection(peer.id)))
     peerEventBus.expectMsg(Unsubscribe(MessageClassifier(Set(BlockHeaders.code), PeerSelector.WithId(peer.id))))
-=======
-    peerMessageBus.expectMsg(Unsubscribe(MessageClassifier(Set(BlockHeaders.code), PeerSelector.WithId(peer.id))))
->>>>>>> 05f3e40c
   }
 
   it should "handle block header resolution request" in new TestSetup {
     val request = GetBlockHeaders(Left(block), maxHeaders, skip = 0, reverse = true)
     val resolverPeerTestProbe = TestProbe()
-<<<<<<< HEAD
     val resolverPeer = PeerImpl(new InetSocketAddress("127.0.0.2", 9000), resolverPeerTestProbe.ref, peerEventBus.ref)
-=======
-    val resolverPeer = Peer(new InetSocketAddress("127.0.0.2", 9000), resolverPeerTestProbe.ref)
->>>>>>> 05f3e40c
 
     val resolver: ActorRef = {
       parent.childActorOf(SyncBlockHeadersRequestHandler.props(
         resolverPeer,
-<<<<<<< HEAD
-=======
-        peerMessageBus.ref,
->>>>>>> 05f3e40c
         request,
         resolveBranches = true)(time.scheduler))
     }
 
     resolverPeerTestProbe.expectMsg(PeerActor.SendMessage(request))
-<<<<<<< HEAD
-    peerEventBus.expectMsg(Subscribe(PeerDisconnection(peer.id)))
-    peerEventBus.expectMsg(Subscribe(MessageClassifier(Set(BlockHeaders.code), PeerSelector.WithId(peer.id))))
-    peerEventBus.expectMsg(Subscribe(PeerDisconnection(resolverPeer.id)))
-    peerEventBus.expectMsg(Subscribe(MessageClassifier(Set(BlockHeaders.code), PeerSelector.WithId(resolverPeer.id))))
-=======
-    peerMessageBus.expectMsgAllOf(
+    peerEventBus.expectMsgAllOf(
+      Subscribe(PeerDisconnection(peer.id)),
+      Subscribe(PeerDisconnection(resolverPeer.id)),
       Subscribe(MessageClassifier(Set(BlockHeaders.code), PeerSelector.WithId(peer.id))),
       Subscribe(MessageClassifier(Set(BlockHeaders.code), PeerSelector.WithId(resolverPeer.id))))
->>>>>>> 05f3e40c
 
     val responseHeaders = Seq(BlockHeader(testGenesisHash, ByteString(""), ByteString(""),
       ByteString(""), ByteString(""), ByteString(""),
       ByteString(""), 0, block, 0, 0, 0, ByteString(""), ByteString(""), ByteString("")))
 
-<<<<<<< HEAD
-    peerEventBus.reply(MessageFromPeer(BlockHeaders(responseHeaders), resolverPeer.id))
-=======
     resolver ! MessageFromPeer(BlockHeaders(responseHeaders), resolverPeer.id)
->>>>>>> 05f3e40c
 
     parent.expectMsg(SyncController.BlockHeadersToResolve(resolverPeer, responseHeaders))
 
     parent.expectMsg(SyncRequestHandler.Done)
 
-<<<<<<< HEAD
     peerEventBus.expectMsg(Unsubscribe(PeerDisconnection(resolverPeer.id)))
     peerEventBus.expectMsg(Unsubscribe(MessageClassifier(Set(BlockHeaders.code), PeerSelector.WithId(resolverPeer.id))))
-=======
-    peerMessageBus.expectMsg(Unsubscribe(MessageClassifier(Set(BlockHeaders.code), PeerSelector.WithId(resolverPeer.id))))
->>>>>>> 05f3e40c
   }
 
   it should "handle timeout" in new TestSetup {
     peerTestProbe.expectMsg(PeerActor.SendMessage(GetBlockHeaders(Left(block), maxHeaders, 0, reverse = false)))
-<<<<<<< HEAD
     peerEventBus.expectMsg(Subscribe(PeerDisconnection(peer.id)))
     peerEventBus.expectMsg(Subscribe(MessageClassifier(Set(BlockHeaders.code), PeerSelector.WithId(peer.id))))
-=======
-    peerMessageBus.expectMsg(Subscribe(MessageClassifier(Set(BlockHeaders.code), PeerSelector.WithId(peer.id))))
->>>>>>> 05f3e40c
 
     time.advance(10.seconds)
 
     parent.expectMsg(BlacklistSupport.BlacklistPeer(peer.id, "got time out waiting for block headers response for requested: Left(1)"))
     parent.expectMsg(SyncRequestHandler.Done)
 
-<<<<<<< HEAD
     peerEventBus.expectMsg(Unsubscribe(PeerDisconnection(peer.id)))
     peerEventBus.expectMsg(Unsubscribe(MessageClassifier(Set(BlockHeaders.code), PeerSelector.WithId(peer.id))))
-=======
-    peerMessageBus.expectMsg(Unsubscribe(MessageClassifier(Set(BlockHeaders.code), PeerSelector.WithId(peer.id))))
->>>>>>> 05f3e40c
   }
 
   trait TestSetup extends EphemBlockchainTestSetup {
@@ -146,18 +100,10 @@
 
     val time = new VirtualTime
 
-<<<<<<< HEAD
     val peerEventBus = TestProbe()
 
     val peerTestProbe = TestProbe()
     val peer = PeerImpl(new InetSocketAddress("127.0.0.1", 8000), peerTestProbe.ref, peerEventBus.ref)
-=======
-    val peerTestProbe = TestProbe()
-
-    val peer = Peer(new InetSocketAddress("127.0.0.1", 8000), peerTestProbe.ref)
-
-    val peerMessageBus = TestProbe()
->>>>>>> 05f3e40c
 
     val requestedHashes = Seq(ByteString("1"), ByteString("2"))
 
@@ -170,10 +116,6 @@
       val request = GetBlockHeaders(Left(block), maxHeaders, skip = 0, reverse = false)
       parent.childActorOf(SyncBlockHeadersRequestHandler.props(
         peer,
-<<<<<<< HEAD
-=======
-        peerMessageBus.ref,
->>>>>>> 05f3e40c
         request,
         resolveBranches = false)(time.scheduler))
     }
