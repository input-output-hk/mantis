package io.iohk.ethereum.blockchain.sync.regular

import java.net.InetSocketAddress

import akka.actor.{ActorRef, ActorSystem, PoisonPill}
import akka.pattern.ask
import akka.testkit.TestActor.AutoPilot
import akka.testkit.{TestKitBase, TestProbe}
import akka.util.{ByteString, Timeout}
import cats.Eq
import cats.implicits._
import io.iohk.ethereum.BlockHelpers
import io.iohk.ethereum.blockchain.sync._
import io.iohk.ethereum.consensus.blocks.CheckpointBlockGenerator
import io.iohk.ethereum.domain.BlockHeaderImplicits._
import io.iohk.ethereum.domain._
import io.iohk.ethereum.security.SecureRandomBuilder
import io.iohk.ethereum.ledger._
import io.iohk.ethereum.network.EtcPeerManagerActor.{PeerInfo, RemoteStatus}
import io.iohk.ethereum.network.PeerEventBusActor.PeerEvent.MessageFromPeer
import io.iohk.ethereum.network.PeerEventBusActor.Subscribe
import io.iohk.ethereum.network.p2p.Message
import io.iohk.ethereum.network.p2p.messages.ETH62._
import io.iohk.ethereum.network.p2p.messages.ETH63.{GetNodeData, NodeData}
import io.iohk.ethereum.network.p2p.messages.ETC64.NewBlock
import io.iohk.ethereum.network.p2p.messages.ProtocolVersions
import io.iohk.ethereum.network.{Peer, PeerId}
import io.iohk.ethereum.utils.Config.SyncConfig
import monix.eval.Task
import monix.execution.Scheduler
import monix.reactive.Observable
import monix.reactive.subjects.ReplaySubject
import org.scalamock.scalatest.AsyncMockFactory
import org.scalatest.matchers.should.Matchers

import scala.collection.mutable
import scala.concurrent.duration.{DurationInt, FiniteDuration}
import scala.math.BigInt
import scala.reflect.ClassTag

// Fixture classes are wrapped in a trait due to problems with making mocks available inside of them
trait RegularSyncFixtures { self: Matchers with AsyncMockFactory =>
  class RegularSyncFixture(_system: ActorSystem)
      extends TestKitBase
      with EphemBlockchainTestSetup
      with TestSyncConfig
      with SecureRandomBuilder {
    implicit lazy val timeout: Timeout = remainingOrDefault
    implicit override lazy val system: ActorSystem = _system
    override lazy val syncConfig: SyncConfig =
      defaultSyncConfig.copy(blockHeadersPerRequest = 2, blockBodiesPerRequest = 2)
    val handshakedPeers: Map[Peer, PeerInfo] =
      (0 to 5).toList.map((peerId _).andThen(getPeer)).fproduct(getPeerInfo(_)).toMap
    val defaultPeer: Peer = peerByNumber(0)

    val etcPeerManager: TestProbe = TestProbe()
    val peerEventBus: TestProbe = TestProbe()
    val ommersPool: TestProbe = TestProbe()
    val pendingTransactionsManager: TestProbe = TestProbe()
    val checkpointBlockGenerator: CheckpointBlockGenerator = new CheckpointBlockGenerator()
    val peersClient: TestProbe = TestProbe()
    val blacklist: CacheBasedBlacklist = CacheBasedBlacklist.empty(100)
    lazy val branchResolution = new BranchResolution(blockchain)

    lazy val regularSync: ActorRef = system.actorOf(
      RegularSync
        .props(
          peersClient.ref,
          etcPeerManager.ref,
          peerEventBus.ref,
          blockImport,
          blockchain,
          branchResolution,
          validators.blockValidator,
          blacklist,
          syncConfig,
          ommersPool.ref,
          pendingTransactionsManager.ref,
          system.scheduler
        )
        .withDispatcher("akka.actor.default-dispatcher")
    )

    val defaultTd = 12345

    val testBlocks: List[Block] = BlockHelpers.generateChain(20, BlockHelpers.genesis)
    val testBlocksChunked: List[List[Block]] = testBlocks.grouped(syncConfig.blockHeadersPerRequest).toList

    override lazy val blockImport: BlockImport = new TestBlockImport()

    blockchain.save(
      block = BlockHelpers.genesis,
      receipts = Nil,
      weight = ChainWeight.totalDifficultyOnly(10000),
      saveAsBestBlock = true
    )
    // scalastyle:on magic.number

    def done(): Unit =
      regularSync ! PoisonPill

    def peerId(number: Int): PeerId = PeerId(s"peer_$number")

    def getPeer(id: PeerId): Peer =
      Peer(id, new InetSocketAddress("127.0.0.1", 0), TestProbe(id.value).ref, incomingConnection = false)

    def getPeerInfo(peer: Peer, protocolVersion: Int = ProtocolVersions.ETC64.version): PeerInfo = {
      val status =
        RemoteStatus(
          protocolVersion,
          1,
          ChainWeight.totalDifficultyOnly(1),
          ByteString(s"${peer.id}_bestHash"),
          ByteString("unused")
        )
      PeerInfo(
        status,
        forkAccepted = true,
        chainWeight = status.chainWeight,
        maxBlockNumber = 0,
        bestBlockHash = status.bestHash
      )
    }

    def peerByNumber(number: Int): Peer = handshakedPeers.keys.toList.sortBy(_.id.value).apply(number)

    def blockHeadersChunkRequest(fromChunk: Int): PeersClient.Request[GetBlockHeaders] = {
      val block = testBlocksChunked(fromChunk).headNumberUnsafe
      blockHeadersRequest(block)
    }

    def blockHeadersRequest(fromBlock: BigInt): PeersClient.Request[GetBlockHeaders] = PeersClient.Request.create(
      GetBlockHeaders(
        Left(fromBlock),
        syncConfig.blockHeadersPerRequest,
        skip = 0,
        reverse = false
      ),
      PeersClient.BestPeer
    )

    def fishForBlacklistPeer(peer: Peer): PeersClient.BlacklistPeer =
      peersClient.fishForSpecificMessage() {
        case msg @ PeersClient.BlacklistPeer(id, _) if id == peer.id => msg
      }

    val getSyncStatus: Task[SyncProtocol.Status] =
      Task.deferFuture((regularSync ? SyncProtocol.GetStatus).mapTo[SyncProtocol.Status])

    def pollForStatus(predicate: SyncProtocol.Status => Boolean) = Observable
      .repeatEvalF(getSyncStatus.delayExecution(10.millis))
      .takeWhileInclusive(predicate andThen (!_))
      .lastL
      .timeout(remainingOrDefault)

    def fishForStatus[B](picker: PartialFunction[SyncProtocol.Status, B]) = Observable
      .repeatEvalF(getSyncStatus.delayExecution(10.millis))
      .collect(picker)
      .firstL
      .timeout(remainingOrDefault)

<<<<<<< HEAD
    protected val results = mutable.Map[ByteString, Task[BlockImportResult]]()
    protected val importedBlocksSet = mutable.Set[Block]()
    private val importedBlocksSubject = ReplaySubject[Block]()
    val importedBlocks: Observable[Block] = importedBlocksSubject
=======
    class TestLedgerImpl
        extends LedgerImpl(
          blockchain,
          blockchainReader,
          storagesInstance.storages.evmCodeStorage,
          blockchainConfig,
          syncConfig,
          consensus,
          Scheduler(system.dispatcher)
        ) {
      protected val results = mutable.Map[ByteString, Task[BlockImportResult]]()
      protected val importedBlocksSet = mutable.Set[Block]()
      private val importedBlocksSubject = ReplaySubject[Block]()

      val importedBlocks: Observable[Block] = importedBlocksSubject

      override def importBlock(
          block: Block
      )(implicit blockExecutionScheduler: Scheduler): Task[BlockImportResult] = {
        importedBlocksSet.add(block)
        results(block.hash).flatTap(_ => Task.fromFuture(importedBlocksSubject.onNext(block)))
      }
>>>>>>> e6317890

    def didTryToImportBlock(predicate: Block => Boolean): Boolean =
      importedBlocksSet.exists(predicate)

    def didTryToImportBlock(block: Block): Boolean =
      didTryToImportBlock(_.hash == block.hash)

    def bestBlock: Block = importedBlocksSet.maxBy(_.number)

    def setImportResult(block: Block, result: Task[BlockImportResult]): Unit =
      results(block.header.hash) = result

    class TestBlockImport
        extends BlockImport(
          stub[BlockchainImpl],
          stub[BlockQueue],
          stub[BlockValidation],
          stub[BlockExecution],
          stub[Scheduler]
        ) {
      override def importBlock(block: Block)(implicit blockExecutionScheduler: Scheduler): Task[BlockImportResult] = {
        importedBlocksSet.add(block)
        results(block.hash).flatTap(_ => Task.fromFuture(importedBlocksSubject.onNext(block)))
      }
    }

    class PeersClientAutoPilot(blocks: List[Block] = testBlocks) extends AutoPilot {

      def run(sender: ActorRef, msg: Any): AutoPilot =
        overrides(sender).orElse(defaultHandlers(sender)).apply(msg).getOrElse(defaultAutoPilot)

      def overrides(sender: ActorRef): PartialFunction[Any, Option[AutoPilot]] = PartialFunction.empty

      def defaultHandlers(sender: ActorRef): PartialFunction[Any, Option[AutoPilot]] = {
        case PeersClient.Request(GetBlockHeaders(Left(minBlock), amount, _, _), _, _) =>
          val maxBlock = minBlock + amount
          val matchingHeaders = blocks
            .filter(b => {
              val nr = b.number
              minBlock <= nr && nr < maxBlock
            })
            .map(_.header)
            .sortBy(_.number)
          sender ! PeersClient.Response(defaultPeer, BlockHeaders(matchingHeaders))
          None
        case PeersClient.Request(GetBlockBodies(hashes), _, _) =>
          val matchingBodies = hashes.flatMap(hash => blocks.find(_.hash == hash)).map(_.body)

          sender ! PeersClient.Response(defaultPeer, BlockBodies(matchingBodies))
          None
        case PeersClient.Request(GetNodeData(hash :: Nil), _, _) =>
          sender ! PeersClient.Response(
            defaultPeer,
            NodeData(List(ByteString(blocks.byHashUnsafe(hash).header.toBytes: Array[Byte])))
          )
          None
        case _ => None
      }

      def defaultAutoPilot: AutoPilot = this
    }

    implicit class ListOps[T](list: List[T]) {

      def get(index: Int): Option[T] =
        if (list.isDefinedAt(index)) {
          Some(list(index))
        } else {
          None
        }
    }

    // TODO: consider extracting it somewhere closer to domain
    implicit class BlocksListOps(blocks: List[Block]) {
      def headNumberUnsafe: BigInt = blocks.head.number
      def headNumber: Option[BigInt] = blocks.headOption.map(_.number)
      def headers: List[BlockHeader] = blocks.map(_.header)
      def hashes: List[ByteString] = headers.map(_.hash)
      def bodies: List[BlockBody] = blocks.map(_.body)
      def numbers: List[BigInt] = blocks.map(_.number)
      def numberAt(index: Int): Option[BigInt] = blocks.get(index).map(_.number)
      def numberAtUnsafe(index: Int): BigInt = numberAt(index).get
      def byHash(hash: ByteString): Option[Block] = blocks.find(_.hash == hash)
      def byHashUnsafe(hash: ByteString): Block = byHash(hash).get
    }

    // TODO: consider extracting it into common test environment
    implicit class TestProbeOps(probe: TestProbe) {

      def expectMsgEq[T: Eq](msg: T): T = expectMsgEq(remainingOrDefault, msg)

      def expectMsgEq[T: Eq](max: FiniteDuration, msg: T): T = {
        val received = probe.expectMsgClass(max, msg.getClass)
        assert(Eq[T].eqv(received, msg), s"Expected ${msg}, got ${received}")
        received
      }

      def fishForSpecificMessageMatching[T](
          max: FiniteDuration = probe.remainingOrDefault
      )(predicate: Any => Boolean): T =
        probe.fishForSpecificMessage(max) {
          case msg if predicate(msg) => msg.asInstanceOf[T]
        }

      def fishForMsgEq[T: Eq: ClassTag](msg: T, max: FiniteDuration = probe.remainingOrDefault): T =
        probe.fishForSpecificMessageMatching[T](max)(x =>
          implicitly[ClassTag[T]].runtimeClass.isInstance(x) && Eq[T].eqv(msg, x.asInstanceOf[T])
        )

      def expectMsgAllOfEq[T1: Eq, T2: Eq](msg1: T1, msg2: T2): (T1, T2) =
        expectMsgAllOfEq(remainingOrDefault, msg1, msg2)

      def expectMsgAllOfEq[T1: Eq, T2: Eq](max: FiniteDuration, msg1: T1, msg2: T2): (T1, T2) = {
        val received = probe.receiveN(2, max)
        (
          received.find(m => Eq[T1].eqv(msg1, m.asInstanceOf[T1])).get.asInstanceOf[T1],
          received.find(m => Eq[T2].eqv(msg2, m.asInstanceOf[T2])).get.asInstanceOf[T2]
        )
      }
    }

    implicit def eqInstanceForPeersClientRequest[T <: Message]: Eq[PeersClient.Request[T]] =
      (x, y) => x.message == y.message && x.peerSelector == y.peerSelector
  }

  class OnTopFixture(system: ActorSystem) extends RegularSyncFixture(system) {

    val newBlock: Block = BlockHelpers.generateBlock(testBlocks.last)

    override lazy val blockImport: BlockImport = stub[BlockImport]

    var blockFetcher: ActorRef = _

    var importedNewBlock = false
    var importedLastTestBlock = false

    override lazy val branchResolution: BranchResolution = stub[BranchResolution]
    (branchResolution.resolveBranch _).when(*).returns(NewBetterBranch(Nil))

    (blockImport
      .importBlock(_: Block)(_: Scheduler))
      .when(*, *)
      .onCall((block, _) => {
        if (block == newBlock) {
          importedNewBlock = true
          Task.now(
            BlockImportedToTop(List(BlockData(newBlock, Nil, ChainWeight(0, newBlock.number))))
          )
        } else {
          if (block == testBlocks.last) {
            importedLastTestBlock = true
          }
          Task.now(BlockImportedToTop(Nil))
        }
      })

    peersClient.setAutoPilot(new PeersClientAutoPilot)

    def waitForSubscription(): Unit = {
      peerEventBus.expectMsgClass(classOf[Subscribe])
      blockFetcher = peerEventBus.sender()
    }

    def sendLastTestBlockAsTop(): Unit = sendNewBlock(testBlocks.last)

    def sendNewBlock(block: Block = newBlock, peer: Peer = defaultPeer): Unit =
      blockFetcher ! MessageFromPeer(NewBlock(block, ChainWeight.totalDifficultyOnly(block.number)), peer.id)

    def goToTop(): Unit = {
      regularSync ! SyncProtocol.Start

      waitForSubscription()
      sendLastTestBlockAsTop()

      awaitCond(importedLastTestBlock)
    }
  }
}<|MERGE_RESOLUTION|>--- conflicted
+++ resolved
@@ -60,7 +60,7 @@
     val checkpointBlockGenerator: CheckpointBlockGenerator = new CheckpointBlockGenerator()
     val peersClient: TestProbe = TestProbe()
     val blacklist: CacheBasedBlacklist = CacheBasedBlacklist.empty(100)
-    lazy val branchResolution = new BranchResolution(blockchain)
+    lazy val branchResolution = new BranchResolution(blockchain, blockchainReader)
 
     lazy val regularSync: ActorRef = system.actorOf(
       RegularSync
@@ -159,35 +159,10 @@
       .firstL
       .timeout(remainingOrDefault)
 
-<<<<<<< HEAD
     protected val results = mutable.Map[ByteString, Task[BlockImportResult]]()
     protected val importedBlocksSet = mutable.Set[Block]()
     private val importedBlocksSubject = ReplaySubject[Block]()
     val importedBlocks: Observable[Block] = importedBlocksSubject
-=======
-    class TestLedgerImpl
-        extends LedgerImpl(
-          blockchain,
-          blockchainReader,
-          storagesInstance.storages.evmCodeStorage,
-          blockchainConfig,
-          syncConfig,
-          consensus,
-          Scheduler(system.dispatcher)
-        ) {
-      protected val results = mutable.Map[ByteString, Task[BlockImportResult]]()
-      protected val importedBlocksSet = mutable.Set[Block]()
-      private val importedBlocksSubject = ReplaySubject[Block]()
-
-      val importedBlocks: Observable[Block] = importedBlocksSubject
-
-      override def importBlock(
-          block: Block
-      )(implicit blockExecutionScheduler: Scheduler): Task[BlockImportResult] = {
-        importedBlocksSet.add(block)
-        results(block.hash).flatTap(_ => Task.fromFuture(importedBlocksSubject.onNext(block)))
-      }
->>>>>>> e6317890
 
     def didTryToImportBlock(predicate: Block => Boolean): Boolean =
       importedBlocksSet.exists(predicate)
@@ -203,6 +178,7 @@
     class TestBlockImport
         extends BlockImport(
           stub[BlockchainImpl],
+          stub[BlockchainReader],
           stub[BlockQueue],
           stub[BlockValidation],
           stub[BlockExecution],
