package io.iohk.ethereum.blockchain.sync.regular

import akka.actor.{ActorRef, ActorSystem, typed}
import akka.actor.typed.{ActorRef => TypedActorRef}
import akka.testkit.TestActor.AutoPilot
import akka.testkit.{TestKit, TestProbe}
import akka.util.ByteString
import cats.data.NonEmptyList
import cats.effect.Resource
import cats.syntax.traverse._
import io.iohk.ethereum.blockchain.sync.Blacklist.BlacklistReason
import io.iohk.ethereum.blockchain.sync.SyncProtocol.Status
import io.iohk.ethereum.blockchain.sync.SyncProtocol.Status.Progress
import io.iohk.ethereum.blockchain.sync.regular.BlockFetcher.Start
import io.iohk.ethereum.blockchain.sync.regular.RegularSync.NewCheckpoint
import io.iohk.ethereum.blockchain.sync.{PeersClient, SyncProtocol}
import io.iohk.ethereum.crypto.kec256
import io.iohk.ethereum.domain.BlockHeaderImplicits._
import io.iohk.ethereum.domain._
import io.iohk.ethereum.ledger._
import io.iohk.ethereum.mpt.MerklePatriciaTrie.MissingNodeException
import io.iohk.ethereum.network.EtcPeerManagerActor.{GetHandshakedPeers, HandshakedPeers, PeerInfo}
import io.iohk.ethereum.network.PeerEventBusActor.PeerEvent.MessageFromPeer
import io.iohk.ethereum.network.PeerEventBusActor.SubscriptionClassifier.MessageClassifier
import io.iohk.ethereum.network.PeerEventBusActor.{PeerSelector, Subscribe}
import io.iohk.ethereum.network.p2p.messages.{Codes, BaseETH6XMessages, ProtocolVersions}
import io.iohk.ethereum.network.p2p.messages.ETH62._
import io.iohk.ethereum.network.p2p.messages.ETH63.{GetNodeData, NodeData}
import io.iohk.ethereum.network.p2p.messages.ETC64.NewBlock
import io.iohk.ethereum.network.{EtcPeerManagerActor, Peer, PeerEventBusActor}
import io.iohk.ethereum.utils.Config.SyncConfig
import io.iohk.ethereum.{BlockHelpers, ObjectGenerators, ResourceFixtures, WordSpecBase}
import monix.eval.Task
import monix.execution.Scheduler
import org.scalamock.scalatest.AsyncMockFactory
import org.scalatest.diagrams.Diagrams
import org.scalatest.matchers.should.Matchers
import org.scalatest.{Assertion, BeforeAndAfterEach}

import scala.concurrent.duration._
import scala.concurrent.{Await, Future, Promise}
import scala.math.BigInt

class RegularSyncSpec
    extends WordSpecBase
    with ResourceFixtures
    with BeforeAndAfterEach
    with Matchers
    with AsyncMockFactory
    with Diagrams
    with RegularSyncFixtures {
  type Fixture = RegularSyncFixture

  val actorSystemResource =
    Resource.make(Task { ActorSystem() })(system => Task { TestKit.shutdownActorSystem(system) })
  val fixtureResource = actorSystemResource.map(new Fixture(_))

  // Used only in sync tests
  var testSystem: ActorSystem = _
  override def beforeEach(): Unit =
    testSystem = ActorSystem()
  override def afterEach(): Unit =
    TestKit.shutdownActorSystem(testSystem)

  def sync[T <: Fixture](test: => T): Future[Assertion] =
    Future {
      test
      succeed
    }

  "Regular Sync" when {
    "initializing" should {
      "subscribe for new blocks, new hashes and new block headers" in sync(new Fixture(testSystem) {
        regularSync ! SyncProtocol.Start

        peerEventBus.expectMsg(
          PeerEventBusActor.Subscribe(
            MessageClassifier(
              Set(Codes.NewBlockCode, Codes.NewBlockHashesCode, Codes.BlockHeadersCode),
              PeerSelector.AllPeers
            )
          )
        )
      })

      "subscribe to handshaked peers list" in sync(new Fixture(testSystem) {
        regularSync //unlazy
        etcPeerManager.expectMsg(EtcPeerManagerActor.GetHandshakedPeers)
      })
    }

    "fetching blocks" should {
      "fetch headers and bodies concurrently" in sync(new Fixture(testSystem) {
        regularSync ! SyncProtocol.Start

        peerEventBus.expectMsgClass(classOf[Subscribe])
        // It's weird that we're using block number for total difficulty but I'm too scared to fight this dragon
        peerEventBus.reply(
          MessageFromPeer(NewBlock(testBlocks.last, ChainWeight(0, testBlocks.last.number)), defaultPeer.id)
        )

        peersClient.expectMsgEq(blockHeadersChunkRequest(0))
        peersClient.reply(PeersClient.Response(defaultPeer, BlockHeaders(testBlocksChunked.head.headers)))
        peersClient.expectMsgAllOfEq(
          blockHeadersChunkRequest(1),
          PeersClient.Request.create(GetBlockBodies(testBlocksChunked.head.hashes), PeersClient.BestPeer)
        )
      })

      "blacklist peer which caused failed request" in sync(new Fixture(testSystem) {
        regularSync ! SyncProtocol.Start

        peersClient.expectMsgType[PeersClient.Request[GetBlockHeaders]]
        peersClient.reply(
          PeersClient.RequestFailed(defaultPeer, BlacklistReason.RegularSyncRequestFailed("a random reason"))
        )
        peersClient.expectMsg(
          PeersClient.BlacklistPeer(defaultPeer.id, BlacklistReason.RegularSyncRequestFailed("a random reason"))
        )
      })

      "blacklist peer which returns headers starting from one with higher number than expected" in sync(
        new Fixture(testSystem) {
          var blockFetcher: ActorRef = _

          regularSync ! SyncProtocol.Start
          peerEventBus.expectMsgClass(classOf[Subscribe])
          blockFetcher = peerEventBus.sender()

          peersClient.expectMsgEq(blockHeadersChunkRequest(0))
          peersClient.reply(PeersClient.Response(defaultPeer, BlockHeaders(testBlocksChunked.head.headers)))

          val getBodies: PeersClient.Request[GetBlockBodies] = PeersClient.Request.create(
            GetBlockBodies(testBlocksChunked.head.headers.map(_.hash)),
            PeersClient.BestPeer
          )
          peersClient.expectMsgEq(getBodies)
          peersClient.reply(PeersClient.Response(defaultPeer, BlockBodies(testBlocksChunked.head.bodies)))

          blockFetcher ! MessageFromPeer(
            NewBlock(testBlocks.last, ChainWeight.totalDifficultyOnly(testBlocks.last.number)),
            defaultPeer.id
          )
          peersClient.expectMsgEq(blockHeadersChunkRequest(1))
          peersClient.reply(PeersClient.Response(defaultPeer, BlockHeaders(testBlocksChunked(5).headers)))
          peersClient.expectMsgPF() {
            case PeersClient.BlacklistPeer(id, _) if id == defaultPeer.id => true
          }
        }
      )

      "blacklist peer which returns headers not forming a chain" in sync(new Fixture(testSystem) {
        regularSync ! SyncProtocol.Start

        peersClient.expectMsgEq(blockHeadersChunkRequest(0))
        peersClient.reply(
          PeersClient.Response(defaultPeer, BlockHeaders(testBlocks.headers.filter(_.number % 2 == 0)))
        )
        peersClient.expectMsgPF() {
          case PeersClient.BlacklistPeer(id, _) if id == defaultPeer.id => true
        }
      })

      "blacklist peer which sends headers that were not requested" in sync(new Fixture(testSystem) {
        import akka.actor.typed.scaladsl.adapter._

        val blockImporter = TestProbe()
        val fetcher: typed.ActorRef[BlockFetcher.FetchCommand] =
          system.spawn(
            BlockFetcher(peersClient.ref, peerEventBus.ref, regularSync, syncConfig, validators.blockValidator),
            "block-fetcher"
          )

        fetcher ! Start(blockImporter.ref, 0)

        peersClient.expectMsgEq(blockHeadersChunkRequest(0))
        peersClient.reply(PeersClient.Response(defaultPeer, BlockHeaders(testBlocksChunked.head.headers)))

        val getBodies: PeersClient.Request[GetBlockBodies] = PeersClient.Request.create(
          GetBlockBodies(testBlocksChunked.head.headers.map(_.hash)),
          PeersClient.BestPeer
        )

        peersClient.expectMsgEq(getBodies)
        peersClient.reply(PeersClient.Response(defaultPeer, BlockBodies(testBlocksChunked.head.bodies)))

        fetcher ! BlockFetcher.ReceivedHeaders(defaultPeer, testBlocksChunked(3).headers)

        peersClient.expectMsgPF() {
          case PeersClient.BlacklistPeer(id, _) if id == defaultPeer.id => true
        }
      })

      "blacklist peer which sends bodies that were not requested" in sync(new Fixture(testSystem) {
        import akka.actor.typed.scaladsl.adapter._

        var blockFetcherAdapter: TypedActorRef[MessageFromPeer] = _
        val blockImporter = TestProbe()
        val fetcher: typed.ActorRef[BlockFetcher.FetchCommand] =
          system.spawn(
            BlockFetcher(peersClient.ref, peerEventBus.ref, regularSync, syncConfig, validators.blockValidator),
            "block-fetcher"
          )

        fetcher ! Start(blockImporter.ref, 0)

        peersClient.expectMsgEq(blockHeadersChunkRequest(0))
        peersClient.reply(PeersClient.Response(defaultPeer, BlockHeaders(testBlocksChunked.head.headers)))

        val getBodies: PeersClient.Request[GetBlockBodies] = PeersClient.Request.create(
          GetBlockBodies(testBlocksChunked.head.headers.map(_.hash)),
          PeersClient.BestPeer
        )

        peersClient.expectMsgEq(getBodies)
        peersClient.reply(PeersClient.Response(defaultPeer, BlockBodies(testBlocksChunked.head.bodies)))

        fetcher ! BlockFetcher.ReceivedBodies(defaultPeer, testBlocksChunked(3).bodies)

        peersClient.expectMsgPF() {
          case PeersClient.BlacklistPeer(id, _) if id == defaultPeer.id => true
        }
      })

      "wait for time defined in config until issuing a retry request due to no suitable peer" in sync(
        new Fixture(
          testSystem
        ) {
          regularSync ! SyncProtocol.Start

          peersClient.expectMsgEq(blockHeadersChunkRequest(0))
          peersClient.reply(PeersClient.NoSuitablePeer)
          peersClient.expectNoMessage(syncConfig.syncRetryInterval)
          peersClient.expectMsgEq(blockHeadersChunkRequest(0))
        }
      )

      "not fetch new blocks if fetcher's queue reached size defined in configuration" in sync(new Fixture(testSystem) {
        override lazy val syncConfig: SyncConfig = defaultSyncConfig.copy(
          syncRetryInterval = testKitSettings.DefaultTimeout.duration,
          maxFetcherQueueSize = 1,
          blockBodiesPerRequest = 2,
          blockHeadersPerRequest = 2,
          blocksBatchSize = 2
        )

        regularSync ! SyncProtocol.Start

        peerEventBus.expectMsgClass(classOf[Subscribe])
        peerEventBus.reply(
          MessageFromPeer(NewBlock(testBlocks.last, ChainWeight(0, testBlocks.last.header.difficulty)), defaultPeer.id)
        )

        peersClient.expectMsgEq(blockHeadersChunkRequest(0))
        peersClient.reply(PeersClient.Response(defaultPeer, BlockHeaders(testBlocksChunked.head.headers)))
        peersClient.expectMsgEq(
          PeersClient.Request.create(GetBlockBodies(testBlocksChunked.head.hashes), PeersClient.BestPeer)
        )
        peersClient.reply(PeersClient.Response(defaultPeer, BlockBodies(testBlocksChunked.head.bodies)))

        peersClient.expectNoMessage()
      })
    }

    "resolving branches" should {

      "go back to earlier block in order to find a common parent with new branch" in sync(
        new Fixture(testSystem) with FakeLedger {
          override lazy val blockchain: BlockchainImpl = stub[BlockchainImpl]
          (blockchain.getBestBlockNumber _).when().onCall(() => bestBlock.number)
          override lazy val blockImport: BlockImport = new FakeImportBlock()
          override lazy val branchResolution: BranchResolution = new FakeBranchResolution()
          override lazy val syncConfig = defaultSyncConfig.copy(
            blockHeadersPerRequest = 5,
            blockBodiesPerRequest = 5,
            blocksBatchSize = 5,
            syncRetryInterval = 1.second,
            printStatusInterval = 0.5.seconds,
            branchResolutionRequestSize = 6
          )

          val commonPart: List[Block] = testBlocks.take(syncConfig.blocksBatchSize)
          val alternativeBranch: List[Block] =
            BlockHelpers.generateChain(syncConfig.blocksBatchSize * 2, commonPart.last)
          val alternativeBlocks: List[Block] = commonPart ++ alternativeBranch

          class BranchResolutionAutoPilot(didResponseWithNewBranch: Boolean, blocks: List[Block])
              extends PeersClientAutoPilot(blocks) {
            override def overrides(sender: ActorRef): PartialFunction[Any, Option[AutoPilot]] = {
              case PeersClient.Request(GetBlockHeaders(Left(nr), maxHeaders, _, _), _, _)
                  if nr >= alternativeBranch.numberAtUnsafe(syncConfig.blocksBatchSize) && !didResponseWithNewBranch =>
                val responseHeaders = alternativeBranch.headers.filter(_.number >= nr).take(maxHeaders.toInt)
                sender ! PeersClient.Response(defaultPeer, BlockHeaders(responseHeaders))
                Some(new BranchResolutionAutoPilot(true, alternativeBlocks))
              case PeersClient.Request(GetBlockBodies(hashes), _, _)
                  if !hashes.toSet.subsetOf(blocks.hashes.toSet) &&
                    hashes.toSet.subsetOf(testBlocks.hashes.toSet) =>
                val matchingBodies = hashes.flatMap(hash => testBlocks.find(_.hash == hash)).map(_.body)
                sender ! PeersClient.Response(defaultPeer, BlockBodies(matchingBodies))
                None
            }
          }

          peersClient.setAutoPilot(new BranchResolutionAutoPilot(didResponseWithNewBranch = false, testBlocks))

          Await.result(blockImport.importBlock(BlockHelpers.genesis).runToFuture, remainingOrDefault)

          regularSync ! SyncProtocol.Start

          peerEventBus.expectMsgClass(classOf[Subscribe])
          peerEventBus.reply(
            MessageFromPeer(
              NewBlock(alternativeBlocks.last, ChainWeight(0, alternativeBlocks.last.number)),
              defaultPeer.id
            )
          )
          awaitCond(bestBlock == alternativeBlocks.last, 5.seconds)
        }
      )
    }

    "go back to earlier positive block in order to resolve a fork when branch smaller than branch resolution size" in sync(
      new Fixture(testSystem) with FakeLedger {
        override lazy val blockchain: BlockchainImpl = stub[BlockchainImpl]
        (blockchain.getBestBlockNumber _).when().onCall(() => bestBlock.number)
        override lazy val blockImport: BlockImport = new FakeImportBlock()
        override lazy val branchResolution: BranchResolution = new FakeBranchResolution()
        override lazy val syncConfig = defaultSyncConfig.copy(
          syncRetryInterval = 1.second,
          printStatusInterval = 0.5.seconds,
          branchResolutionRequestSize = 12, // Over the original branch size

          // Big so that they don't impact the test
          blockHeadersPerRequest = 50,
          blockBodiesPerRequest = 50,
          blocksBatchSize = 50
        )

        val originalBranch = BlockHelpers.generateChain(10, BlockHelpers.genesis)
        val betterBranch = BlockHelpers.generateChain(originalBranch.size * 2, BlockHelpers.genesis)

        class ForkingAutoPilot(blocksToRespond: List[Block], forkedBlocks: Option[List[Block]])
            extends PeersClientAutoPilot(blocksToRespond) {
          override def overrides(sender: ActorRef): PartialFunction[Any, Option[AutoPilot]] = {
            case req @ PeersClient.Request(GetBlockBodies(hashes), _, _) =>
              val defaultResult = defaultHandlers(sender)(req)
              if (forkedBlocks.nonEmpty && hashes.contains(blocksToRespond.last.hash)) {
                Some(new ForkingAutoPilot(forkedBlocks.get, None))
              } else
                defaultResult
          }
        }

        peersClient.setAutoPilot(new ForkingAutoPilot(originalBranch, Some(betterBranch)))

        Await.result(blockImport.importBlock(BlockHelpers.genesis).runToFuture, remainingOrDefault)

        regularSync ! SyncProtocol.Start

        peerEventBus.expectMsgClass(classOf[Subscribe])
        val blockFetcher = peerEventBus.sender()
        peerEventBus.reply(
          MessageFromPeer(NewBlock(originalBranch.last, ChainWeight(0, originalBranch.last.number)), defaultPeer.id)
        )

        awaitCond(bestBlock == originalBranch.last, 5.seconds)

        // As node will be on top, we have to re-trigger the fetching process by simulating a block from the fork being broadcasted
        blockFetcher ! MessageFromPeer(
          NewBlock(betterBranch.last, ChainWeight(0, betterBranch.last.number)),
          defaultPeer.id
        )
        awaitCond(bestBlock == betterBranch.last, 5.seconds)
      }
    )

    "fetching state node" should {
      abstract class MissingStateNodeFixture(system: ActorSystem) extends Fixture(system) {
        val failingBlock: Block = testBlocksChunked.head.head
        setImportResult(
          failingBlock,
          Task.now(BlockImportFailedDueToMissingNode(new MissingNodeException(failingBlock.hash)))
        )
      }

      "blacklist peer which returns empty response" in sync(new MissingStateNodeFixture(testSystem) {
        val failingPeer: Peer = peerByNumber(1)

        peersClient.setAutoPilot(new PeersClientAutoPilot {
          override def overrides(sender: ActorRef): PartialFunction[Any, Option[AutoPilot]] = {
            case PeersClient.Request(GetNodeData(_), _, _) =>
              sender ! PeersClient.Response(failingPeer, NodeData(Nil))
              None
          }
        })

        regularSync ! SyncProtocol.Start

        fishForBlacklistPeer(failingPeer)
      })

      "blacklist peer which returns invalid node" in sync(new MissingStateNodeFixture(testSystem) {
        val failingPeer: Peer = peerByNumber(1)
        peersClient.setAutoPilot(new PeersClientAutoPilot {
          override def overrides(sender: ActorRef): PartialFunction[Any, Option[AutoPilot]] = {
            case PeersClient.Request(GetNodeData(_), _, _) =>
              sender ! PeersClient.Response(failingPeer, NodeData(List(ByteString("foo"))))
              None
          }
        })

        regularSync ! SyncProtocol.Start

        fishForBlacklistPeer(failingPeer)
      })

      "retry fetching node if validation failed" in sync(new MissingStateNodeFixture(testSystem) {
        def fishForFailingBlockNodeRequest(): Boolean = peersClient.fishForSpecificMessage() {
          case PeersClient.Request(GetNodeData(hash :: Nil), _, _) if hash == failingBlock.hash => true
        }

        class WrongNodeDataPeersClientAutoPilot(var handledRequests: Int = 0) extends PeersClientAutoPilot {
          override def overrides(sender: ActorRef): PartialFunction[Any, Option[AutoPilot]] = {
            case PeersClient.Request(GetNodeData(_), _, _) =>
              val response = handledRequests match {
                case 0 => Some(PeersClient.Response(peerByNumber(1), NodeData(Nil)))
                case 1 => Some(PeersClient.Response(peerByNumber(2), NodeData(List(ByteString("foo")))))
                case _ => None
              }

              response.foreach(sender ! _)
              Some(new WrongNodeDataPeersClientAutoPilot(handledRequests + 1))
          }
        }

        peersClient.setAutoPilot(new WrongNodeDataPeersClientAutoPilot())

        regularSync ! SyncProtocol.Start

        fishForFailingBlockNodeRequest()
        fishForFailingBlockNodeRequest()
        fishForFailingBlockNodeRequest()
      })

      "save fetched node" in sync(new Fixture(testSystem) {
        override lazy val blockchain: BlockchainImpl = stub[BlockchainImpl]
<<<<<<< HEAD
        override lazy val blockImport: BlockImport = stub[BlockImport]

=======
        override lazy val blockchainReader: BlockchainReader = stub[BlockchainReader]
        override lazy val ledger: TestLedgerImpl = stub[TestLedgerImpl]
>>>>>>> e6317890
        val failingBlock: Block = testBlocksChunked.head.head
        peersClient.setAutoPilot(new PeersClientAutoPilot)
        override lazy val branchResolution: BranchResolution = stub[BranchResolution]
        (branchResolution.resolveBranch _).when(*).returns(NewBetterBranch(Nil)).repeat(10)
        (blockImport
          .importBlock(_: Block)(_: Scheduler))
          .when(*, *)
          .returns(Task.now(BlockImportFailedDueToMissingNode(new MissingNodeException(failingBlock.hash))))

        var saveNodeWasCalled: Boolean = false
        val nodeData = List(ByteString(failingBlock.header.toBytes: Array[Byte]))
        (blockchain.getBestBlockNumber _).when().returns(0)
        (blockchainReader.getBlockHeaderByNumber _).when(*).returns(Some(BlockHelpers.genesis.header))
        (blockchain.saveNode _)
          .when(*, *, *)
          .onCall((hash, encoded, totalDifficulty) => {
            val expectedNode = nodeData.head

            hash should be(kec256(expectedNode))
            encoded should be(expectedNode.toArray)
            totalDifficulty should be(failingBlock.number)

            saveNodeWasCalled = true
          })

        regularSync ! SyncProtocol.Start

        awaitCond(saveNodeWasCalled)
      })
    }

    "catching the top" should {
      "ignore new blocks if they are too new" in sync(new Fixture(testSystem) {
        override lazy val blockImport: BlockImport = stub[BlockImport]

        val newBlock: Block = testBlocks.last

        regularSync ! SyncProtocol.Start
        peerEventBus.expectMsgClass(classOf[Subscribe])

        peerEventBus.reply(MessageFromPeer(NewBlock(newBlock, ChainWeight(0, 1)), defaultPeer.id))

        Thread.sleep(remainingOrDefault.toMillis)

        (blockImport.importBlock(_: Block)(_: Scheduler)).verify(*, *).never()
      })

      "retry fetch of block that failed to import" in sync(new Fixture(testSystem) {
        val failingBlock: Block = testBlocksChunked(1).head

        testBlocksChunked.head.foreach(setImportResult(_, Task.now(BlockImportedToTop(Nil))))
        setImportResult(failingBlock, Task.now(BlockImportFailed("test error")))

        peersClient.setAutoPilot(new PeersClientAutoPilot())

        regularSync ! SyncProtocol.Start

        peerEventBus.expectMsgClass(classOf[Subscribe])
        peerEventBus.reply(
          MessageFromPeer(NewBlock(testBlocks.last, ChainWeight(0, testBlocks.last.number)), defaultPeer.id)
        )

        awaitCond(didTryToImportBlock(failingBlock))

        peersClient.fishForMsgEq(blockHeadersChunkRequest(1))
      })
    }

    "on top" should {
      "import received new block" in sync(new OnTopFixture(testSystem) {
        goToTop()

        sendNewBlock()

        awaitCond(importedNewBlock)
      })

      "broadcast imported block" in sync(new OnTopFixture(testSystem) {
        goToTop()

        etcPeerManager.expectMsg(GetHandshakedPeers)
        etcPeerManager.reply(HandshakedPeers(handshakedPeers))

        sendNewBlock()

        etcPeerManager.fishForSpecificMessageMatching() {
          case EtcPeerManagerActor.SendMessage(message, _) =>
            message.underlyingMsg match {
              case NewBlock(block, _) if block == newBlock => true
              case _ => false
            }
          case _ => false
        }
      })

      "fetch hashes if received NewHashes message" in sync(new OnTopFixture(testSystem) {
        goToTop()

        blockFetcher !
          MessageFromPeer(NewBlockHashes(List(BlockHash(newBlock.hash, newBlock.number))), defaultPeer.id)

        peersClient.expectMsgPF() { case PeersClient.Request(GetBlockHeaders(_, _, _, _), _, _) =>
          true
        }
      })
    }

    "handling mined blocks" should {
      "not import when importing other blocks" in sync(new Fixture(testSystem) {
        val headPromise: Promise[BlockImportResult] = Promise()
        setImportResult(testBlocks.head, Task.fromFuture(headPromise.future))
        val minedBlock: Block = BlockHelpers.generateBlock(BlockHelpers.genesis)
        peersClient.setAutoPilot(new PeersClientAutoPilot())

        regularSync ! SyncProtocol.Start

        peerEventBus.expectMsgClass(classOf[Subscribe])
        peerEventBus.reply(
          MessageFromPeer(NewBlock(testBlocks.last, ChainWeight(0, testBlocks.last.number)), defaultPeer.id)
        )

        awaitCond(didTryToImportBlock(testBlocks.head))
        regularSync ! SyncProtocol.MinedBlock(minedBlock)
        headPromise.success(BlockImportedToTop(Nil))
        Thread.sleep(remainingOrDefault.toMillis)
        didTryToImportBlock(minedBlock) shouldBe false
      })

      "import when on top" in sync(new OnTopFixture(testSystem) {
        goToTop()

        regularSync ! SyncProtocol.MinedBlock(newBlock)

        awaitCond(importedNewBlock)
      })

      "import when not on top and not importing other blocks" in sync(new Fixture(testSystem) {
        val minedBlock: Block = BlockHelpers.generateBlock(BlockHelpers.genesis)
        setImportResult(minedBlock, Task.now(BlockImportedToTop(Nil)))

        regularSync ! SyncProtocol.Start

        regularSync ! SyncProtocol.MinedBlock(minedBlock)

        awaitCond(didTryToImportBlock(minedBlock))
      })

      "broadcast after successful import" in sync(new OnTopFixture(testSystem) {
        goToTop()

        etcPeerManager.expectMsg(GetHandshakedPeers)
        etcPeerManager.reply(HandshakedPeers(handshakedPeers))

        regularSync ! SyncProtocol.MinedBlock(newBlock)

        etcPeerManager.fishForSpecificMessageMatching() {
          case EtcPeerManagerActor.SendMessage(message, _) =>
            message.underlyingMsg match {
              case NewBlock(block, _) if block == newBlock => true
              case _ => false
            }
          case _ => false
        }
      })
    }

    "handling checkpoints" should {
      val checkpoint = ObjectGenerators.fakeCheckpointGen(3, 3).sample.get

      "wait while importing other blocks and then import" in sync(new Fixture(testSystem) {
        val block = testBlocks.head
        val blockPromise: Promise[BlockImportResult] = Promise()
        setImportResult(block, Task.fromFuture(blockPromise.future))

        setImportResult(testBlocks(1), Task.now(BlockImportedToTop(Nil)))

        val checkpointBlock = checkpointBlockGenerator.generate(block, checkpoint)
        val newCheckpointMsg = NewCheckpoint(checkpointBlock)
        setImportResult(checkpointBlock, Task.eval(BlockImportedToTop(Nil)))

        regularSync ! SyncProtocol.Start

        peersClient.setAutoPilot(new PeersClientAutoPilot())

        awaitCond(didTryToImportBlock(block))
        regularSync ! newCheckpointMsg

        assertForDuration(
          { didTryToImportBlock(checkpointBlock) shouldBe false },
          1.second
        )
        blockPromise.success(BlockImportedToTop(Nil))
        awaitCond(didTryToImportBlock(checkpointBlock))
      })

      "import checkpoint when not importing other blocks and broadcast it" in sync(new Fixture(testSystem) {
        regularSync ! SyncProtocol.Start

        val parentBlock = testBlocks.last
        setImportResult(parentBlock, Task.eval(BlockImportedToTop(Nil)))
        blockImport.importBlock(parentBlock)(Scheduler.global)

        val checkpointBlock = checkpointBlockGenerator.generate(parentBlock, checkpoint)
        val newCheckpointMsg = NewCheckpoint(checkpointBlock)
        setImportResult(
          checkpointBlock,
          // FIXME: lastCheckpointNumber == 0, refactor FakeLedger?
          Task.eval(
            BlockImportedToTop(List(BlockData(checkpointBlock, Nil, ChainWeight(parentBlock.number + 1, 42))))
          )
        )

        etcPeerManager.expectMsg(GetHandshakedPeers)
        etcPeerManager.reply(HandshakedPeers(handshakedPeers))

        regularSync ! newCheckpointMsg

        awaitCond(didTryToImportBlock(checkpointBlock))
        etcPeerManager.fishForSpecificMessageMatching() {
          case EtcPeerManagerActor.SendMessage(message, _) =>
            message.underlyingMsg match {
              case NewBlock(block, _) if block == checkpointBlock => true
              case _ => false
            }
          case _ => false
        }
      })
    }

    "broadcasting blocks" should {
      "send a NewBlock message without latest checkpoint number when client not support ETC64" in sync(
        new OnTopFixture(testSystem) {
          goToTop()

          val peerWithETH63: (Peer, PeerInfo) = {
            val id = peerId(handshakedPeers.size)
            val peer = getPeer(id)
            val peerInfo = getPeerInfo(peer, ProtocolVersions.ETH63.version)
            (peer, peerInfo)
          }

          etcPeerManager.expectMsg(GetHandshakedPeers)
          etcPeerManager.reply(HandshakedPeers(Map(peerWithETH63._1 -> peerWithETH63._2)))

          blockFetcher ! MessageFromPeer(BaseETH6XMessages.NewBlock(newBlock, newBlock.number), defaultPeer.id)

          etcPeerManager.fishForSpecificMessageMatching() {
            case EtcPeerManagerActor.SendMessage(message, _) =>
              message.underlyingMsg match {
                case BaseETH6XMessages.NewBlock(`newBlock`, _) => true
                case _ => false
              }
            case _ => false
          }
        }
      )

      "send a NewBlock message with latest checkpoint number when client supports ETC64" in sync(
        new OnTopFixture(testSystem) {
          goToTop()

          val num: BigInt = 42
          blockchain.saveBestKnownBlocks(num, Some(num))

          etcPeerManager.expectMsg(GetHandshakedPeers)
          etcPeerManager.reply(HandshakedPeers(handshakedPeers))

          blockFetcher ! MessageFromPeer(NewBlock(newBlock, ChainWeight(num, newBlock.number)), defaultPeer.id)

          etcPeerManager.fishForSpecificMessageMatching() {
            case EtcPeerManagerActor.SendMessage(message, _) =>
              message.underlyingMsg match {
                case NewBlock(`newBlock`, _) => true
                case _ => false
              }
            case _ => false
          }
        }
      )
    }

    "reporting progress" should {
      "return NotSyncing until fetching started" in testCaseT { fixture =>
        import fixture._

        for {
          _ <- Task { regularSync ! SyncProtocol.Start }
          before <- getSyncStatus
          _ <- Task {
            peerEventBus.expectMsgClass(classOf[Subscribe])
            peerEventBus.reply(
              MessageFromPeer(
                NewBlock(testBlocks.last, ChainWeight.totalDifficultyOnly(testBlocks.last.number)),
                defaultPeer.id
              )
            )
          }
          after <- getSyncStatus
        } yield {
          assert(before === Status.NotSyncing)
          assert(after === Status.NotSyncing)
        }
      }

      "return initial status after fetching first batch of data" in testCaseT { fixture =>
        import fixture._

        for {
          _ <- testBlocks
            .take(5)
            .traverse(block =>
              Task { blockchain.save(block, Nil, ChainWeight.totalDifficultyOnly(10000), saveAsBestBlock = true) }
            )
          _ <- Task {
            regularSync ! SyncProtocol.Start

            peerEventBus.expectMsgClass(classOf[Subscribe])
            peerEventBus.reply(
              MessageFromPeer(
                NewBlock(testBlocks.last, ChainWeight.totalDifficultyOnly(testBlocks.last.number)),
                defaultPeer.id
              )
            )

            peersClient.expectMsgEq(blockHeadersRequest(6))
            peersClient.reply(PeersClient.Response(defaultPeer, BlockHeaders(testBlocksChunked.head.headers)))
          }
          status <- pollForStatus(_.syncing)
        } yield {
          val lastBlock = testBlocks.last.number
          assert(status === Status.Syncing(5, Progress(5, lastBlock), None))
        }
      }

      "return initial status after fetching first batch of data when starting from genesis" in testCaseT { fixture =>
        import fixture._

        for {
          _ <- Task {
            regularSync ! SyncProtocol.Start

            peerEventBus.expectMsgClass(classOf[Subscribe])
            peerEventBus.reply(
              MessageFromPeer(
                NewBlock(testBlocks.last, ChainWeight.totalDifficultyOnly(testBlocks.last.number)),
                defaultPeer.id
              )
            )

            peersClient.expectMsgEq(blockHeadersChunkRequest(0))
            peersClient.reply(PeersClient.Response(defaultPeer, BlockHeaders(testBlocksChunked.head.headers)))
          }
          status <- pollForStatus(_.syncing)
          lastBlock = testBlocks.last.number
        } yield {
          assert(status === Status.Syncing(0, Progress(0, lastBlock), None))
        }
      }

      "return updated status after importing blocks" in testCaseT { fixture =>
        import fixture._

        for {
          _ <- Task {
            testBlocks.take(6).foreach(setImportResult(_, Task.eval(BlockImportedToTop(Nil))))

            peersClient.setAutoPilot(new PeersClientAutoPilot(testBlocks.take(6)))

            regularSync ! SyncProtocol.Start

            peerEventBus.expectMsgClass(classOf[Subscribe])
            peerEventBus.reply(
              MessageFromPeer(
                NewBlock(testBlocks.last, ChainWeight.totalDifficultyOnly(testBlocks.last.number)),
                defaultPeer.id
              )
            )
          }
          _ <- importedBlocks.take(5).lastL
          _ <- fishForStatus {
            case s: Status.Syncing if s.blocksProgress == Progress(5, 20) && s.startingBlockNumber == 0 =>
              s
          }
        } yield succeed
      }

      "return SyncDone when on top" in customTestCaseResourceM(actorSystemResource.map(new OnTopFixture(_))) {
        fixture =>
          import fixture._

          for {
            _ <- Task { goToTop() }
            status <- getSyncStatus
          } yield assert(status === Status.SyncDone)
      }
    }
  }

  trait FakeLedger { self: Fixture =>
    class FakeImportBlock extends TestBlockImport {
      override def importBlock(
          block: Block
      )(implicit blockExecutionScheduler: Scheduler): Task[BlockImportResult] = {
        val result: BlockImportResult = if (didTryToImportBlock(block)) {
          DuplicateBlock
        } else {
          if (
            importedBlocksSet.isEmpty || bestBlock.isParentOf(block) || importedBlocksSet.exists(_.isParentOf(block))
          ) {
            importedBlocksSet.add(block)
            BlockImportedToTop(List(BlockData(block, Nil, ChainWeight.totalDifficultyOnly(block.header.difficulty))))
          } else if (block.number > bestBlock.number) {
            importedBlocksSet.add(block)
            BlockEnqueued
          } else {
            BlockImportFailed("foo")
          }
        }

        Task.now(result)
      }
    }

    class FakeBranchResolution extends BranchResolution(stub[BlockchainImpl]) {
      override def resolveBranch(headers: NonEmptyList[BlockHeader]): BranchResolutionResult = {
        val importedHashes = importedBlocksSet.map(_.hash).toSet

        if (
          importedBlocksSet.isEmpty || (importedHashes.contains(
            headers.head.parentHash
          ) && headers.last.number > bestBlock.number)
        )
          NewBetterBranch(Nil)
        else
          UnknownBranch
      }
    }
  }
}<|MERGE_RESOLUTION|>--- conflicted
+++ resolved
@@ -444,13 +444,9 @@
 
       "save fetched node" in sync(new Fixture(testSystem) {
         override lazy val blockchain: BlockchainImpl = stub[BlockchainImpl]
-<<<<<<< HEAD
         override lazy val blockImport: BlockImport = stub[BlockImport]
 
-=======
         override lazy val blockchainReader: BlockchainReader = stub[BlockchainReader]
-        override lazy val ledger: TestLedgerImpl = stub[TestLedgerImpl]
->>>>>>> e6317890
         val failingBlock: Block = testBlocksChunked.head.head
         peersClient.setAutoPilot(new PeersClientAutoPilot)
         override lazy val branchResolution: BranchResolution = stub[BranchResolution]
@@ -874,7 +870,7 @@
       }
     }
 
-    class FakeBranchResolution extends BranchResolution(stub[BlockchainImpl]) {
+    class FakeBranchResolution extends BranchResolution(stub[BlockchainImpl], stub[BlockchainReader]) {
       override def resolveBranch(headers: NonEmptyList[BlockHeader]): BranchResolutionResult = {
         val importedHashes = importedBlocksSet.map(_.hash).toSet
 
