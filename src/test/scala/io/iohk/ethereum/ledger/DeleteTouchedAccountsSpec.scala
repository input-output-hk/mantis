--- conflicted
+++ resolved
@@ -3,11 +3,7 @@
 import akka.util.ByteString
 import io.iohk.ethereum.Mocks.MockVM
 import io.iohk.ethereum.blockchain.sync.EphemBlockchainTestSetup
-<<<<<<< HEAD
 import io.iohk.ethereum.domain.{Account, Address, BlockchainImpl, BlockchainReader, UInt256}
-=======
-import io.iohk.ethereum.domain.{Account, Address, UInt256}
->>>>>>> 67d7870c
 import io.iohk.ethereum.ledger.Ledger.VMImpl
 import io.iohk.ethereum.mpt.MerklePatriciaTrie
 import io.iohk.ethereum.utils.Config
@@ -152,41 +148,10 @@
       validEmptyAccountAddress1
     )
 
-<<<<<<< HEAD
-    val worldStateWithoutPersist: InMemoryWorldStateProxy =
-      BlockchainImpl(storagesInstance.storages, BlockchainReader(storagesInstance.storages))
-        .getWorldStateProxy(
-          -1,
-          UInt256.Zero,
-          ByteString(MerklePatriciaTrie.EmptyRootHash),
-          postEip161Config.noEmptyAccounts,
-          ethCompatibleStorage = true
-        )
-        .saveAccount(validAccountAddress, Account(balance = validAccountBalance))
-        .saveAccount(validAccountAddress2, Account(balance = 20))
-        .saveAccount(validAccountAddress3, Account(balance = 30))
-        .saveAccount(validEmptyAccountAddress, Account.empty())
-        .saveAccount(validEmptyAccountAddress1, Account.empty())
-
-    val worldStateWithoutPersistPreEIP161: InMemoryWorldStateProxy =
-      BlockchainImpl(storagesInstance.storages, BlockchainReader(storagesInstance.storages))
-        .getWorldStateProxy(
-          -1,
-          UInt256.Zero,
-          ByteString(MerklePatriciaTrie.EmptyRootHash),
-          postEip160Config.noEmptyAccounts,
-          ethCompatibleStorage = true
-        )
-        .saveAccount(validAccountAddress, Account(balance = validAccountBalance))
-        .saveAccount(validAccountAddress2, Account(balance = 20))
-        .saveAccount(validAccountAddress3, Account(balance = 30))
-        .saveAccount(validEmptyAccountAddress, Account.empty())
-        .saveAccount(validEmptyAccountAddress1, Account.empty())
-=======
     val worldStateWithoutPersist = InMemoryWorldStateProxy(
       storagesInstance.storages.evmCodeStorage,
       blockchain.getBackingMptStorage(-1),
-      (number: BigInt) => blockchain.getBlockHeaderByNumber(number).map(_.hash),
+      (number: BigInt) => blockchainReader.getBlockHeaderByNumber(number).map(_.hash),
       UInt256.Zero,
       ByteString(MerklePatriciaTrie.EmptyRootHash),
       noEmptyAccounts = postEip161Config.noEmptyAccounts,
@@ -201,7 +166,7 @@
     val worldStateWithoutPersistPreEIP161 = InMemoryWorldStateProxy(
       storagesInstance.storages.evmCodeStorage,
       blockchain.getBackingMptStorage(-1),
-      (number: BigInt) => blockchain.getBlockHeaderByNumber(number).map(_.hash),
+      (number: BigInt) => blockchainReader.getBlockHeaderByNumber(number).map(_.hash),
       UInt256.Zero,
       ByteString(MerklePatriciaTrie.EmptyRootHash),
       noEmptyAccounts = postEip160Config.noEmptyAccounts,
@@ -212,7 +177,6 @@
       .saveAccount(validAccountAddress3, Account(balance = 30))
       .saveAccount(validEmptyAccountAddress, Account.empty())
       .saveAccount(validEmptyAccountAddress1, Account.empty())
->>>>>>> 67d7870c
 
     val transferBalance = 5
     val zeroTransferBalance = 0
