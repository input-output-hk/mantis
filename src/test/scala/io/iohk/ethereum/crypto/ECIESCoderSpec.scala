package io.iohk.ethereum.crypto

import java.math.BigInteger
import java.security.SecureRandom

import org.scalatest.{FlatSpec, Matchers}
import org.spongycastle.asn1.sec.SECNamedCurves
import org.spongycastle.asn1.x9.X9ECParameters
import org.spongycastle.crypto.generators.ECKeyPairGenerator
import org.spongycastle.crypto.params.{ECDomainParameters, ECKeyGenerationParameters, ECPrivateKeyParameters, ECPublicKeyParameters}
import org.spongycastle.util.encoders.Hex

class ECIESCoderSpec extends FlatSpec with Matchers {

  val params: X9ECParameters = SECNamedCurves.getByName("secp256k1")
  val curve = new ECDomainParameters(params.getCurve, params.getG, params.getN, params.getH)


  "ECIESCoder" should "decrypt encrypted message" in {

    val generator = new ECKeyPairGenerator
    generator.init(new ECKeyGenerationParameters(curve, new SecureRandom))

    val keyPair = generator.generateKeyPair()
    val prv = keyPair.getPrivate.asInstanceOf[ECPrivateKeyParameters].getD
    val pub = keyPair.getPublic.asInstanceOf[ECPublicKeyParameters].getQ

    val charSet = "utf-8"
    val plainText = "some test message".getBytes(charSet)
    val cryptogram = ECIESCoder.encrypt(pub, plainText)
    val result = ECIESCoder.decrypt(prv, cryptogram)

    plainText shouldBe result
  }

  "ECIESCoder" should "decryptSimple encryptSimple message" in {

    val generator = new ECKeyPairGenerator
    generator.init(new ECKeyGenerationParameters(curve, new SecureRandom))

    val keyPair = generator.generateKeyPair()
    val prv = keyPair.getPrivate.asInstanceOf[ECPrivateKeyParameters].getD
    val pub = keyPair.getPublic.asInstanceOf[ECPublicKeyParameters].getQ

    val charSet = "utf-8"
    val plainText = "some test message".getBytes(charSet)
    val cryptogram = ECIESCoder.encryptSimple(pub, plainText)
    val result = ECIESCoder.decryptSimple(prv, cryptogram)

    plainText shouldBe result
  }

  "ECIESCoder" should "pass test for simple encoding from ethereumJ" in {

    val cipherText1 = Hex.decode("0469e324b8ab4a8e2bf0440548498226c9864d1210248ebf76c3396dd1748f0b04d347728b683993e4061998390c2cc8d6d09611da6df9769ebec888295f9be99e86ddad866f994a494361a5658d2b48d1140d73f71a382a4dc7ee2b0b5487091b0c25a3f0e6")
    val priv = new BigInteger(1, Hex.decode("d0b043b4c5d657670778242d82d68a29d25d7d711127d17b8e299f156dad361a"))
    val pub = curve.getCurve.decodePoint(Hex.decode("04bd27a63c91fe3233c5777e6d3d7b39204d398c8f92655947eb5a373d46e1688f022a1632d264725cbc7dc43ee1cfebde42fa0a86d08b55d2acfbb5e9b3b48dc5"))
    val plain1 = ECIESCoder.decryptSimple(priv, cipherText1)
    val cipherText2 = ECIESCoder.encryptSimple(pub, plain1)
    val plain2 = ECIESCoder.decryptSimple(priv, cipherText2)

    plain1 shouldBe plain2
  }

  "ECIESCoder" should "past tests from ethereumJ - test1" in {

    val privKey = new BigInteger("5e173f6ac3c669587538e7727cf19b782a4f2fda07c1eaa662c593e5e85e3051", 16)
    val cipher = Hex.decode("049934a7b2d7f9af8fd9db941d9da281ac9381b5740e1f64f7092f3588d4f87f5ce55191a6653e5e80c1c5dd538169aa123e70dc6ffc5af1827e546c0e958e42dad355bcc1fcb9cdf2cf47ff524d2ad98cbf275e661bf4cf00960e74b5956b799771334f426df007350b46049adb21a6e78ab1408d5e6ccde6fb5e69f0f4c92bb9c725c02f99fa72b9cdc8dd53cff089e0e73317f61cc5abf6152513cb7d833f09d2851603919bf0fbe44d79a09245c6e8338eb502083dc84b846f2fee1cc310d2cc8b1b9334728f97220bb799376233e113")
    val payload = ECIESCoder.decrypt(privKey, cipher)

    val expectedPayload = "802b052f8b066640bba94a4fc39d63815c377fced6fcb84d27f791c9921ddf3e9bf0108e298f490812847109cbd778fae393e80323fd643209841a3b7f110397f37ec61d84cea03dcc5e8385db93248584e8af4b4d1c832d8c7453c0089687a700"
    expectedPayload shouldBe Hex.toHexString(payload)
  }

  "ECIESCoder" should "past tests from ethereumJ - test2" in {

    val privKey = new BigInteger("5e173f6ac3c669587538e7727cf19b782a4f2fda07c1eaa662c593e5e85e3051", 16)
    val payload = Hex.decode("1122334455")
<<<<<<< HEAD
    val pubKeyPoint = curve.getG.multiply(privKey)
    var cipher = new Array[Byte](0)
    try
      cipher = ECIESCoder.encrypt(pubKeyPoint, payload)

    catch {
      case e: Throwable => {
        e.printStackTrace()
      }
    }

    var decrypted_payload = new Array[Byte](0)
    try
      decrypted_payload = ECIESCoder.decrypt(privKey, cipher)

    catch {
      case e: Throwable => {
        e.printStackTrace()
      }
    }
=======
    val pubKeyPoint = ECIESCoder.CURVE.getG.multiply(privKey)
    val cipher = ECIESCoder.encrypt(pubKeyPoint, payload)
    val decrypted_payload = ECIESCoder.decrypt(privKey, cipher)

>>>>>>> 537751aa
    decrypted_payload shouldBe payload
  }
}<|MERGE_RESOLUTION|>--- conflicted
+++ resolved
@@ -4,17 +4,11 @@
 import java.security.SecureRandom
 
 import org.scalatest.{FlatSpec, Matchers}
-import org.spongycastle.asn1.sec.SECNamedCurves
-import org.spongycastle.asn1.x9.X9ECParameters
 import org.spongycastle.crypto.generators.ECKeyPairGenerator
-import org.spongycastle.crypto.params.{ECDomainParameters, ECKeyGenerationParameters, ECPrivateKeyParameters, ECPublicKeyParameters}
+import org.spongycastle.crypto.params.{ECKeyGenerationParameters, ECPrivateKeyParameters, ECPublicKeyParameters}
 import org.spongycastle.util.encoders.Hex
 
 class ECIESCoderSpec extends FlatSpec with Matchers {
-
-  val params: X9ECParameters = SECNamedCurves.getByName("secp256k1")
-  val curve = new ECDomainParameters(params.getCurve, params.getG, params.getN, params.getH)
-
 
   "ECIESCoder" should "decrypt encrypted message" in {
 
@@ -76,33 +70,10 @@
 
     val privKey = new BigInteger("5e173f6ac3c669587538e7727cf19b782a4f2fda07c1eaa662c593e5e85e3051", 16)
     val payload = Hex.decode("1122334455")
-<<<<<<< HEAD
     val pubKeyPoint = curve.getG.multiply(privKey)
-    var cipher = new Array[Byte](0)
-    try
-      cipher = ECIESCoder.encrypt(pubKeyPoint, payload)
-
-    catch {
-      case e: Throwable => {
-        e.printStackTrace()
-      }
-    }
-
-    var decrypted_payload = new Array[Byte](0)
-    try
-      decrypted_payload = ECIESCoder.decrypt(privKey, cipher)
-
-    catch {
-      case e: Throwable => {
-        e.printStackTrace()
-      }
-    }
-=======
-    val pubKeyPoint = ECIESCoder.CURVE.getG.multiply(privKey)
     val cipher = ECIESCoder.encrypt(pubKeyPoint, payload)
     val decrypted_payload = ECIESCoder.decrypt(privKey, cipher)
 
->>>>>>> 537751aa
     decrypted_payload shouldBe payload
   }
 }