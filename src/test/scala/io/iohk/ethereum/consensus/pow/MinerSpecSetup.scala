package io.iohk.ethereum.consensus.pow

import akka.actor.{ActorRef, ActorSystem => ClassicSystem}
import akka.testkit.{TestActor, TestProbe}
import akka.util.ByteString
import io.iohk.ethereum.Fixtures
import io.iohk.ethereum.blockchain.sync.SyncProtocol
import io.iohk.ethereum.consensus.Protocol.NoAdditionalPoWData
import io.iohk.ethereum.consensus.{ConsensusConfigBuilder, FullConsensusConfig}
import io.iohk.ethereum.consensus.blocks.{PendingBlock, PendingBlockAndState}
import io.iohk.ethereum.consensus.pow.blocks.PoWBlockGenerator
import io.iohk.ethereum.consensus.pow.difficulty.EthashDifficultyCalculator
import io.iohk.ethereum.consensus.pow.validators.ValidatorsExecutor
import io.iohk.ethereum.db.storage.{EvmCodeStorage, MptStorage}
import io.iohk.ethereum.domain._
import io.iohk.ethereum.jsonrpc.EthMiningService
import io.iohk.ethereum.jsonrpc.EthMiningService.SubmitHashRateResponse
import io.iohk.ethereum.ledger.InMemoryWorldStateProxy
import io.iohk.ethereum.ledger.Ledger.VMImpl
import io.iohk.ethereum.ommers.OmmersPool
import io.iohk.ethereum.transactions.PendingTransactionsManager
import io.iohk.ethereum.utils.Config
import monix.eval.Task
import monix.execution.Scheduler
import org.bouncycastle.util.encoders.Hex
import org.scalamock.scalatest.MockFactory

import scala.concurrent.duration.{Duration, FiniteDuration}

trait MinerSpecSetup extends ConsensusConfigBuilder with MockFactory {
  implicit val classicSystem = ClassicSystem()
  implicit val scheduler = Scheduler(classicSystem.dispatcher)
  val parentActor = TestProbe()
  val sync = TestProbe()
  val ommersPool: TestProbe = TestProbe()
  val pendingTransactionsManager: TestProbe = TestProbe()

  val origin = Block(Fixtures.Blocks.Genesis.header, Fixtures.Blocks.Genesis.body)

  val blockchainReader: BlockchainReader = mock[BlockchainReader]
  val blockchain: BlockchainImpl = mock[BlockchainImpl]
  val blockCreator = mock[PoWBlockCreator]
  val fakeWorld = mock[InMemoryWorldStateProxy]
  val blockGenerator: PoWBlockGenerator = mock[PoWBlockGenerator]
  val ethMiningService: EthMiningService = mock[EthMiningService]
  val evmCodeStorage: EvmCodeStorage = mock[EvmCodeStorage]

  lazy val vm: VMImpl = new VMImpl

  val txToMine = SignedTransaction(
    tx = Transaction(
      nonce = BigInt("438553"),
      gasPrice = BigInt("20000000000"),
      gasLimit = BigInt("50000"),
      receivingAddress = Address(ByteString(Hex.decode("3435be928d783b7c48a2c3109cba0d97d680747a"))),
      value = BigInt("108516826677274384"),
      payload = ByteString.empty
    ),
    pointSign = 0x9d.toByte,
    signatureRandom = ByteString(Hex.decode("beb8226bdb90216ca29967871a6663b56bdd7b86cf3788796b52fd1ea3606698")),
    signature = ByteString(Hex.decode("2446994156bc1780cb5806e730b171b38307d5de5b9b0d9ad1f9de82e00316b5")),
    chainId = 0x3d.toByte
  )

  lazy val consensus: PoWConsensus = buildPoWConsensus().withBlockGenerator(blockGenerator)
  lazy val blockchainConfig = Config.blockchains.blockchainConfig
  lazy val difficultyCalc = new EthashDifficultyCalculator(blockchainConfig)
  val blockForMiningTimestamp = System.currentTimeMillis()

  protected def getParentBlock(parentBlockNumber: Int) =
    origin.copy(header = origin.header.copy(number = parentBlockNumber))

  def buildPoWConsensus(): PoWConsensus = {
    val mantisConfig = Config.config
    val specificConfig = EthashConfig(mantisConfig)

    val fullConfig = FullConsensusConfig(consensusConfig, specificConfig)

    val validators = ValidatorsExecutor(blockchainConfig, consensusConfig.protocol)

    val additionalPoWData = NoAdditionalPoWData
<<<<<<< HEAD
    PoWConsensus(vm, blockchain, blockchainReader, blockchainConfig, fullConfig, validators, additionalPoWData)
=======
    PoWConsensus(vm, evmCodeStorage, blockchain, blockchainConfig, fullConfig, validators, additionalPoWData)
>>>>>>> 67d7870c
  }

  protected def setBlockForMining(parentBlock: Block, transactions: Seq[SignedTransaction] = Seq(txToMine)): Block = {
    val parentHeader: BlockHeader = parentBlock.header

    val block = Block(
      BlockHeader(
        parentHash = parentHeader.hash,
        ommersHash = ByteString(Hex.decode("1dcc4de8dec75d7aab85b567b6ccd41ad312451b948a7413f0a142fd40d49347")),
        beneficiary = consensusConfig.coinbase.bytes,
        stateRoot = parentHeader.stateRoot,
        transactionsRoot = parentHeader.transactionsRoot,
        receiptsRoot = parentHeader.receiptsRoot,
        logsBloom = parentHeader.logsBloom,
        difficulty = difficultyCalc.calculateDifficulty(1, blockForMiningTimestamp, parentHeader),
        number = parentHeader.number + 1,
        gasLimit = calculateGasLimit(UInt256(parentHeader.gasLimit)),
        gasUsed = BigInt(0),
        unixTimestamp = blockForMiningTimestamp,
        extraData = consensusConfig.headerExtraData,
        mixHash = ByteString.empty,
        nonce = ByteString.empty
      ),
      BlockBody(transactions, Nil)
    )

    (blockGenerator.generateBlock _)
      .expects(parentBlock, Nil, consensusConfig.coinbase, Nil, None)
      .returning(PendingBlockAndState(PendingBlock(block, Nil), fakeWorld))
      .atLeastOnce()

    block
  }

  private def calculateGasLimit(parentGas: UInt256): UInt256 = {
    val GasLimitBoundDivisor: Int = 1024

    val gasLimitDifference = parentGas / GasLimitBoundDivisor
    parentGas + gasLimitDifference - 1
  }

  protected def blockCreatorBehaviour(parentBlock: Block, withTransactions: Boolean, resultBlock: Block) = {
    (blockCreator
      .getBlockForMining(_: Block, _: Boolean, _: Option[InMemoryWorldStateProxy]))
      .expects(parentBlock, withTransactions, *)
      .returning(
        Task.now(PendingBlockAndState(PendingBlock(resultBlock, Nil), fakeWorld))
      )
      .atLeastOnce()
  }

  protected def blockCreatorBehaviourExpectingInitialWorld(
      parentBlock: Block,
      withTransactions: Boolean,
      resultBlock: Block
  ) = {
    (blockCreator
      .getBlockForMining(_: Block, _: Boolean, _: Option[InMemoryWorldStateProxy]))
      .expects(where { (parent, withTxs, _) =>
        parent == parentBlock && withTxs == withTransactions
      })
      .returning(
        Task.now(PendingBlockAndState(PendingBlock(resultBlock, Nil), fakeWorld))
      )
      .atLeastOnce()
  }

  protected def prepareMocks(): Unit = {
    (ethMiningService.submitHashRate _)
      .expects(*)
      .returns(Task.now(Right(SubmitHashRateResponse(true))))
      .atLeastOnce()

    ommersPool.setAutoPilot((sender: ActorRef, _: Any) => {
      sender ! OmmersPool.Ommers(Nil)
      TestActor.KeepRunning
    })

    pendingTransactionsManager.setAutoPilot((sender: ActorRef, _: Any) => {
      sender ! PendingTransactionsManager.PendingTransactionsResponse(Nil)
      TestActor.KeepRunning
    })
  }

  protected def waitForMinedBlock(implicit timeout: Duration): Block = {
    sync.expectMsgPF[Block](timeout) { case m: SyncProtocol.MinedBlock =>
      m.block
    }
  }

  protected def expectNoNewBlockMsg(timeout: FiniteDuration): Unit = {
    sync.expectNoMessage(timeout)
  }
}<|MERGE_RESOLUTION|>--- conflicted
+++ resolved
@@ -79,11 +79,16 @@
     val validators = ValidatorsExecutor(blockchainConfig, consensusConfig.protocol)
 
     val additionalPoWData = NoAdditionalPoWData
-<<<<<<< HEAD
-    PoWConsensus(vm, blockchain, blockchainReader, blockchainConfig, fullConfig, validators, additionalPoWData)
-=======
-    PoWConsensus(vm, evmCodeStorage, blockchain, blockchainConfig, fullConfig, validators, additionalPoWData)
->>>>>>> 67d7870c
+    PoWConsensus(
+      vm,
+      evmCodeStorage,
+      blockchain,
+      blockchainReader,
+      blockchainConfig,
+      fullConfig,
+      validators,
+      additionalPoWData
+    )
   }
 
   protected def setBlockForMining(parentBlock: Block, transactions: Seq[SignedTransaction] = Seq(txToMine)): Block = {
