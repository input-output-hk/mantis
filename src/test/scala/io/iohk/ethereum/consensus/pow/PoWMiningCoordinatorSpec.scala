--- conflicted
+++ resolved
@@ -77,14 +77,9 @@
             sync.ref,
             ethMiningService,
             blockCreator,
-<<<<<<< HEAD
-            blockchain,
-            Some(0),
-            this
-=======
-            blockchainReader,
-            Some(0)
->>>>>>> 41d24422
+            blockchainReader,
+            Some(0),
+            this
           ),
           "KeccakMining"
         )
@@ -110,14 +105,9 @@
             sync.ref,
             ethMiningService,
             blockCreator,
-<<<<<<< HEAD
-            blockchain,
-            Some(0),
-            this
-=======
-            blockchainReader,
-            Some(0)
->>>>>>> 41d24422
+            blockchainReader,
+            Some(0),
+            this
           ),
           "AutomaticMining"
         )
@@ -141,14 +131,9 @@
             sync.ref,
             ethMiningService,
             blockCreator,
-<<<<<<< HEAD
-            blockchain,
-            Some(0),
-            this
-=======
-            blockchainReader,
-            Some(0)
->>>>>>> 41d24422
+            blockchainReader,
+            Some(0),
+            this
           ),
           "AlwaysAttemptToMine"
         )
@@ -173,14 +158,9 @@
             sync.ref,
             ethMiningService,
             blockCreator,
-<<<<<<< HEAD
-            blockchain,
-            Some(0),
-            this
-=======
-            blockchainReader,
-            Some(0)
->>>>>>> 41d24422
+            blockchainReader,
+            Some(0),
+            this
           ),
           "StoppingMining"
         )
@@ -226,14 +206,9 @@
         sync.ref,
         ethMiningService,
         blockCreator,
-<<<<<<< HEAD
-        blockchain,
+        blockchainReader,
         None,
         this
-=======
-        blockchainReader,
-        None
->>>>>>> 41d24422
       ),
       coordinatorName
     )
