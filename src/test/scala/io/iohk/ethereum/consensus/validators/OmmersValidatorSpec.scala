package io.iohk.ethereum.consensus.validators

import akka.util.ByteString
import io.iohk.ethereum.ObjectGenerators
import io.iohk.ethereum.blockchain.sync.EphemBlockchainTestSetup
import io.iohk.ethereum.consensus.ethash.validators.OmmersValidator.OmmersError._
import io.iohk.ethereum.consensus.ethash.validators.{EthashBlockHeaderValidator, StdOmmersValidator}
import io.iohk.ethereum.domain.{Block, BlockBody, BlockHeader}
import org.scalatest.{FlatSpec, Matchers}
import org.bouncycastle.util.encoders.Hex
import org.scalatestplus.scalacheck.ScalaCheckPropertyChecks

class OmmersValidatorSpec extends FlatSpec with Matchers with ScalaCheckPropertyChecks with ObjectGenerators {

  it should "validate correctly a valid list of ommers" in new BlockUtils {
    ommersValidator.validate(ommersBlockParentHash, ommersBlockNumber, ommers, blockchain) match {
      case Right(_) => succeed
      case Left(err) => fail(s"Unexpected validation error: $err")
    }
  }

  it should "report a failure if the list of ommers is too big" in new BlockUtils {
    ommersValidator.validate(ommersBlockParentHash, ommersBlockNumber, Seq(ommer1, ommer2, ommer2), blockchain) match {
      case Left(OmmersLengthError) => succeed
      case Left(err) => fail(s"Unexpected validation error: $err")
      case Right(_) => fail("Unexpected validation success")
    }
  }

  it should "report a failure if there is an invalid header in the list of ommers" in new BlockUtils {
    val invalidOmmer1: BlockHeader = ommer1.copy(number = ommer1.number + 1)

    ommersValidator.validate(ommersBlockParentHash, ommersBlockNumber, Seq(invalidOmmer1, ommer2), blockchain) match {
      case Left(OmmersNotValidError) => succeed
      case Left(err) => fail(s"Unexpected validation error: $err")
      case Right(_) => fail("Unexpected validation success")
    }
  }

  it should "report a failure if there is an ommer that was previously used" in new BlockUtils {
    ommersValidator.validate(
      ommersBlockParentHash,
      ommersBlockNumber,
      Seq(block93.body.uncleNodesList.head, ommer2),
      blockchain
    ) match {
      case Left(OmmersUsedBeforeError) => succeed
      case Left(err) => fail(s"Unexpected validation error: $err")
      case Right(_) => fail("Unexpected validation success")
    }
  }

  it should "report a failure if there is an ommer which is of the last ancestors" in new BlockUtils {
    ommersValidator.validate(ommersBlockParentHash, ommersBlockNumber, Seq(ommer1, block92.header), blockchain) match {
      case Left(OmmersAncestorsError) => succeed
      case Left(err) => fail(s"Unexpected validation error: $err")
      case Right(_) => fail("Unexpected validation success")
    }
  }

  it should "report a failure if there is an ommer too old" in new BlockUtils {
    ommersValidator.validate(ommersBlockParentHash, ommersBlockNumber, Seq(ommer1, block90.header), blockchain) match {
      case Left(OmmersAncestorsError) => succeed
      case _ => fail
    }
  }

  it should "report a failure if there is a duplicated ommer in the ommer list" in new BlockUtils {
    ommersValidator.validate(ommersBlockParentHash, ommersBlockNumber, Seq(ommer1, ommer1), blockchain) match {
      case Left(OmmersDuplicatedError) => succeed
      case Left(err) => fail(s"Unexpected validation error: $err")
      case Right(_) => fail("Unexpected validation success")
    }
  }

  // scalastyle:off magic.number
  trait BlockUtils extends EphemBlockchainTestSetup {

    val ommersValidator = new StdOmmersValidator(blockchainConfig, new EthashBlockHeaderValidator(blockchainConfig))

    //Ommers from block 0xe9fb121a7ee5cb03b33adbf59e95321a2453f09db98068e1f31f0da79860c50c (of number 97)
    val ommer1 = BlockHeader(
      parentHash = ByteString(Hex.decode("fd07e36cfaf327801e5696134b36678f6a89fb1e8f017f2411a29d0ae810ab8b")),
      ommersHash = ByteString(Hex.decode("7766c4251396a6833ccbe4be86fbda3a200dccbe6a15d80ae3de5378b1540e04")),
      beneficiary = ByteString(Hex.decode("1b7047b4338acf65be94c1a3e8c5c9338ad7d67c")),
      stateRoot = ByteString(Hex.decode("52ce0ff43d7df2cf39f8cb8832f94d2280ebe856d84d8feb7b2281d3c5cfb990")),
      transactionsRoot = ByteString(Hex.decode("56e81f171bcc55a6ff8345e692c0f86e5b48e01b996cadc001622fb5e363b421")),
      receiptsRoot = ByteString(Hex.decode("56e81f171bcc55a6ff8345e692c0f86e5b48e01b996cadc001622fb5e363b421")),
      logsBloom = ByteString(
        Hex.decode(
          "00000000000000000000000000000000000000000000000000000000000000000000000000000000000000000000000000000000000000000000000000000000000000000000000000000000000000000000000000000000000000000000000000000000000000000000000000000000000000000000000000000000000000000000000000000000000000000000000000000000000000000000000000000000000000000000000000000000000000000000000000000000000000000000000000000000000000000000000000000000000000000000000000000000000000000000000000000000000000000000000000000000000000000000000000000000"
        )
      ),
      difficulty = BigInt("17864037202"),
      number = 94,
      gasLimit = 5000,
      gasUsed = 0,
      unixTimestamp = 1438270431,
      extraData = ByteString(Hex.decode("426974636f696e2069732054484520426c6f636b636861696e2e")),
      mixHash = ByteString(Hex.decode("c6d695926546d3d679199303a6d1fc983fe3f09f44396619a24c4271830a7b95")),
      nonce = ByteString(Hex.decode("62bc3dca012c1b27")),
      optOut = None
    )
    val ommer2 = BlockHeader(
      parentHash = ByteString(Hex.decode("fd07e36cfaf327801e5696134b36678f6a89fb1e8f017f2411a29d0ae810ab8b")),
      ommersHash = ByteString(Hex.decode("7766c4251396a6833ccbe4be86fbda3a200dccbe6a15d80ae3de5378b1540e04")),
      beneficiary = ByteString(Hex.decode("28921e4e2c9d84f4c0f0c0ceb991f45751a0fe93")),
      stateRoot = ByteString(Hex.decode("e766f9c51536e9038849e5eb0a143c3b3409b5385098359837cbf3324ad22328")),
      transactionsRoot = ByteString(Hex.decode("56e81f171bcc55a6ff8345e692c0f86e5b48e01b996cadc001622fb5e363b421")),
      receiptsRoot = ByteString(Hex.decode("56e81f171bcc55a6ff8345e692c0f86e5b48e01b996cadc001622fb5e363b421")),
      logsBloom = ByteString(
        Hex.decode(
          "00000000000000000000000000000000000000000000000000000000000000000000000000000000000000000000000000000000000000000000000000000000000000000000000000000000000000000000000000000000000000000000000000000000000000000000000000000000000000000000000000000000000000000000000000000000000000000000000000000000000000000000000000000000000000000000000000000000000000000000000000000000000000000000000000000000000000000000000000000000000000000000000000000000000000000000000000000000000000000000000000000000000000000000000000000000"
        )
      ),
      difficulty = BigInt("17864037202"),
      number = 94,
      gasLimit = 5000,
      gasUsed = 0,
      unixTimestamp = 1438270431,
      extraData = ByteString(Hex.decode("476574682f76312e302e302f6c696e75782f676f312e342e32")),
      mixHash = ByteString(Hex.decode("8c1ed8037984be0fe9065f8f8663c3baeeb6436868ac6915dd3c2cd5fd46fa96")),
      nonce = ByteString(Hex.decode("40b0b2c0b6d14706")),
      optOut = None
    )
    val ommers: Seq[BlockHeader] = Seq[BlockHeader](ommer1, ommer2)
    val ommersBlockNumber = 97

    val block90 = Block(
      BlockHeader(
        parentHash = ByteString(Hex.decode("6da5970538eba5db93162e219182fca7e093cfe4fbd8dd0b82789adb25dcbb42")),
        ommersHash = ByteString(Hex.decode("1dcc4de8dec75d7aab85b567b6ccd41ad312451b948a7413f0a142fd40d49347")),
        beneficiary = ByteString(Hex.decode("d7e30ae310c1d1800f5b641baa7af95b2e1fd98c")),
        stateRoot = ByteString(Hex.decode("da6f0baf5f17d201b3d711299091ecee68cf56469b1e09704713934de1c74517")),
        transactionsRoot = ByteString(Hex.decode("56e81f171bcc55a6ff8345e692c0f86e5b48e01b996cadc001622fb5e363b421")),
        receiptsRoot = ByteString(Hex.decode("56e81f171bcc55a6ff8345e692c0f86e5b48e01b996cadc001622fb5e363b421")),
        logsBloom = ByteString(
          Hex.decode(
            "00000000000000000000000000000000000000000000000000000000000000000000000000000000000000000000000000000000000000000000000000000000000000000000000000000000000000000000000000000000000000000000000000000000000000000000000000000000000000000000000000000000000000000000000000000000000000000000000000000000000000000000000000000000000000000000000000000000000000000000000000000000000000000000000000000000000000000000000000000000000000000000000000000000000000000000000000000000000000000000000000000000000000000000000000000000"
          )
        ),
        difficulty = BigInt("17829189056"),
        number = 90,
        gasLimit = 5000,
        gasUsed = 0,
        unixTimestamp = 1438270422,
        extraData = ByteString(Hex.decode("476574682f6b6c6f737572652f76312e302e302d66633739643332642f6c696e")),
        mixHash = ByteString(Hex.decode("f28f1b53323dc8a6a4fe73495e71e81947366b68d8a217daa4e349b0c939401f")),
        nonce = ByteString(Hex.decode("f91fd0cc60d6948c")),
        optOut = None
      ),
      BlockBody(Seq.empty, Seq.empty)
    )
    val block91 = Block(
      BlockHeader(
        parentHash = ByteString(Hex.decode("69d2798993659c0d864d6f2824440b091368c147efc6c33410ef181036fc2bf1")),
        ommersHash = ByteString(Hex.decode("1dcc4de8dec75d7aab85b567b6ccd41ad312451b948a7413f0a142fd40d49347")),
        beneficiary = ByteString(Hex.decode("28921e4e2c9d84f4c0f0c0ceb991f45751a0fe93")),
        stateRoot = ByteString(Hex.decode("0d528286094ba4781aed7a19a9c890e07651be9b73e999585c926810ec888198")),
        transactionsRoot = ByteString(Hex.decode("56e81f171bcc55a6ff8345e692c0f86e5b48e01b996cadc001622fb5e363b421")),
        receiptsRoot = ByteString(Hex.decode("56e81f171bcc55a6ff8345e692c0f86e5b48e01b996cadc001622fb5e363b421")),
        logsBloom = ByteString(
          Hex.decode(
            "00000000000000000000000000000000000000000000000000000000000000000000000000000000000000000000000000000000000000000000000000000000000000000000000000000000000000000000000000000000000000000000000000000000000000000000000000000000000000000000000000000000000000000000000000000000000000000000000000000000000000000000000000000000000000000000000000000000000000000000000000000000000000000000000000000000000000000000000000000000000000000000000000000000000000000000000000000000000000000000000000000000000000000000000000000000"
          )
        ),
        difficulty = BigInt("17837894714"),
        number = 91,
        gasLimit = 5000,
        gasUsed = 0,
        unixTimestamp = 1438270425,
        extraData = ByteString(Hex.decode("476574682f76312e302e302f6c696e75782f676f312e342e32")),
        mixHash = ByteString(Hex.decode("eadd3fbbb336d073a33e4fb9faa97be8b0e904aeb8b65eeae243e1e35d86e6c3")),
<<<<<<< HEAD
        nonce = ByteString(Hex.decode("20fdc1504ec955a0")),
        optOut = None
    ),
=======
        nonce = ByteString(Hex.decode("20fdc1504ec955a0"))
      ),
>>>>>>> 4684082b
      BlockBody(Seq.empty, Seq.empty)
    )
    val block92 = Block(
      BlockHeader(
        parentHash = ByteString(Hex.decode("d691ed6cf02375620d9cca9052bcf38a4a23f5c77058581c8bb54a06e2eb6ed9")),
        ommersHash = ByteString(Hex.decode("1dcc4de8dec75d7aab85b567b6ccd41ad312451b948a7413f0a142fd40d49347")),
        beneficiary = ByteString(Hex.decode("bb7b8287f3f0a933474a79eae42cbca977791171")),
        stateRoot = ByteString(Hex.decode("a7be51c65294e0f504e781ce19ae192998fb919805cc0822d5142500204b6917")),
        transactionsRoot = ByteString(Hex.decode("56e81f171bcc55a6ff8345e692c0f86e5b48e01b996cadc001622fb5e363b421")),
        receiptsRoot = ByteString(Hex.decode("56e81f171bcc55a6ff8345e692c0f86e5b48e01b996cadc001622fb5e363b421")),
        logsBloom = ByteString(
          Hex.decode(
            "00000000000000000000000000000000000000000000000000000000000000000000000000000000000000000000000000000000000000000000000000000000000000000000000000000000000000000000000000000000000000000000000000000000000000000000000000000000000000000000000000000000000000000000000000000000000000000000000000000000000000000000000000000000000000000000000000000000000000000000000000000000000000000000000000000000000000000000000000000000000000000000000000000000000000000000000000000000000000000000000000000000000000000000000000000000"
          )
        ),
        difficulty = BigInt("17846604623"),
        number = 92,
        gasLimit = 5000,
        gasUsed = 0,
        unixTimestamp = 1438270427,
        extraData = ByteString(Hex.decode("476574682f4c5649562f76312e302e302f6c696e75782f676f312e342e32")),
        mixHash = ByteString(Hex.decode("afd3d088f65607ad7404837db220add9cf54ca0f4fb107e3f6bee9d0aca18e7f")),
<<<<<<< HEAD
        nonce = ByteString(Hex.decode("dd7e335a44c7e9c9")),
        optOut = None
    ),
=======
        nonce = ByteString(Hex.decode("dd7e335a44c7e9c9"))
      ),
>>>>>>> 4684082b
      BlockBody(Seq.empty, Seq.empty)
    )
    val block93 = Block(
      BlockHeader(
        parentHash = ByteString(Hex.decode("c86dcbd8ba3cd836bd9c00d9dababe81ed5a42310ade70a77700d42b5ff8b64c")),
        ommersHash = ByteString(Hex.decode("445ccaa7ee03cf387e4835482288f6b08dc351eef4ecc94b3ed8de56afd298a6")),
        beneficiary = ByteString(Hex.decode("bb7b8287f3f0a933474a79eae42cbca977791171")),
        stateRoot = ByteString(Hex.decode("38f5e900f8dee62e0fdd52818dbedfe0869fa95a876357dd94669f56f25e980b")),
        transactionsRoot = ByteString(Hex.decode("56e81f171bcc55a6ff8345e692c0f86e5b48e01b996cadc001622fb5e363b421")),
        receiptsRoot = ByteString(Hex.decode("56e81f171bcc55a6ff8345e692c0f86e5b48e01b996cadc001622fb5e363b421")),
        logsBloom = ByteString(
          Hex.decode(
            "00000000000000000000000000000000000000000000000000000000000000000000000000000000000000000000000000000000000000000000000000000000000000000000000000000000000000000000000000000000000000000000000000000000000000000000000000000000000000000000000000000000000000000000000000000000000000000000000000000000000000000000000000000000000000000000000000000000000000000000000000000000000000000000000000000000000000000000000000000000000000000000000000000000000000000000000000000000000000000000000000000000000000000000000000000000"
          )
        ),
        difficulty = BigInt("17855318785"),
        number = 93,
        gasLimit = 5000,
        gasUsed = 0,
        unixTimestamp = 1438270430,
        extraData = ByteString(Hex.decode("476574682f4c5649562f76312e302e302f6c696e75782f676f312e342e32")),
        mixHash = ByteString(Hex.decode("631f88fd52a9a7ee3cc3a08945eb2ab8f4da37d7cf96592dac9af514f28365bc")),
        nonce = ByteString(Hex.decode("cdc4e60cbd67b791")),
        optOut = None
      ),
      BlockBody(
        Seq.empty,
        Seq[BlockHeader](
          BlockHeader(
            parentHash = ByteString(Hex.decode("69d2798993659c0d864d6f2824440b091368c147efc6c33410ef181036fc2bf1")),
            ommersHash = ByteString(Hex.decode("1dcc4de8dec75d7aab85b567b6ccd41ad312451b948a7413f0a142fd40d49347")),
            beneficiary = ByteString(Hex.decode("bb7b8287f3f0a933474a79eae42cbca977791171")),
            stateRoot = ByteString(Hex.decode("e0ae53ea50eb6fb40b764b748ccd6d4f6184a6f3c474899c74df102310c37d6a")),
            transactionsRoot =
              ByteString(Hex.decode("56e81f171bcc55a6ff8345e692c0f86e5b48e01b996cadc001622fb5e363b421")),
            receiptsRoot = ByteString(Hex.decode("56e81f171bcc55a6ff8345e692c0f86e5b48e01b996cadc001622fb5e363b421")),
            logsBloom = ByteString(
              Hex.decode(
                "00000000000000000000000000000000000000000000000000000000000000000000000000000000000000000000000000000000000000000000000000000000000000000000000000000000000000000000000000000000000000000000000000000000000000000000000000000000000000000000000000000000000000000000000000000000000000000000000000000000000000000000000000000000000000000000000000000000000000000000000000000000000000000000000000000000000000000000000000000000000000000000000000000000000000000000000000000000000000000000000000000000000000000000000000000000"
              )
            ),
            difficulty = BigInt("17837894714"),
            number = 91,
            gasLimit = 5000,
            gasUsed = 0,
            unixTimestamp = 1438270425,
            extraData = ByteString(Hex.decode("476574682f4c5649562f76312e302e302f6c696e75782f676f312e342e32")),
            mixHash = ByteString(Hex.decode("7e0b76b9b1698947617c1ea7cb7c36f47aefc2c4095c6df90aa6e2b3da6e49ac")),
            nonce = ByteString(Hex.decode("edcbf5efad298bb3")),
            optOut = None
          )
        )
      )
    )
    val block94 = Block(
      BlockHeader(
        parentHash = ByteString(Hex.decode("fd07e36cfaf327801e5696134b36678f6a89fb1e8f017f2411a29d0ae810ab8b")),
        ommersHash = ByteString(Hex.decode("7766c4251396a6833ccbe4be86fbda3a200dccbe6a15d80ae3de5378b1540e04")),
        beneficiary = ByteString(Hex.decode("d7e30ae310c1d1800f5b641baa7af95b2e1fd98c")),
        stateRoot = ByteString(Hex.decode("fcd09860439502fcd9e3f208ed043bfeffc985b3a289f69e79f9b81f32f9010e")),
        transactionsRoot = ByteString(Hex.decode("56e81f171bcc55a6ff8345e692c0f86e5b48e01b996cadc001622fb5e363b421")),
        receiptsRoot = ByteString(Hex.decode("56e81f171bcc55a6ff8345e692c0f86e5b48e01b996cadc001622fb5e363b421")),
        logsBloom = ByteString(
          Hex.decode(
            "00000000000000000000000000000000000000000000000000000000000000000000000000000000000000000000000000000000000000000000000000000000000000000000000000000000000000000000000000000000000000000000000000000000000000000000000000000000000000000000000000000000000000000000000000000000000000000000000000000000000000000000000000000000000000000000000000000000000000000000000000000000000000000000000000000000000000000000000000000000000000000000000000000000000000000000000000000000000000000000000000000000000000000000000000000000"
          )
        ),
        difficulty = BigInt("17864037202"),
        number = 94,
        gasLimit = 5000,
        gasUsed = 0,
        unixTimestamp = 1438270431,
        extraData = ByteString(Hex.decode("476574682f6b6c6f737572652f76312e302e302d66633739643332642f6c696e")),
        mixHash = ByteString(Hex.decode("33fe497dae796c62f261d10304786b0c63cd59030a0f96c811a88e90e7d02b0f")),
        nonce = ByteString(Hex.decode("36da15d93277d947")),
        optOut = None
      ),
<<<<<<< HEAD
      BlockBody(Seq.empty, Seq[BlockHeader](
        BlockHeader(
          parentHash = ByteString(Hex.decode("6da5970538eba5db93162e219182fca7e093cfe4fbd8dd0b82789adb25dcbb42")),
          ommersHash = ByteString(Hex.decode("1dcc4de8dec75d7aab85b567b6ccd41ad312451b948a7413f0a142fd40d49347")),
          beneficiary = ByteString(Hex.decode("bb7b8287f3f0a933474a79eae42cbca977791171")),
          stateRoot = ByteString(Hex.decode("57a99a5a9d93104df18d3cdba5d1c84e1e5c22527c0c375e59e38944311bfe14")),
          transactionsRoot = ByteString(Hex.decode("56e81f171bcc55a6ff8345e692c0f86e5b48e01b996cadc001622fb5e363b421")),
          receiptsRoot = ByteString(Hex.decode("56e81f171bcc55a6ff8345e692c0f86e5b48e01b996cadc001622fb5e363b421")),
          logsBloom = ByteString(Hex.decode("00000000000000000000000000000000000000000000000000000000000000000000000000000000000000000000000000000000000000000000000000000000000000000000000000000000000000000000000000000000000000000000000000000000000000000000000000000000000000000000000000000000000000000000000000000000000000000000000000000000000000000000000000000000000000000000000000000000000000000000000000000000000000000000000000000000000000000000000000000000000000000000000000000000000000000000000000000000000000000000000000000000000000000000000000000000")),
          difficulty = BigInt("17829189056"),
          number = 90,
          gasLimit = 5000,
          gasUsed = 0,
          unixTimestamp = 1438270421,
          extraData = ByteString(Hex.decode("476574682f4c5649562f76312e302e302f6c696e75782f676f312e342e32")),
          mixHash = ByteString(Hex.decode("0688a1217172b2f81b168a25459a2cad5cc2337aab1d17b30c7d803c565bf0b3")),
          nonce = ByteString(Hex.decode("efc94c53e5ad946a")),
          optOut = None
=======
      BlockBody(
        Seq.empty,
        Seq[BlockHeader](
          BlockHeader(
            parentHash = ByteString(Hex.decode("6da5970538eba5db93162e219182fca7e093cfe4fbd8dd0b82789adb25dcbb42")),
            ommersHash = ByteString(Hex.decode("1dcc4de8dec75d7aab85b567b6ccd41ad312451b948a7413f0a142fd40d49347")),
            beneficiary = ByteString(Hex.decode("bb7b8287f3f0a933474a79eae42cbca977791171")),
            stateRoot = ByteString(Hex.decode("57a99a5a9d93104df18d3cdba5d1c84e1e5c22527c0c375e59e38944311bfe14")),
            transactionsRoot =
              ByteString(Hex.decode("56e81f171bcc55a6ff8345e692c0f86e5b48e01b996cadc001622fb5e363b421")),
            receiptsRoot = ByteString(Hex.decode("56e81f171bcc55a6ff8345e692c0f86e5b48e01b996cadc001622fb5e363b421")),
            logsBloom = ByteString(
              Hex.decode(
                "00000000000000000000000000000000000000000000000000000000000000000000000000000000000000000000000000000000000000000000000000000000000000000000000000000000000000000000000000000000000000000000000000000000000000000000000000000000000000000000000000000000000000000000000000000000000000000000000000000000000000000000000000000000000000000000000000000000000000000000000000000000000000000000000000000000000000000000000000000000000000000000000000000000000000000000000000000000000000000000000000000000000000000000000000000000"
              )
            ),
            difficulty = BigInt("17829189056"),
            number = 90,
            gasLimit = 5000,
            gasUsed = 0,
            unixTimestamp = 1438270421,
            extraData = ByteString(Hex.decode("476574682f4c5649562f76312e302e302f6c696e75782f676f312e342e32")),
            mixHash = ByteString(Hex.decode("0688a1217172b2f81b168a25459a2cad5cc2337aab1d17b30c7d803c565bf0b3")),
            nonce = ByteString(Hex.decode("efc94c53e5ad946a"))
          )
>>>>>>> 4684082b
        )
      )
    )
    val block95 = Block(
      BlockHeader(
        parentHash = ByteString(Hex.decode("665586bdd5aefc860f8ff2d186617544d5aa6e5ae7203bf54b26f310be372e91")),
        ommersHash = ByteString(Hex.decode("1dcc4de8dec75d7aab85b567b6ccd41ad312451b948a7413f0a142fd40d49347")),
        beneficiary = ByteString(Hex.decode("bb7b8287f3f0a933474a79eae42cbca977791171")),
        stateRoot = ByteString(Hex.decode("1b39e9e77df97fd50ad637eea384839ba6aec610015450518936c9fd8e20efed")),
        transactionsRoot = ByteString(Hex.decode("56e81f171bcc55a6ff8345e692c0f86e5b48e01b996cadc001622fb5e363b421")),
        receiptsRoot = ByteString(Hex.decode("56e81f171bcc55a6ff8345e692c0f86e5b48e01b996cadc001622fb5e363b421")),
        logsBloom = ByteString(
          Hex.decode(
            "00000000000000000000000000000000000000000000000000000000000000000000000000000000000000000000000000000000000000000000000000000000000000000000000000000000000000000000000000000000000000000000000000000000000000000000000000000000000000000000000000000000000000000000000000000000000000000000000000000000000000000000000000000000000000000000000000000000000000000000000000000000000000000000000000000000000000000000000000000000000000000000000000000000000000000000000000000000000000000000000000000000000000000000000000000000"
          )
        ),
        difficulty = BigInt("17872759876"),
        number = 95,
        gasLimit = 5000,
        gasUsed = 0,
        unixTimestamp = 1438270433,
        extraData = ByteString(Hex.decode("476574682f4c5649562f76312e302e302f6c696e75782f676f312e342e32")),
        mixHash = ByteString(Hex.decode("d1ed067b52da47010ab970117677233d9da738b22fe955899f9ed2e4360fc924")),
<<<<<<< HEAD
        nonce = ByteString(Hex.decode("75d5ff831690242a")),
        optOut = None
    ),
=======
        nonce = ByteString(Hex.decode("75d5ff831690242a"))
      ),
>>>>>>> 4684082b
      BlockBody(Seq.empty, Seq.empty)
    )
    val block96 = Block(
      BlockHeader(
        parentHash = ByteString(Hex.decode("c0f772db658b2279a736f232e75d98629a53d36086e34a18f9fe65a4650d50a7")),
        ommersHash = ByteString(Hex.decode("1dcc4de8dec75d7aab85b567b6ccd41ad312451b948a7413f0a142fd40d49347")),
        beneficiary = ByteString(Hex.decode("1b7047b4338acf65be94c1a3e8c5c9338ad7d67c")),
        stateRoot = ByteString(Hex.decode("563401469b5c16712b251e6042620838dcf4b88b6c59969a86faa94c7b4402d8")),
        transactionsRoot = ByteString(Hex.decode("56e81f171bcc55a6ff8345e692c0f86e5b48e01b996cadc001622fb5e363b421")),
        receiptsRoot = ByteString(Hex.decode("56e81f171bcc55a6ff8345e692c0f86e5b48e01b996cadc001622fb5e363b421")),
        logsBloom = ByteString(
          Hex.decode(
            "00000000000000000000000000000000000000000000000000000000000000000000000000000000000000000000000000000000000000000000000000000000000000000000000000000000000000000000000000000000000000000000000000000000000000000000000000000000000000000000000000000000000000000000000000000000000000000000000000000000000000000000000000000000000000000000000000000000000000000000000000000000000000000000000000000000000000000000000000000000000000000000000000000000000000000000000000000000000000000000000000000000000000000000000000000000"
          )
        ),
        difficulty = BigInt("17881486809"),
        number = 96,
        gasLimit = 5000,
        gasUsed = 0,
        unixTimestamp = 1438270435,
        extraData = ByteString(Hex.decode("426974636f696e2069732054484520426c6f636b636861696e2e")),
        mixHash = ByteString(Hex.decode("b4f571ecf4dcebe75260f4929a01de8b2c19c161bea20dda91bfb92298f7262f")),
        nonce = ByteString(Hex.decode("1dbc948cb756c2b9")),
        optOut = None
      ),
      BlockBody(Seq.empty, Seq.empty)
    )

    val block89 = Block(
      BlockHeader(
        parentHash = ByteString(Hex.decode("ba39b4ee19e5db0f5a85c344aa2bd2e7b0cdb2404b7d5c0e6cdc08c83f85083e")),
        ommersHash = ByteString(Hex.decode("1dcc4de8dec75d7aab85b567b6ccd41ad312451b948a7413f0a142fd40d49347")),
        beneficiary = ByteString(Hex.decode("1b7047b4338acf65be94c1a3e8c5c9338ad7d67c")),
        stateRoot = ByteString(Hex.decode("17e5e23d006df68fd13c0f3ce71a5e510abeee28b88a4e207fce171fbc3ef60d")),
        transactionsRoot = ByteString(Hex.decode("56e81f171bcc55a6ff8345e692c0f86e5b48e01b996cadc001622fb5e363b421")),
        receiptsRoot = ByteString(Hex.decode("56e81f171bcc55a6ff8345e692c0f86e5b48e01b996cadc001622fb5e363b421")),
        logsBloom = ByteString(
          Hex.decode(
            "00000000000000000000000000000000000000000000000000000000000000000000000000000000000000000000000000000000000000000000000000000000000000000000000000000000000000000000000000000000000000000000000000000000000000000000000000000000000000000000000000000000000000000000000000000000000000000000000000000000000000000000000000000000000000000000000000000000000000000000000000000000000000000000000000000000000000000000000000000000000000000000000000000000000000000000000000000000000000000000000000000000000000000000000000000000"
          )
        ),
        difficulty = BigInt("17820487647"),
        number = 89,
        gasLimit = 5000,
        gasUsed = 0,
        unixTimestamp = 1438270418,
        extraData = ByteString(Hex.decode("426974636f696e2069732054484520426c6f636b636861696e2e")),
        mixHash = ByteString(Hex.decode("d7c06ea893693857f10675f02502ce63d74fe80b3bce9749b507888f3acd0b5d")),
        nonce = ByteString(Hex.decode("1d48377931a68d12")),
        optOut = None
      ),
      BlockBody(Seq.empty, Seq.empty)
    )

    val ommersBlockParentHash: ByteString = block96.header.hash

    blockchain.save(block89)
    blockchain.save(block90)
    blockchain.save(block91)
    blockchain.save(block92)
    blockchain.save(block93)
    blockchain.save(block94)
    blockchain.save(block95)
    blockchain.save(block96)

  }
}<|MERGE_RESOLUTION|>--- conflicted
+++ resolved
@@ -171,14 +171,9 @@
         unixTimestamp = 1438270425,
         extraData = ByteString(Hex.decode("476574682f76312e302e302f6c696e75782f676f312e342e32")),
         mixHash = ByteString(Hex.decode("eadd3fbbb336d073a33e4fb9faa97be8b0e904aeb8b65eeae243e1e35d86e6c3")),
-<<<<<<< HEAD
         nonce = ByteString(Hex.decode("20fdc1504ec955a0")),
         optOut = None
     ),
-=======
-        nonce = ByteString(Hex.decode("20fdc1504ec955a0"))
-      ),
->>>>>>> 4684082b
       BlockBody(Seq.empty, Seq.empty)
     )
     val block92 = Block(
@@ -201,14 +196,9 @@
         unixTimestamp = 1438270427,
         extraData = ByteString(Hex.decode("476574682f4c5649562f76312e302e302f6c696e75782f676f312e342e32")),
         mixHash = ByteString(Hex.decode("afd3d088f65607ad7404837db220add9cf54ca0f4fb107e3f6bee9d0aca18e7f")),
-<<<<<<< HEAD
         nonce = ByteString(Hex.decode("dd7e335a44c7e9c9")),
         optOut = None
-    ),
-=======
-        nonce = ByteString(Hex.decode("dd7e335a44c7e9c9"))
-      ),
->>>>>>> 4684082b
+      ),
       BlockBody(Seq.empty, Seq.empty)
     )
     val block93 = Block(
@@ -286,26 +276,6 @@
         nonce = ByteString(Hex.decode("36da15d93277d947")),
         optOut = None
       ),
-<<<<<<< HEAD
-      BlockBody(Seq.empty, Seq[BlockHeader](
-        BlockHeader(
-          parentHash = ByteString(Hex.decode("6da5970538eba5db93162e219182fca7e093cfe4fbd8dd0b82789adb25dcbb42")),
-          ommersHash = ByteString(Hex.decode("1dcc4de8dec75d7aab85b567b6ccd41ad312451b948a7413f0a142fd40d49347")),
-          beneficiary = ByteString(Hex.decode("bb7b8287f3f0a933474a79eae42cbca977791171")),
-          stateRoot = ByteString(Hex.decode("57a99a5a9d93104df18d3cdba5d1c84e1e5c22527c0c375e59e38944311bfe14")),
-          transactionsRoot = ByteString(Hex.decode("56e81f171bcc55a6ff8345e692c0f86e5b48e01b996cadc001622fb5e363b421")),
-          receiptsRoot = ByteString(Hex.decode("56e81f171bcc55a6ff8345e692c0f86e5b48e01b996cadc001622fb5e363b421")),
-          logsBloom = ByteString(Hex.decode("00000000000000000000000000000000000000000000000000000000000000000000000000000000000000000000000000000000000000000000000000000000000000000000000000000000000000000000000000000000000000000000000000000000000000000000000000000000000000000000000000000000000000000000000000000000000000000000000000000000000000000000000000000000000000000000000000000000000000000000000000000000000000000000000000000000000000000000000000000000000000000000000000000000000000000000000000000000000000000000000000000000000000000000000000000000")),
-          difficulty = BigInt("17829189056"),
-          number = 90,
-          gasLimit = 5000,
-          gasUsed = 0,
-          unixTimestamp = 1438270421,
-          extraData = ByteString(Hex.decode("476574682f4c5649562f76312e302e302f6c696e75782f676f312e342e32")),
-          mixHash = ByteString(Hex.decode("0688a1217172b2f81b168a25459a2cad5cc2337aab1d17b30c7d803c565bf0b3")),
-          nonce = ByteString(Hex.decode("efc94c53e5ad946a")),
-          optOut = None
-=======
       BlockBody(
         Seq.empty,
         Seq[BlockHeader](
@@ -329,9 +299,9 @@
             unixTimestamp = 1438270421,
             extraData = ByteString(Hex.decode("476574682f4c5649562f76312e302e302f6c696e75782f676f312e342e32")),
             mixHash = ByteString(Hex.decode("0688a1217172b2f81b168a25459a2cad5cc2337aab1d17b30c7d803c565bf0b3")),
-            nonce = ByteString(Hex.decode("efc94c53e5ad946a"))
-          )
->>>>>>> 4684082b
+            nonce = ByteString(Hex.decode("efc94c53e5ad946a")),
+            optOut = None
+          )
         )
       )
     )
@@ -355,14 +325,9 @@
         unixTimestamp = 1438270433,
         extraData = ByteString(Hex.decode("476574682f4c5649562f76312e302e302f6c696e75782f676f312e342e32")),
         mixHash = ByteString(Hex.decode("d1ed067b52da47010ab970117677233d9da738b22fe955899f9ed2e4360fc924")),
-<<<<<<< HEAD
         nonce = ByteString(Hex.decode("75d5ff831690242a")),
         optOut = None
-    ),
-=======
-        nonce = ByteString(Hex.decode("75d5ff831690242a"))
-      ),
->>>>>>> 4684082b
+      ),
       BlockBody(Seq.empty, Seq.empty)
     )
     val block96 = Block(
