include "app.conf"

mantis {
  sync {
    # Fast sync is disabled as it's an experimental feature for now
    do-fast-sync = false

    # All testnet members are assumed to be honest so blacklisting is turned off
    blacklist-duration = 0
  }

<<<<<<< HEAD
    pruning {
      # Pruning is disabled as it's an experimental feature for now
      mode = "archive"
    }
=======
  pruning {
    mode = "archive"
>>>>>>> 9d6bfab8
  }

  blockchains {
    network = "testnet-internal"
  }

  consensus {
    coinbase = "0011223344556677889900112233445566778899" # has to be changed for each node
    mining-enabled = true
  }

  network {
    discovery {
      # We assume a fixed cluster, so `bootstrap-nodes` must not be empty
      discovery-enabled = false

      # Listening interface for discovery protocol
      interface = ${mantis.network.server-address.interface}

    }

    peer {
      # All testnet members are assumed to be honest so blacklisting is turned off
      short-blacklist-duration = 0
      long-blacklist-duration = 0
    }

    rpc {
      http {
        # Listening address of JSON-RPC HTTP/HTTPS endpoint
        interface = ${mantis.network.server-address.interface}

        # Domains allowed to query RPC endpoint. Use "*" to enable requests from any domain.
        cors-allowed-origins = "*"
      }
    }
  }
}<|MERGE_RESOLUTION|>--- conflicted
+++ resolved
@@ -9,15 +9,9 @@
     blacklist-duration = 0
   }
 
-<<<<<<< HEAD
-    pruning {
-      # Pruning is disabled as it's an experimental feature for now
-      mode = "archive"
-    }
-=======
   pruning {
+    # Pruning is disabled as it's an experimental feature for now
     mode = "archive"
->>>>>>> 9d6bfab8
   }
 
   blockchains {
