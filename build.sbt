--- conflicted
+++ resolved
@@ -55,12 +55,6 @@
     "net.java.dev.jna" % "jna" % "4.5.1",
     "org.scala-lang.modules" %% "scala-parser-combinators" % "1.1.0",
     "com.github.scopt" %% "scopt" % "3.7.0",
-<<<<<<< HEAD
-
-=======
-    // Metrics (https://github.com/DataDog/java-dogstatsd-client)
-    "com.datadoghq" % "java-dogstatsd-client" % "2.5",
->>>>>>> 022a5ae6
     "org.xerial.snappy" % "snappy-java" % "1.1.7.2",
     // Logging
     "ch.qos.logback" % "logback-classic" % "1.2.3",
