--- conflicted
+++ resolved
@@ -82,15 +82,13 @@
 
 val Rpc = config("rpcTest") extend Test
 
-<<<<<<< HEAD
 val root = {
   val root = project.in(file("."))
     .configs(Integration, Benchmark, Evm, Ets, Snappy, Rpc)
     .settings(commonSettings: _*)
     .settings(
       libraryDependencies ++= dep,
-      executableScriptName := name.value,
-      dist in Universal := (dist in Universal).value
+      executableScriptName := name.value
     )
     .settings(inConfig(Integration)(Defaults.testSettings) : _*)
     .settings(inConfig(Benchmark)(Defaults.testSettings) : _*)
@@ -98,22 +96,6 @@
     .settings(inConfig(Ets)(Defaults.testSettings) : _*)
     .settings(inConfig(Snappy)(Defaults.testSettings) : _*)
     .settings(inConfig(Rpc)(Defaults.testSettings) : _*)
-=======
-val root = project
-  .in(file("."))
-  .configs(Integration, Benchmark, Evm, Ets, Snappy, Rpc)
-  .settings(commonSettings: _*)
-  .settings(
-    libraryDependencies ++= dep,
-    executableScriptName := name.value
-  )
-  .settings(inConfig(Integration)(Defaults.testSettings): _*)
-  .settings(inConfig(Benchmark)(Defaults.testSettings): _*)
-  .settings(inConfig(Evm)(Defaults.testSettings): _*)
-  .settings(inConfig(Ets)(Defaults.testSettings): _*)
-  .settings(inConfig(Snappy)(Defaults.testSettings): _*)
-  .settings(inConfig(Rpc)(Defaults.testSettings): _*)
->>>>>>> 63283cc4
 
   if (!nixBuild)
     root
