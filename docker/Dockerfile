--- conflicted
+++ resolved
@@ -1,7 +1,4 @@
-<<<<<<< HEAD
-=======
 
->>>>>>> b765c625
 FROM mantis-dev:latest as CURRENTBUILD
 
 ARG MANTIS_TAG
